--- conflicted
+++ resolved
@@ -34,16 +34,29 @@
 	setup.CleanMntDir()
 
 	// testBucket/srcCopyDir
-	// testBucket/srcCopyDir/fileInSrcCopyFile
-	operations.CreateDirectoryWithNFiles(1, dirPath, PrefixFileInSrcCopyFile, t)
-
-	// testBucket/srcCopyDir/subSrcCopyDir
+	err := os.Mkdir(dirPath, setup.FilePermission_0600)
+	if err != nil {
+		t.Errorf("Mkdir at %q: %v", dirPath, err)
+		return
+	}
+
+	// testBucket/subSrcCopyDir
 	subDirPath := path.Join(dirPath, SubSrcCopyDirectory)
-	operations.CreateDirectoryWithNFiles(0, subDirPath, "", t)
-
-	filePath := path.Join(dirPath, FileInSrcCopyFile)
-
-	err := operations.WriteFile(filePath, SrcCopyFileContent)
+	err = os.Mkdir(subDirPath, setup.FilePermission_0600)
+	if err != nil {
+		t.Errorf("Mkdir at %q: %v", subDirPath, err)
+		return
+	}
+
+	// testBucket/srcCopyDir/copy.txt
+	filePath := path.Join(dirPath, SrcCopyFile)
+
+	file, err := os.Create(filePath)
+	if err != nil {
+		t.Errorf("Error in creating file %v:", err)
+	}
+
+	err = operations.WriteFile(file.Name(), SrcCopyFileContent)
 	if err != nil {
 		t.Errorf("File at %v", err)
 	}
@@ -65,8 +78,8 @@
 	}
 
 	// Comparing first object name and type
-	// Name - testBucket/destCopyDir/fileInSrcCopyFile, Type - file
-	if obj[0].Name() != FileInSrcCopyFile || obj[0].IsDir() == true {
+	// Name - testBucket/destCopyDir/copy.txt, Type - file
+	if obj[0].Name() != SrcCopyFile || obj[0].IsDir() == true {
 		t.Errorf("Object Listed for bucket directory is incorrect.")
 	}
 
@@ -76,7 +89,7 @@
 		t.Errorf("Object Listed for bucket directory is incorrect.")
 	}
 
-	destFile := path.Join(destDir, FileInSrcCopyFile)
+	destFile := path.Join(destDir, SrcCopyFile)
 
 	content, err := operations.ReadFile(destFile)
 	if err != nil {
@@ -92,9 +105,9 @@
 // srcCopyDir/copy.txt      -- File
 // srcCopyDir/subSrcCopyDir -- Dir
 
-// destCopyDir                        -- Dir
-// destCopyDir/fileInSrcCopyFile      -- File
-// destCopyDir/subSrcCopyDir          -- Dir
+// destCopyDir               -- Dir
+// destCopyDir/copy.txt      -- File
+// destCopyDir/subSrcCopyDir -- Dir
 func TestCopyDirectoryInNonExistingDirectory(t *testing.T) {
 	srcDir := path.Join(setup.MntDir(), SrcCopyDirectory)
 
@@ -107,14 +120,7 @@
 		t.Errorf("Error in copying directory: %v", err)
 	}
 
-<<<<<<< HEAD
 	checkIfCopiedNonEmptyDirectoryHasCorrectData(destDir, t)
-
-	os.RemoveAll(srcDir)
-	os.RemoveAll(destDir)
-=======
-	checkIfCopiedDirectoryHasCorrectData(destDir, t)
->>>>>>> 48296dc6
 }
 
 // Copy SrcDirectory in DestDirectory
@@ -122,10 +128,10 @@
 // srcCopyDir/copy.txt      -- File
 // srcCopyDir/subSrcCopyDir -- Dir
 
-// destCopyDir                                   -- Dir
-// destCopyDir/srcCopyDir                        -- Dir
-// destCopyDir/srcCopyDir/fileInSrcCopyFile      -- File
-// destCopyDir/srcCopyDir/subSrcCopyDir          -- Dir
+// destCopyDir                          -- Dir
+// destCopyDir/srcCopyDir               -- Dir
+// destCopyDir/srcCopyDir/copy.txt      -- File
+// destCopyDir/srcCopyDir/subSrcCopyDir -- Dir
 func TestCopyDirectoryInEmptyDirectory(t *testing.T) {
 	srcDir := path.Join(setup.MntDir(), SrcCopyDirectory)
 
@@ -158,14 +164,7 @@
 	}
 
 	destSrc := path.Join(destDir, SrcCopyDirectory)
-<<<<<<< HEAD
 	checkIfCopiedNonEmptyDirectoryHasCorrectData(destSrc, t)
-
-	os.RemoveAll(srcDir)
-	os.RemoveAll(destDir)
-=======
-	checkIfCopiedDirectoryHasCorrectData(destSrc, t)
->>>>>>> 48296dc6
 }
 
 func createDestNonEmptyDirectory(t *testing.T) {
@@ -219,11 +218,7 @@
 	}
 
 	destSrc := path.Join(destDir, SrcCopyDirectory)
-<<<<<<< HEAD
 	checkIfCopiedNonEmptyDirectoryHasCorrectData(destSrc, t)
-
-	os.RemoveAll(srcDir)
-	os.RemoveAll(destDir)
 }
 
 func checkIfCopiedEmptyDirectoryHasCorrectData(destSrc string, t *testing.T) {
@@ -248,6 +243,9 @@
 // destNonEmptyCopyDirectory/subDirInNonEmptyDestCopyDirectory
 // destNonEmptyCopyDirectory/emptySrcDirectoryCopyTest
 func TestCopyEmptyDirectoryInNonEmptyDirectory(t *testing.T) {
+	// Clean the mountedDirectory before running test.
+	setup.CleanMntDir()
+	
 	srcDir := path.Join(setup.MntDir(), EmptySrcDirectoryCopyTest)
 	operations.CreateDirectoryWithNFiles(0, srcDir, "", t)
 
@@ -290,9 +288,6 @@
 
 	copyDirPath := path.Join(destDir, EmptySrcDirectoryCopyTest)
 	checkIfCopiedEmptyDirectoryHasCorrectData(copyDirPath, t)
-
-	os.RemoveAll(srcDir)
-	os.RemoveAll(destDir)
 }
 
 // Copy SrcDirectory in DestDirectory
@@ -303,6 +298,9 @@
 // Output
 // destEmptyCopyDirectory/emptySrcDirectoryCopyTest
 func TestCopyEmptyDirectoryInEmptyDirectory(t *testing.T) {
+	// Clean the mountedDirectory before running test.
+	setup.CleanMntDir()
+
 	srcDir := path.Join(setup.MntDir(), EmptySrcDirectoryCopyTest)
 	operations.CreateDirectoryWithNFiles(0, srcDir, "", t)
 
@@ -337,9 +335,6 @@
 
 	copyDirPath := path.Join(destDir, EmptySrcDirectoryCopyTest)
 	checkIfCopiedEmptyDirectoryHasCorrectData(copyDirPath, t)
-
-	os.RemoveAll(srcDir)
-	os.RemoveAll(destDir)
 }
 
 // Copy SrcDirectory in DestDirectory
@@ -348,6 +343,9 @@
 // Output
 // destCopyDirectoryNotExist
 func TestCopyEmptyDirectoryInNonExistingDirectory(t *testing.T) {
+	// Clean the mountedDirectory before running test.
+	setup.CleanMntDir()
+
 	srcDir := path.Join(setup.MntDir(), EmptySrcDirectoryCopyTest)
 	operations.CreateDirectoryWithNFiles(0, srcDir, "", t)
 
@@ -365,10 +363,4 @@
 	}
 
 	checkIfCopiedEmptyDirectoryHasCorrectData(destDir, t)
-
-	os.RemoveAll(srcDir)
-	os.RemoveAll(destDir)
-=======
-	checkIfCopiedDirectoryHasCorrectData(destSrc, t)
->>>>>>> 48296dc6
 }