# Copyright 2025 Google LLC
#
# Licensed under the Apache License, Version 2.0 (the "License");
# you may not use this file except in compliance with the License.
# You may obtain a copy of the License at
#
#     http://www.apache.org/licenses/LICENSE-2.0
#
# Unless required by applicable law or agreed to in writing, software
# distributed under the License is distributed on an "AS IS" BASIS,
# WITHOUT WARRANTIES OR CONDITIONS OF ANY KIND, either express or implied.
# See the License for the specific language governing permissions and
# limitations under the License.

explicit_dir:
  - mounted_directory: "${MOUNTED_DIR}" # To be passed by GKE after mounting
    test_bucket: "${BUCKET_NAME}" # To be passed by both gcsfuse and gke tests
    log_file: # Optional flag required by some tests where log parsing is done to validate end behavior
    run_on_gke: false
    configs:
      - flags:
          - "--implicit-dirs=false"
          - "--implicit-dirs=false --client-protocol=grpc"
        compatible: # Bucket type to run these tests with
          flat: true
          hns: false
          zonal: false

implicit_dir:
  - mounted_directory: "${MOUNTED_DIR}"
    test_bucket: "${BUCKET_NAME}"
    log_file: # Optional
    run_on_gke: false
    configs:
      - flags:
          - "--implicit-dirs"
        compatible:
          flat: true
          hns: true
          zonal: true
      - flags:
          - "--implicit-dirs --client-protocol=grpc"
        compatible:
          flat: true
          hns: true
          zonal: false

list_large_dir:
  - mounted_directory: "${MOUNTED_DIR}"
    test_bucket: "${BUCKET_NAME}"
    log_file: # Optional flag required by some tests where log parsing is done to validate end behavior
    run_on_gke: false
    configs:
      - flags:
          - "--implicit-dirs=true --stat-cache-ttl=0 --kernel-list-cache-ttl-secs=-1"
        compatible:
          flat: true
          hns: true
          zonal: true
      - flags:
          - "--client-protocol=grpc --implicit-dirs=true --stat-cache-ttl=0 --kernel-list-cache-ttl-secs=-1"
        compatible:
          flat: true
          hns: true
          zonal: false

write_large_files:
  - mounted_directory: "${MOUNTED_DIR}"
    test_bucket: "${BUCKET_NAME}"
    log_file: # Not Required by write large files tests
    run_on_gke: false
    configs:
      - flags:
          - "--enable-streaming-writes=false"
          # write-global-max-blocks=5 is for checking multiple file writes in parallel.
          # concurrent_write_files_test.go- we are writing 3 files in parallel.
          # with this config, we are giving 2 blocks to 2 files and 1 block to other file.
          - "--write-max-blocks-per-file=2 --write-global-max-blocks=5"
        compatible:
          flat: true
          hns: true
          zonal: true

gzip:
  - mounted_directory: "${MOUNTED_DIR}"
    test_bucket: "${BUCKET_NAME}"
    log_file: # Not Required by gzip tests
    run_on_gke: false
    configs:
      - flags:
          - "--sequential-read-size-mb=1 --implicit-dirs"
          - "--sequential-read-size-mb=1 --implicit-dirs --client-protocol=grpc"
        compatible:
          flat: true
          hns: true
          zonal: true

read_large_files:
  - mounted_directory: "${MOUNTED_DIR}"
    test_bucket: "${BUCKET_NAME}"
    log_file:  # Not required by read large files tests.
    run_on_gke: false
    configs:
      - flags:
          - "--implicit-dirs"
          - "--implicit-dirs --client-protocol=grpc"
          - "--implicit-dirs=true --file-cache-max-size-mb=700 --file-cache-cache-file-for-range-read=true --cache-dir=${CACHE_DIR_PATH}"
          - "--implicit-dirs=true --file-cache-max-size-mb=700 --file-cache-cache-file-for-range-read=true --client-protocol=grpc --cache-dir=${CACHE_DIR_PATH}"
          - "--implicit-dirs=true --file-cache-max-size-mb=-1 --file-cache-cache-file-for-range-read=false --cache-dir=${CACHE_DIR_PATH}"
          - "--implicit-dirs=true --file-cache-max-size-mb=-1 --file-cache-cache-file-for-range-read=false --client-protocol=grpc --cache-dir=${CACHE_DIR_PATH}"
        compatible:
          flat: true
          hns: true
          zonal: true

readonly:
  - mounted_directory: "${MOUNTED_DIR}" # To be passed by GKE after mounting
    test_bucket: "${BUCKET_NAME}" # To be passed by both gcsfuse and gke tests
    log_file: # Not required by readonly tests.
    run_on_gke: false
    configs:
      - flags:
          - "--o=ro --implicit-dirs=true"
          - "--file-mode=544 --dir-mode=544 --implicit-dirs=true"
          - "--client-protocol=grpc --o=ro --implicit-dirs=true"
          - "--o=ro --implicit-dirs=true --cache-dir=${CACHE_DIR_PATH} --file-cache-max-size-mb=3"
        compatible:
          flat: true
          hns: true
          zonal: true

rename_dir_limit:
  - mounted_directory: "${MOUNTED_DIR}"
    test_bucket: "${BUCKET_NAME}"
    log_file: # Optional
    run_on_gke: false
    configs:
      - flags:
          - "--rename-dir-limit=3 --implicit-dirs --client-protocol=grpc"
          - "--rename-dir-limit=3"
          - "--rename-dir-limit=3 --client-protocol=grpc"
        compatible:
          flat: true
          hns: false
          zonal: false
      - flags:
          - ""
        compatible:
          flat: false
          hns: true
          zonal: true

<<<<<<< HEAD
local_file:
  - mounted_directory: "${MOUNTED_DIR}"
    test_bucket: "${BUCKET_NAME}"
    log_file: # Optional
    run_on_gke: false
    configs:
      - flags:
          - "--implicit-dirs=true --rename-dir-limit=3 --enable-streaming-writes=false"
          - "--implicit-dirs=false --rename-dir-limit=3 --enable-streaming-writes=false --client-protocol=grpc"
          - "--rename-dir-limit=3 --write-block-size-mb=1 --write-max-blocks-per-file=2 --write-global-max-blocks=0"
        compatible:
          flat: true
          hns: true
          zonal: true
      - flags:
          - "--rename-dir-limit=3 --write-block-size-mb=1 --write-max-blocks-per-file=2 --write-global-max-blocks=-1"
          - "--rename-dir-limit=3 --write-block-size-mb=1 --write-max-blocks-per-file=2 --write-global-max-blocks=-1 --client-protocol=grpc"
        compatible:
          flat: true
          hns: true
          zonal: false
=======
streaming_writes:
  - mounted_directory: "${MOUNTED_DIR}"
    test_bucket: "${BUCKET_NAME}"
    log_file: # Not Required by streaming writes tests
    run_on_gke: false
    configs:
      - flags:
          - "--rename-dir-limit=3 --write-block-size-mb=1 --write-max-blocks-per-file=2 --client-protocol=grpc --write-global-max-blocks=-1"
          - "--rename-dir-limit=3 --write-block-size-mb=1 --write-max-blocks-per-file=2 --write-global-max-blocks=-1"
        compatible:
          flat: true
          hns: true
          zonal: true
>>>>>>> 596541d5
<|MERGE_RESOLUTION|>--- conflicted
+++ resolved
@@ -150,7 +150,6 @@
           hns: true
           zonal: true
 
-<<<<<<< HEAD
 local_file:
   - mounted_directory: "${MOUNTED_DIR}"
     test_bucket: "${BUCKET_NAME}"
@@ -172,7 +171,7 @@
           flat: true
           hns: true
           zonal: false
-=======
+
 streaming_writes:
   - mounted_directory: "${MOUNTED_DIR}"
     test_bucket: "${BUCKET_NAME}"
@@ -185,5 +184,4 @@
         compatible:
           flat: true
           hns: true
-          zonal: true
->>>>>>> 596541d5
+          zonal: true