--- conflicted
+++ resolved
@@ -506,9 +506,7 @@
          hns: true
          zonal: true
        run: TestNotifierTest
-<<<<<<< HEAD
        run_on_gke: true
-=======
 
 read_gcs_algo:
   - mounted_directory: "${MOUNTED_DIR}"
@@ -545,5 +543,4 @@
           flat: true
           hns: true
           zonal: true
-        run_on_gke: true
->>>>>>> a79dc024
+        run_on_gke: true