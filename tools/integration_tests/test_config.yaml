# Copyright 2025 Google LLC
#
# Licensed under the Apache License, Version 2.0 (the "License");
# you may not use this file except in compliance with the License.
# You may obtain a copy of the License at
#
#     http://www.apache.org/licenses/LICENSE-2.0
#
# Unless required by applicable law or agreed to in writing, software
# distributed under the License is distributed on an "AS IS" BASIS,
# WITHOUT WARRANTIES OR CONDITIONS OF ANY KIND, either express or implied.
# See the License for the specific language governing permissions and
# limitations under the License.

explicit_dir:
  - mounted_directory: "${MOUNTED_DIR}" # To be passed by GKE after mounting
    test_bucket: "${BUCKET_NAME}" # To be passed by both gcsfuse and gke tests
    log_file: # Optional flag required by some tests where log parsing is done to validate end behavior
    configs:
      - flags:
          - "--implicit-dirs=false"
          - "--implicit-dirs=false --client-protocol=grpc"
        compatible: # Bucket type to run these tests with
          flat: true
          hns: false
          zonal: false
        run_on_gke: true

implicit_dir:
  - mounted_directory: "${MOUNTED_DIR}"
    test_bucket: "${BUCKET_NAME}"
    log_file: # Optional
    configs:
      - flags:
          - "--implicit-dirs"
        compatible:
          flat: true
          hns: true
          zonal: true
        run_on_gke: true
      - flags:
          - "--implicit-dirs --client-protocol=grpc"
        compatible:
          flat: true
          hns: true
          zonal: false
        run_on_gke: true

list_large_dir:
  - mounted_directory: "${MOUNTED_DIR}"
    test_bucket: "${BUCKET_NAME}"
    log_file: # Optional flag required by some tests where log parsing is done to validate end behavior
    configs:
      - flags:
          - "--implicit-dirs=true --stat-cache-ttl=0 --kernel-list-cache-ttl-secs=-1"
        compatible:
          flat: true
          hns: true
          zonal: true
        run_on_gke: true
      - flags:
          - "--client-protocol=grpc --implicit-dirs=true --stat-cache-ttl=0 --kernel-list-cache-ttl-secs=-1"
        compatible:
          flat: true
          hns: true
          zonal: false
        run_on_gke: true

write_large_files:
  - mounted_directory: "${MOUNTED_DIR}"
    test_bucket: "${BUCKET_NAME}"
    log_file: # Not Required by write large files tests
    configs:
      - flags:
          - "--enable-streaming-writes=false"
          # write-global-max-blocks=5 is for checking multiple file writes in parallel.
          # concurrent_write_files_test.go- we are writing 3 files in parallel.
          # with this config, we are giving 2 blocks to 2 files and 1 block to other file.
          - "--write-max-blocks-per-file=2 --write-global-max-blocks=5"
        compatible:
          flat: true
          hns: true
          zonal: true
        run_on_gke: true

gzip:
  - mounted_directory: "${MOUNTED_DIR}"
    test_bucket: "${BUCKET_NAME}"
    log_file: # Not Required by gzip tests
    configs:
      - flags:
          - "--sequential-read-size-mb=1 --implicit-dirs"
          - "--sequential-read-size-mb=1 --implicit-dirs --client-protocol=grpc"
        compatible:
          flat: true
          hns: true
          zonal: true
        run_on_gke: true

read_large_files:
  - mounted_directory: "${MOUNTED_DIR}"
    test_bucket: "${BUCKET_NAME}"
    log_file:  # Not required by read large files tests.
    configs:
      - flags:
          - "--implicit-dirs"
          - "--implicit-dirs --client-protocol=grpc"
          - "--implicit-dirs=true --file-cache-max-size-mb=700 --file-cache-cache-file-for-range-read=true --cache-dir=${CACHE_DIR_PATH}"
          - "--implicit-dirs=true --file-cache-max-size-mb=700 --file-cache-cache-file-for-range-read=true --client-protocol=grpc --cache-dir=${CACHE_DIR_PATH}"
          - "--implicit-dirs=true --file-cache-max-size-mb=-1 --cache-dir=${CACHE_DIR_PATH}"
          - "--implicit-dirs=true --file-cache-max-size-mb=-1 --client-protocol=grpc --cache-dir=${CACHE_DIR_PATH}"
        compatible:
          flat: true
          hns: true
          zonal: true
        run_on_gke: true

readonly:
  - mounted_directory: "${MOUNTED_DIR}" # To be passed by GKE after mounting
    test_bucket: "${BUCKET_NAME}" # To be passed by both gcsfuse and gke tests
    log_file: # Not required by readonly tests.
    configs:
      - flags:
          - "--o=ro --implicit-dirs=true"
          - "--file-mode=544 --dir-mode=544 --implicit-dirs=true"
          - "--client-protocol=grpc --o=ro --implicit-dirs=true"
          - "--o=ro --implicit-dirs=true --cache-dir=${CACHE_DIR_PATH} --file-cache-max-size-mb=3"
        compatible:
          flat: true
          hns: true
          zonal: true
        run_on_gke: true

rename_dir_limit:
  - mounted_directory: "${MOUNTED_DIR}"
    test_bucket: "${BUCKET_NAME}"
    log_file: # Optional
    configs:
      - flags:
          - "--rename-dir-limit=3 --implicit-dirs --client-protocol=grpc"
          - "--rename-dir-limit=3"
          - "--rename-dir-limit=3 --client-protocol=grpc"
        compatible:
          flat: true
          hns: false
          zonal: false
        run_on_gke: true
      - flags:
          - ""
        compatible:
          flat: false
          hns: true
          zonal: true
        run_on_gke: true

local_file:
  - mounted_directory: "${MOUNTED_DIR}"
    test_bucket: "${BUCKET_NAME}"
    log_file: # Optional
    configs:
      - flags:
          - "--implicit-dirs=true --rename-dir-limit=3 --enable-streaming-writes=false"
          - "--implicit-dirs=false --rename-dir-limit=3 --enable-streaming-writes=false --client-protocol=grpc"
          - "--rename-dir-limit=3 --write-block-size-mb=1 --write-max-blocks-per-file=2 --write-global-max-blocks=0"
        compatible:
          flat: true
          hns: true
          zonal: true
        run_on_gke: true
      - flags:
          - "--rename-dir-limit=3 --write-block-size-mb=1 --write-max-blocks-per-file=2 --write-global-max-blocks=-1"
          - "--rename-dir-limit=3 --write-block-size-mb=1 --write-max-blocks-per-file=2 --write-global-max-blocks=-1 --client-protocol=grpc"
        compatible:
          flat: true
          hns: true
          zonal: false
        run_on_gke: true

streaming_writes:
  - mounted_directory: "${MOUNTED_DIR}"
    test_bucket: "${BUCKET_NAME}"
    log_file: # Not Required by streaming writes tests
    configs:
      - flags:
          - "--rename-dir-limit=3 --write-block-size-mb=1 --write-max-blocks-per-file=2 --client-protocol=grpc --write-global-max-blocks=-1"
          - "--rename-dir-limit=3 --write-block-size-mb=1 --write-max-blocks-per-file=2 --write-global-max-blocks=-1"
        compatible:
          flat: true
          hns: true
          zonal: true
        run_on_gke: true

cloud_profiler:
  - mounted_directory: "${MOUNTED_DIR}"
    test_bucket: "${BUCKET_NAME}"
    log_file: # Optional
    configs:
      - flags:
          # Set the 'PROFILE_LABEL' environment variable for GKE
          - "--enable-cloud-profiler --cloud-profiler-cpu --cloud-profiler-heap --cloud-profiler-goroutines --cloud-profiler-mutex --cloud-profiler-allocated-heap --cloud-profiler-label=${PROFILE_LABEL}"
        compatible:
          flat: true
          hns: true
          zonal: true
        run_on_gke: false

requester_pays_bucket:
  - mounted_directory: "${MOUNTED_DIR}"
    test_bucket: "${BUCKET_NAME}"
    log_file: # Optional flag required by some tests where log parsing is done to validate end behavior
    run_on_gke: false
    configs:
      - flags:
          - "--billing-project=gcs-fuse-test-ml"
        compatible:
          flat: true
          hns: true
          zonal: false

read_cache:
  - mounted_directory: "${MOUNTED_DIR}"
    test_bucket: "${BUCKET_NAME}"
    log_file: # Not Required by read_cache tests
    configs:
      - flags:
          - "--metadata-cache-ttl-secs=10 --file-cache-max-size-mb=9 --file-cache-enable-parallel-downloads=false --cache-dir=/gcsfuse-tmp/TestSmallCacheTTLTest --log-file=/gcsfuse-tmp/TestSmallCacheTTLTest.log --log-severity=TRACE --implicit-dirs"
          - "--metadata-cache-ttl-secs=10 --file-cache-max-size-mb=9 --file-cache-enable-parallel-downloads=true -cache-dir=/gcsfuse-tmp/TestSmallCacheTTLTest --log-file=/gcsfuse-tmp/TestSmallCacheTTLTest.log --log-severity=TRACE"
          - "--metadata-cache-ttl-secs=10 --file-cache-max-size-mb=9 --file-cache-enable-parallel-downloads=false --cache-dir=/gcsfuse-tmp/TestSmallCacheTTLTest --log-file=/gcsfuse-tmp/TestSmallCacheTTLTest.log --log-severity=TRACE --client-protocol=grpc"
          - "--metadata-cache-ttl-secs=10 --file-cache-max-size-mb=9 --file-cache-enable-parallel-downloads=true -cache-dir=/gcsfuse-tmp/TestSmallCacheTTLTest --log-file=/gcsfuse-tmp/TestSmallCacheTTLTest.log --log-severity=TRACE -client-protocol=grpc --implicit-dirs"
        compatible:
          flat: true
          hns: true
          zonal: true
        run: TestSmallCacheTTLTest
        run_on_gke: true
      - flags:
          - "--file-cache-max-size-mb=9 --file-cache-cache-file-for-range-read=true --cache-dir=/gcsfuse-tmp/TestReadOnlyTest --log-file=/gcsfuse-tmp/TestReadOnlyTest.log --log-severity=TRACE --file-cache-enable-parallel-downloads=false -implicit-dirs"
          - "--file-cache-max-size-mb=9 --file-cache-enable-parallel-downloads=true --cache-dir=/gcsfuse-tmp/TestReadOnlyTest --log-file=/gcsfuse-tmp/TestReadOnlyTest.log --log-severity=TRACE"
          - "--file-cache-max-size-mb=9 --file-cache-cache-file-for-range-read=true --cache-dir=/gcsfuse-tmp/TestReadOnlyTest --log-file=/gcsfuse-tmp/TestReadOnlyTest.log --log-severity=TRACE --file-cache-enable-parallel-downloads=false --implicit-dirs --o=ro"
          - "--file-cache-max-size-mb=9 --file-cache-enable-parallel-downloads=true --cache-dir=/gcsfuse-tmp/TestReadOnlyTest --log-file=/gcsfuse-tmp/TestReadOnlyTest.log --log-severity=TRACE --o=ro"
          - "--file-cache-max-size-mb=9 --file-cache-cache-file-for-range-read=true --cache-dir=/gcsfuse-tmp/TestReadOnlyTest --log-file=/gcsfuse-tmp/TestReadOnlyTest.log --log-severity=TRACE --file-cache-enable-parallel-downloads=false -implicit-dirs --client-protocol=grpc"
          - "--file-cache-max-size-mb=9 --file-cache-enable-parallel-downloads=true --cache-dir=/gcsfuse-tmp/TestReadOnlyTest --log-file=/gcsfuse-tmp/TestReadOnlyTest.log --log-severity=TRACE --client-protocol=grpc"
          - "--file-cache-max-size-mb=9 --file-cache-cache-file-for-range-read=true --cache-dir=/gcsfuse-tmp/TestReadOnlyTest --log-file=/gcsfuse-tmp/TestReadOnlyTest.log --log-severity=TRACE --file-cache-enable-parallel-downloads=false --implicit-dirs --o=ro --client-protocol=grpc"
          - "--file-cache-max-size-mb=9 --file-cache-enable-parallel-downloads=true --cache-dir=/gcsfuse-tmp/TestReadOnlyTest --log-file=/gcsfuse-tmp/TestReadOnlyTest.log --log-severity=TRACE --o=ro --client-protocol=grpc"
        compatible:
          flat: true
          hns: true
          zonal: true
        run: TestReadOnlyTest
        run_on_gke: true
      - flags:
          - "--implicit-dirs --file-cache-max-size-mb=15 --file-cache-enable-parallel-downloads=false --cache-dir=/gcsfuse-tmp/TestRangeReadTest --log-file=/gcsfuse-tmp/TestRangeReadTest.log --log-severity=TRACE"
          - "--implicit-dirs --file-cache-max-size-mb=15 --file-cache-enable-parallel-downloads=false --cache-dir=/gcsfuse-tmp/TestRangeReadTest --log-file=/gcsfuse-tmp/TestRangeReadTest.log --log-severity=TRACE --client-protocol=grpc"
        compatible:
          flat: true
          hns: true
          zonal: true
        run: TestRangeReadTest
        run_on_gke: true
      - flags:
          - "--implicit-dirs --file-cache-max-size-mb=15 --file-cache-enable-parallel-downloads=true --cache-dir=/gcsfuse-tmp/TestRangeReadWithParallelDownloadsTest --log-file=/gcsfuse-tmp/TestRangeReadWithParallelDownloadsTest.log --log-severity=TRACE"
          - "--implicit-dirs --file-cache-max-size-mb=15 --file-cache-enable-parallel-downloads=true --cache-dir=/gcsfuse-tmp/TestRangeReadWithParallelDownloadsTest --log-file=/gcsfuse-tmp/TestRangeReadWithParallelDownloadsTest.log --log-severity=TRACE --client-protocol=grpc"
        compatible:
          flat: true
          hns: true
          zonal: true
        run: TestRangeReadWithParallelDownloadsTest
        run_on_gke: true
      - flags:
          - "--file-cache-max-size-mb=9 --file-cache-enable-parallel-downloads=false --cache-dir=/gcsfuse-tmp/TestLocalModificationTest --log-file=/gcsfuse-tmp/TestLocalModificationTest.log --log-severity=TRACE --implicit-dirs"
          - "--file-cache-max-size-mb=9 --file-cache-enable-parallel-downloads=true --cache-dir=/gcsfuse-tmp/TestLocalModificationTest --log-file=/gcsfuse-tmp/TestLocalModificationTest.log --log-severity=TRACE"
          - "--file-cache-max-size-mb=9 --file-cache-enable-parallel-downloads=false --cache-dir=/gcsfuse-tmp/TestLocalModificationTest --log-file=/gcsfuse-tmp/TestLocalModificationTest.log --log-severity=TRACE --implicit-dirs --client-protocol=grpc"
          - "--file-cache-max-size-mb=9 --file-cache-enable-parallel-downloads=true --cache-dir=/gcsfuse-tmp/TestLocalModificationTest --log-file=/gcsfuse-tmp/TestLocalModificationTest.log --log-severity=TRACE --client-protocol=grpc"
        compatible:
          flat: true
          hns: true
          zonal: true
        run: TestLocalModificationTest
        run_on_gke: true
      - flags:
          - "--stat-cache-ttl=0s --file-cache-max-size-mb=9 --file-cache-enable-parallel-downloads=false --cache-dir=/gcsfuse-tmp/TestDisabledCacheTTLTest --log-file=/gcsfuse-tmp/TestDisabledCacheTTLTest.log --log-severity=TRACE --implicit-dirs"
          - "--stat-cache-ttl=0s --file-cache-max-size-mb=9 --file-cache-enable-parallel-downloads=true --cache-dir=/gcsfuse-tmp/TestDisabledCacheTTLTest --log-file=/gcsfuse-tmp/TestDisabledCacheTTLTest.log --log-severity=TRACE"
          - "--stat-cache-ttl=0s --file-cache-max-size-mb=9 --file-cache-enable-parallel-downloads=false --cache-dir=/gcsfuse-tmp/TestDisabledCacheTTLTest --log-file=/gcsfuse-tmp/TestDisabledCacheTTLTest.log --log-severity=TRACE --implicit-dirs --client-protocol=grpc"
          - "--stat-cache-ttl=0s --file-cache-max-size-mb=9 --file-cache-enable-parallel-downloads=true --cache-dir=/gcsfuse-tmp/TestDisabledCacheTTLTest --log-file=/gcsfuse-tmp/TestDisabledCacheTTLTest.log --log-severity=TRACE --client-protocol=grpc"
        compatible:
          flat: true
          hns: true
          zonal: true
        run: TestDisabledCacheTTLTest
        run_on_gke: true
      - flags:
          - "--file-cache-max-size-mb=50 --file-cache-cache-file-for-range-read=true --file-cache-enable-parallel-downloads=false --cache-dir=/gcsfuse-tmp/TestCacheFileForRangeReadTrueTest --log-file=/gcsfuse-tmp/TestCacheFileForRangeReadTrueTest.log --log-severity=TRACE --implicit-dirs"
          - "--file-cache-max-size-mb=50 --file-cache-cache-file-for-range-read=true --file-cache-enable-parallel-downloads=true --cache-dir=/gcsfuse-tmp/TestCacheFileForRangeReadTrueTest --log-file=/gcsfuse-tmp/TestCacheFileForRangeReadTrueTest.log --log-severity=TRACE"
          - "--file-cache-max-size-mb=50 --file-cache-cache-file-for-range-read=true --file-cache-enable-parallel-downloads=true --cache-dir=/gcsfuse-tmp/TestCacheFileForRangeReadTrueTest --log-file=/gcsfuse-tmp/TestCacheFileForRangeReadTrueTest.log --log-severity=TRACE --file-cache-enable-o-direct=true"
          - "--file-cache-max-size-mb=50 --file-cache-cache-file-for-range-read=true --file-cache-enable-parallel-downloads=false --cache-dir=/gcsfuse-tmp/TestCacheFileForRangeReadTrueTest --log-file=/gcsfuse-tmp/TestCacheFileForRangeReadTrueTest.log --log-severity=TRACE --implicit-dirs --client-protocol=grpc"
          - "--file-cache-max-size-mb=50 --file-cache-cache-file-for-range-read=true --file-cache-enable-parallel-downloads=true --cache-dir=/gcsfuse-tmp/TestCacheFileForRangeReadTrueTest --log-file=/gcsfuse-tmp/TestCacheFileForRangeReadTrueTest.log --log-severity=TRACE --client-protocol=grpc"
          - "--file-cache-max-size-mb=50 --file-cache-cache-file-for-range-read=true --file-cache-enable-parallel-downloads=true --cache-dir=/gcsfuse-tmp/TestCacheFileForRangeReadTrueTest --log-file=/gcsfuse-tmp/TestCacheFileForRangeReadTrueTest.log --log-severity=TRACE --file-cache-enable-o-direct=true --client-protocol=grpc"
        compatible:
          flat: true
          hns: true
          zonal: true
        run: TestCacheFileForRangeReadTrueTest
        run_on_gke: true
#        TODO: Enable Ram cache tests after bug b/383682524 is fixed
#      - flags:
#          - "--file-cache-max-size-mb=50 --file-cache-cache-file-for-range-read=true --file-cache-enable-parallel-downloads=true --cache-dir=/dev/shm/TestCacheFileForRangeReadTrueWithRamCache --log-file=/gcsfuse-tmp/TestCacheFileForRangeReadTrueWithRamCache.log --log-severity=TRACE"
#          - "--file-cache-max-size-mb=50 --file-cache-cache-file-for-range-read=true --file-cache-enable-parallel-downloads=true --cache-dir=/dev/shm/TestCacheFileForRangeReadTrueWithRamCache --log-file=/gcsfuse-tmp/TestCacheFileForRangeReadTrueWithRamCache.log --log-severity=TRACE --file-cache-enable-o-direct=true"
#          - "--file-cache-max-size-mb=50 --file-cache-cache-file-for-range-read=true --file-cache-enable-parallel-downloads=false --cache-dir=/dev/shm/TestCacheFileForRangeReadTrueWithRamCache --log-file=/gcsfuse-tmp/TestCacheFileForRangeReadTrueWithRamCache.log --log-severity=TRACE"
#          - "--file-cache-max-size-mb=50 --file-cache-cache-file-for-range-read=true --file-cache-enable-parallel-downloads=true --cache-dir=/dev/shm/TestCacheFileForRangeReadTrueWithRamCache --log-file=/gcsfuse-tmp/TestCacheFileForRangeReadTrueWithRamCache.log --log-severity=TRACE --client-protocol=grpc"
#          - "--file-cache-max-size-mb=50 --file-cache-cache-file-for-range-read=true --file-cache-enable-parallel-downloads=true --cache-dir=/dev/shm/TestCacheFileForRangeReadTrueWithRamCache --log-file=/gcsfuse-tmp/TestCacheFileForRangeReadTrueWithRamCache.log --log-severity=TRACE --file-cache-enable-o-direct=true --client-protocol=grpc"
#          - "--file-cache-max-size-mb=50 --file-cache-cache-file-for-range-read=true --file-cache-enable-parallel-downloads=false --cache-dir=/dev/shm/TestCacheFileForRangeReadTrueWithRamCache --log-file=/gcsfuse-tmp/TestCacheFileForRangeReadTrueWithRamCache.log --log-severity=TRACE --client-protocol=grpc"
#        compatible:
#          flat: true
#          hns: true
#          zonal: true
#        run: TestCacheFileForRangeReadTrueWithRamCache
#        run_on_gke: true
      - flags:
          - "--implicit-dirs --file-cache-max-size-mb=50 --file-cache-enable-parallel-downloads=false --cache-dir=/gcsfuse-tmp/TestCacheFileForRangeReadFalseTest --log-file=/gcsfuse-tmp/TestCacheFileForRangeReadFalseTest.log --log-severity=TRACE"
          - "--implicit-dirs --file-cache-max-size-mb=50 --file-cache-enable-parallel-downloads=false --cache-dir=/gcsfuse-tmp/TestCacheFileForRangeReadFalseTest --log-file=/gcsfuse-tmp/TestCacheFileForRangeReadFalseTest.log --log-severity=TRACE --client-protocol=grpc"
        compatible:
          flat: true
          hns: true
          zonal: true
        run: TestCacheFileForRangeReadFalseTest
        run_on_gke: true
#      - flags:
#          - "--file-cache-max-size-mb=50 --file-cache-enable-parallel-downloads=false --cache-dir=/dev/shm/TestCacheFileForRangeReadFalseWithRamCache --log-file=/gcsfuse-tmp/TestCacheFileForRangeReadFalseWithRamCache.log --log-severity=TRACE"
#          - "--file-cache-max-size-mb=50 --file-cache-enable-parallel-downloads=false --cache-dir=/dev/shm/TestCacheFileForRangeReadFalseWithRamCache --log-file=/gcsfuse-tmp/TestCacheFileForRangeReadFalseWithRamCache.log --log-severity=TRACE --client-protocol=grpc"
#        compatible:
#          flat: true
#          hns: true
#          zonal: true
#        run: TestCacheFileForRangeReadFalseWithRamCache
#        run_on_gke: true
      - flags:
          - "--file-cache-max-size-mb=50 --file-cache-enable-parallel-downloads=true --cache-dir=/gcsfuse-tmp/TestCacheFileForRangeReadFalseWithParallelDownloads --log-file=/gcsfuse-tmp/TestCacheFileForRangeReadFalseWithParallelDownloads.log --log-severity=TRACE"
          - "--file-cache-max-size-mb=50 --file-cache-enable-parallel-downloads=true --cache-dir=/gcsfuse-tmp/TestCacheFileForRangeReadFalseWithParallelDownloads --log-file=/gcsfuse-tmp/TestCacheFileForRangeReadFalseWithParallelDownloads.log --log-severity=TRACE --file-cache-enable-o-direct=true"
          - "--file-cache-max-size-mb=50 --file-cache-enable-parallel-downloads=true --cache-dir=/gcsfuse-tmp/TestCacheFileForRangeReadFalseWithParallelDownloads --log-file=/gcsfuse-tmp/TestCacheFileForRangeReadFalseWithParallelDownloads.log --log-severity=TRACE --client-protocol=grpc"
          - "--file-cache-max-size-mb=50 --file-cache-enable-parallel-downloads=true --cache-dir=/gcsfuse-tmp/TestCacheFileForRangeReadFalseWithParallelDownloads --log-file=/gcsfuse-tmp/TestCacheFileForRangeReadFalseWithParallelDownloads.log --log-severity=TRACE --file-cache-enable-o-direct=true --client-protocol=grpc"
        compatible:
          flat: true
          hns: true
          zonal: true
        run: TestCacheFileForRangeReadFalseWithParallelDownloads
        run_on_gke: true
#      - flags:
#          - "--file-cache-max-size-mb=50 --file-cache-enable-parallel-downloads=true --cache-dir=/dev/shm/TestCacheFileForRangeReadFalseWithParallelDownloadsAndRamCache --log-file=/gcsfuse-tmp/TestCacheFileForRangeReadFalseWithParallelDownloadsAndRamCache.log --log-severity=TRACE"
#          - "--file-cache-max-size-mb=50 --file-cache-enable-parallel-downloads=true --cache-dir=/dev/shm/TestCacheFileForRangeReadFalseWithParallelDownloadsAndRamCache --log-file=/gcsfuse-tmp/TestCacheFileForRangeReadFalseWithParallelDownloadsAndRamCache.log --log-severity=TRACE --file-cache-enable-o-direct=true"
#          - "--file-cache-max-size-mb=50 --file-cache-enable-parallel-downloads=true --cache-dir=/dev/shm/TestCacheFileForRangeReadFalseWithParallelDownloadsAndRamCache --log-file=/gcsfuse-tmp/TestCacheFileForRangeReadFalseWithParallelDownloadsAndRamCache.log --log-severity=TRACE --client-protocol=grpc"
#          - "--file-cache-max-size-mb=50 --file-cache-enable-parallel-downloads=true --cache-dir=/dev/shm/TestCacheFileForRangeReadFalseWithParallelDownloadsAndRamCache --log-file=/gcsfuse-tmp/TestCacheFileForRangeReadFalseWithParallelDownloadsAndRamCache.log --log-severity=TRACE --file-cache-enable-o-direct=true --client-protocol=grpc"
#        compatible:
#          flat: true
#          hns: true
#          zonal: true
#        run: TestCacheFileForRangeReadFalseWithParallelDownloadsAndRamCache
#        run_on_gke: true
      - flags:
          - "--file-cache-max-size-mb=48 --file-cache-cache-file-for-range-read=true --file-cache-enable-parallel-downloads=false --cache-dir=/gcsfuse-tmp/TestJobChunkTest --log-file=/gcsfuse-tmp/TestJobChunkTest.log --log-severity=TRACE"
          - "--file-cache-max-size-mb=48 --file-cache-cache-file-for-range-read=true --file-cache-enable-parallel-downloads=false --cache-dir=/gcsfuse-tmp/TestJobChunkTest --log-file=/gcsfuse-tmp/TestJobChunkTest.log --log-severity=TRACE --client-protocol=grpc"
        compatible:
          flat: true
          hns: true
          zonal: true
        run: TestJobChunkTest
        run_on_gke: true
      - flags:
          # with unlimited max parallel downloads.
          - "--file-cache-max-size-mb=48 --file-cache-enable-parallel-downloads=true --file-cache-parallel-downloads-per-file=4 --file-cache-max-parallel-downloads=-1 --file-cache-download-chunk-size-mb=4 --file-cache-enable-crc=true --cache-dir=/gcsfuse-tmp/TestJobChunkTestWithParallelDownloads --log-file=/gcsfuse-tmp/TestJobChunkTestWithParallelDownloads.log --log-severity=TRACE"
          - "--file-cache-max-size-mb=48 --file-cache-enable-parallel-downloads=true --file-cache-parallel-downloads-per-file=4 --file-cache-max-parallel-downloads=-1 --file-cache-download-chunk-size-mb=4 --file-cache-enable-crc=true --cache-dir=/gcsfuse-tmp/TestJobChunkTestWithParallelDownloads --log-file=/gcsfuse-tmp/TestJobChunkTestWithParallelDownloads.log --log-severity=TRACE --client-protocol=grpc"
          # with go-routines not limited by max parallel downloads.
          # maxParallelDownloads > parallelDownloadsPerFile * number of files being accessed concurrently.
          - "--file-cache-max-size-mb=48 --file-cache-enable-parallel-downloads=true --file-cache-parallel-downloads-per-file=4 --file-cache-max-parallel-downloads=9 --file-cache-download-chunk-size-mb=4 --file-cache-enable-crc=true --cache-dir=/gcsfuse-tmp/TestJobChunkTestWithParallelDownloads --log-file=/gcsfuse-tmp/TestJobChunkTestWithParallelDownloads.log --log-severity=TRACE"
          - "--file-cache-max-size-mb=48 --file-cache-enable-parallel-downloads=true --file-cache-parallel-downloads-per-file=4 --file-cache-max-parallel-downloads=9 --file-cache-download-chunk-size-mb=4 --file-cache-enable-crc=true --cache-dir=/gcsfuse-tmp/TestJobChunkTestWithParallelDownloads --log-file=/gcsfuse-tmp/TestJobChunkTestWithParallelDownloads.log --log-severity=TRACE --client-protocol=grpc"
          # with go-routines limited by max parallel downloads.
          - "--file-cache-max-size-mb=48 --file-cache-enable-parallel-downloads=true --file-cache-parallel-downloads-per-file=4 --file-cache-max-parallel-downloads=2 --file-cache-download-chunk-size-mb=4 --file-cache-enable-crc=true --cache-dir=/gcsfuse-tmp/TestJobChunkTestWithParallelDownloads --log-file=/gcsfuse-tmp/TestJobChunkTestWithParallelDownloads.log --log-severity=TRACE"
          - "--file-cache-max-size-mb=48 --file-cache-enable-parallel-downloads=true --file-cache-parallel-downloads-per-file=4 --file-cache-max-parallel-downloads=2 --file-cache-download-chunk-size-mb=4 --file-cache-enable-crc=true --cache-dir=/gcsfuse-tmp/TestJobChunkTestWithParallelDownloads --log-file=/gcsfuse-tmp/TestJobChunkTestWithParallelDownloads.log --log-severity=TRACE --client-protocol=grpc"
        compatible:
          flat: true
          hns: true
          zonal: true
        run: TestJobChunkTestWithParallelDownloads
        run_on_gke: true
      - flags:
          - "--file-cache-exclude-regex=. --file-cache-max-size-mb=50 --file-cache-enable-parallel-downloads=false --cache-dir=/gcsfuse-tmp/TestCacheFileForExcludeRegexTest --log-file=/gcsfuse-tmp/TestCacheFileForExcludeRegexTest.log --log-severity=TRACE"
          - "--file-cache-exclude-regex=. --file-cache-max-size-mb=50 --file-cache-cache-file-for-range-read=true --file-cache-enable-parallel-downloads=false --cache-dir=/gcsfuse-tmp/TestCacheFileForExcludeRegexTest --log-file=/gcsfuse-tmp/TestCacheFileForExcludeRegexTest.log --log-severity=TRACE"
          - "--file-cache-exclude-regex=^${BUCKET_NAME}/ --file-cache-max-size-mb=50 --file-cache-cache-file-for-range-read=true --file-cache-enable-parallel-downloads=false --cache-dir=/gcsfuse-tmp/TestCacheFileForExcludeRegexTest --log-file=/gcsfuse-tmp/TestCacheFileForExcludeRegexTest.log --log-severity=TRACE"
          - "--file-cache-exclude-regex=. --file-cache-max-size-mb=50 --file-cache-enable-parallel-downloads=false --cache-dir=/gcsfuse-tmp/TestCacheFileForExcludeRegexTest --log-file=/gcsfuse-tmp/TestCacheFileForExcludeRegexTest.log --log-severity=TRACE --client-protocol=grpc"
          - "--file-cache-exclude-regex=. --file-cache-max-size-mb=50 --file-cache-cache-file-for-range-read=true --file-cache-enable-parallel-downloads=false --cache-dir=/gcsfuse-tmp/TestCacheFileForExcludeRegexTest --log-file=/gcsfuse-tmp/TestCacheFileForExcludeRegexTest.log --log-severity=TRACE --client-protocol=grpc"
          - "--file-cache-exclude-regex=^${BUCKET_NAME}/ --file-cache-max-size-mb=50 --file-cache-cache-file-for-range-read=true --file-cache-enable-parallel-downloads=false --cache-dir=/gcsfuse-tmp/TestCacheFileForExcludeRegexTest --log-file=/gcsfuse-tmp/TestCacheFileForExcludeRegexTest.log --log-severity=TRACE --client-protocol=grpc"
          # Exclude regex flag takes precedence over include regex flag so files won't be cached.
          - "--file-cache-include-regex=^${BUCKET_NAME}/ --file-cache-exclude-regex=^${BUCKET_NAME}/ --file-cache-max-size-mb=50 --file-cache-cache-file-for-range-read=true --file-cache-enable-parallel-downloads=false --cache-dir=/gcsfuse-tmp/TestCacheFileForExcludeRegexTest --log-file=/gcsfuse-tmp/TestCacheFileForExcludeRegexTest.log --log-severity=TRACE"
          - "--file-cache-include-regex=^${BUCKET_NAME}/ --file-cache-exclude-regex=^${BUCKET_NAME}/ --file-cache-max-size-mb=50 --file-cache-cache-file-for-range-read=true --file-cache-enable-parallel-downloads=false --cache-dir=/gcsfuse-tmp/TestCacheFileForExcludeRegexTest --log-file=/gcsfuse-tmp/TestCacheFileForExcludeRegexTest.log --log-severity=TRACE --client-protocol=grpc"
        compatible:
          flat: true
          hns: true
          zonal: true
        run: TestCacheFileForExcludeRegexTest
        run_on_gke: true
      - flags:
          - "--implicit-dirs --file-cache-max-size-mb=9 --file-cache-enable-parallel-downloads=false --cache-dir=/gcsfuse-tmp/TestRemountTest --log-file=/gcsfuse-tmp/TestRemountTest.log --log-severity=TRACE"
          - "--implicit-dirs --file-cache-max-size-mb=9 --file-cache-enable-parallel-downloads=true --cache-dir=/gcsfuse-tmp/TestRemountTest --log-file=/gcsfuse-tmp/TestRemountTest.log --log-severity=TRACE"
          - "--implicit-dirs --file-cache-max-size-mb=9 --file-cache-enable-parallel-downloads=false --cache-dir=/gcsfuse-tmp/TestRemountTest --log-file=/gcsfuse-tmp/TestRemountTest.log --log-severity=TRACE --client-protocol=grpc"
          - "--implicit-dirs --file-cache-max-size-mb=9 --file-cache-enable-parallel-downloads=true --cache-dir=/gcsfuse-tmp/TestRemountTest --log-file=/gcsfuse-tmp/TestRemountTest.log --log-severity=TRACE --client-protocol=grpc"
        compatible:
          flat: true
          hns: true
          zonal: true
        run: TestRemountTest
        run_on_gke: false
      - flags:
          - "--file-cache-include-regex=^${BUCKET_NAME}/.*ReadCacheTest/foo* --file-cache-exclude-regex= --file-cache-max-size-mb=9 --cache-dir=/gcsfuse-tmp/TestCacheFileForIncludeRegexTest --log-file=/gcsfuse-tmp/TestCacheFileForIncludeRegexTest.log --log-severity=TRACE"
          - "--file-cache-include-regex=^${BUCKET_NAME}/.*ReadCacheTest/foo* --file-cache-exclude-regex= --file-cache-max-size-mb=9 --cache-dir=/gcsfuse-tmp/TestCacheFileForIncludeRegexTest --log-file=/gcsfuse-tmp/TestCacheFileForIncludeRegexTest.log --log-severity=TRACE --client-protocol=grpc"
          - "--file-cache-include-regex=^${BUCKET_NAME}/.*ReadCacheTest/foo* --file-cache-exclude-regex=invalid --file-cache-max-size-mb=9 --cache-dir=/gcsfuse-tmp/TestCacheFileForIncludeRegexTest --log-file=/gcsfuse-tmp/TestCacheFileForIncludeRegexTest.log --log-severity=TRACE"
          - "--file-cache-include-regex=^${BUCKET_NAME}/.*ReadCacheTest/foo* --file-cache-exclude-regex=invalid --file-cache-max-size-mb=9 --cache-dir=/gcsfuse-tmp/TestCacheFileForIncludeRegexTest --log-file=/gcsfuse-tmp/TestCacheFileForIncludeRegexTest.log --log-severity=TRACE --client-protocol=grpc"
        compatible:
          flat: true
          hns: true
          zonal: true
        run: TestCacheFileForIncludeRegexTest
        run_on_gke: true

<<<<<<< HEAD
benchmarking:
  - test_bucket: "pranjal-bucket-1" # This would be populated by setup.TestBucket()
    mounted_directory: "${MOUNTED_DIR}" # This would be populated by setup.MountedDirectory()
    log_file: # Not required
    configs:
      - flags:
          - "--stat-cache-ttl=0"
        compatible:
              flat: true
              hns: true
              zonal: true
        run: "Benchmark_Stat"
      - flags:
          - "--stat-cache-ttl=0"
          - "--enable-atomic-rename-object=true"
        compatible:
              flat: true
              hns: true
              zonal: true
        run: "Benchmark_Rename"
        run_on_gke: true
      - flags:
          - "--stat-cache-ttl=0"
        compatible:
              flat: true
              hns: true
              zonal: true
        run: "Benchmark_Delete"
        run_on_gke: true
=======
dentry_cache:
 - mounted_directory: "${MOUNTED_DIR}"
   test_bucket: "${BUCKET_NAME}"
   log_file: # Not Required by dentry_cache tests
   run_on_gke: true
   configs:
     - flags:
       - "--implicit-dirs --experimental-enable-dentry-cache --metadata-cache-ttl-secs=2"
       compatible:
         flat: true
         hns: true
         zonal: true
       run: TestStatWithDentryCacheEnabledTest
     - flags:
       - "--implicit-dirs --experimental-enable-dentry-cache --metadata-cache-ttl-secs=1000"
       compatible:
         flat: true
         hns: true
         zonal: true
       run: TestDeleteOperationTest
     - flags:
       - "--implicit-dirs --experimental-enable-dentry-cache --metadata-cache-ttl-secs=1000"
       compatible:
         flat: true
         hns: true
         zonal: true
       run: TestNotifierTest
>>>>>>> 5ea458d6
<|MERGE_RESOLUTION|>--- conflicted
+++ resolved
@@ -420,7 +420,6 @@
         run: TestCacheFileForIncludeRegexTest
         run_on_gke: true
 
-<<<<<<< HEAD
 benchmarking:
   - test_bucket: "pranjal-bucket-1" # This would be populated by setup.TestBucket()
     mounted_directory: "${MOUNTED_DIR}" # This would be populated by setup.MountedDirectory()
@@ -450,7 +449,7 @@
               zonal: true
         run: "Benchmark_Delete"
         run_on_gke: true
-=======
+
 dentry_cache:
  - mounted_directory: "${MOUNTED_DIR}"
    test_bucket: "${BUCKET_NAME}"
@@ -477,5 +476,4 @@
          flat: true
          hns: true
          zonal: true
-       run: TestNotifierTest
->>>>>>> 5ea458d6
+       run: TestNotifierTest