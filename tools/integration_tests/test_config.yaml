--- conflicted
+++ resolved
@@ -520,7 +520,6 @@
           zonal: true
         run_on_gke: true
 
-<<<<<<< HEAD
 log_rotation:
   - mounted_directory: "${MOUNTED_DIR}"
     test_bucket: "${BUCKET_NAME}"
@@ -529,7 +528,12 @@
       - flags:
           - "--log-file=/gcsfuse-tmp/TestLogRotation.log --log-rotate-max-file-size-mb=2 --log-rotate-backup-file-count=2 --log-rotate-compress=false --log-severity=trace"
           - "--log-file=/gcsfuse-tmp/TestLogRotation.log --log-rotate-max-file-size-mb=2 --log-rotate-backup-file-count=2 --log-rotate-compress=true --log-severity=trace"
-=======
+        compatible:
+          flat: true
+          hns: true
+          zonal: true
+        run_on_gke: false
+
 flag_optimizations:
   - mounted_directory: "${MOUNTED_DIR}"
     test_bucket: "${BUCKET_NAME}"
@@ -538,14 +542,10 @@
       - run: TestMountFails
         flags:
           - "--profile=unknown-profile"
->>>>>>> a466a43d
-        compatible:
-          flat: true
-          hns: true
-          zonal: true
-<<<<<<< HEAD
-        run_on_gke: false
-=======
+        compatible:
+          flat: true
+          hns: true
+          zonal: true
         run_on_gke: false
       - run: TestImplicitDirsNotEnabled
         flags:
@@ -589,4 +589,3 @@
           hns: false
           zonal: false
         run_on_gke: true
->>>>>>> a466a43d
