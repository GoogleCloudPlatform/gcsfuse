--- conflicted
+++ resolved
@@ -638,8 +638,6 @@
           flat: true
           hns: false
           zonal: false
-<<<<<<< HEAD
-=======
         run_on_gke: true
 
 unsupported_path:
@@ -700,5 +698,4 @@
           hns: true
           zonal: true
         run: "TestDisabledKernelListCacheTest"
->>>>>>> f48d62d4
         run_on_gke: true