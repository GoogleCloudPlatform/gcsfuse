--- conflicted
+++ resolved
@@ -45,8 +45,6 @@
 	if _, err = f.WriteAt([]byte("line 4\n"), 0); err != nil {
 		t.Errorf("WriteString-Start: %v", err)
 	}
-<<<<<<< HEAD
-
 	f.Close()
 
 	compareFileContents(t, fileName, "line 4\nline 2\n")
@@ -67,9 +65,4 @@
 	f.Close()
 
 	compareFileContents(t, fileName, "line 1\nline 5\n")
-=======
-	f.Close()
-
-	compareFileContents(t, fileName, "line 4\nline 2\n")
->>>>>>> 3688d5b3
 }