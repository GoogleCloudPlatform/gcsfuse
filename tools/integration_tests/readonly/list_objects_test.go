--- conflicted
+++ resolved
@@ -70,15 +70,10 @@
 		t.Errorf("The number of objects in the current directory doesn't match.")
 	}
 
-<<<<<<< HEAD
-	if obj[0].Name() != FileNameInDirectoryTestBucket && obj[0].IsDir() != false {
-		t.Errorf("Listed object is incorrect.")
-=======
 	// Comparing first object name and type.
 	// Name - testBucket/Test/a.txt, Type - File
 	if obj[0].Name() != FileNameInDirectoryTestBucket || obj[0].IsDir() != false {
 		t.Errorf("Object Listed for file in bucket directory is incorrect.")
->>>>>>> 3918ded2
 	}
 
 	// Comparing second object name and type.
