// Copyright 2023 Google Inc. All Rights Reserved.
//
// Licensed under the Apache License, Version 2.0 (the "License");
// you may not use this file except in compliance with the License.
// You may obtain a copy of the License at
//
//     http://www.apache.org/licenses/LICENSE-2.0
//
// Unless required by applicable law or agreed to in writing, software
// distributed under the License is distributed on an "AS IS" BASIS,
// WITHOUT WARRANTIES OR CONDITIONS OF ANY KIND, either express or implied.
// See the License for the specific language governing permissions and
// limitations under the License.

// Provides integration tests when --o=ro flag is set.
package readonly_test

import (
	"os"
	"os/exec"
	"strings"
	"testing"

	"github.com/googlecloudplatform/gcsfuse/tools/integration_tests/setup"
)

<<<<<<< HEAD
const DirectoryNameInTestBucket = "Test"           //  testBucket/Test
const FileNameInTestBucket = "Test1.txt"           //  testBucket/Test1.txt
const SubDirectoryNameInTestBucket = "b"           //  testBucket/Test/b
const FileInSubDirectoryNameInTestBucket = "a.txt" //  testBucket/Test/a.txt
const FileNotExist = "notExist.txt"
const DirNotExist = "notExist"
=======
const DirectoryNameInTestBucket = "Test"         //  testBucket/Test
const FileNameInTestBucket = "Test1.txt"         //  testBucket/Test1.txt
const SubDirectoryNameInTestBucket = "b"         //  testBucket/Test/b
const FileNameInDirectoryTestBucket = "a.txt"    //  testBucket/Test/a.txt
const FileNameInSubDirectoryTestBucket = "b.txt" //  testBucket/Test/b/b.txt
>>>>>>> 3918ded2
const NumberOfObjectsInTestBucket = 2
const NumberOfObjectsInDirectoryTestBucket = 2

// Run shell script
func runScriptForTestData(script string, testBucket string) {
	cmd := exec.Command("/bin/bash", script, testBucket)
	_, err := cmd.Output()
	if err != nil {
		panic(err)
	}
}

func checkErrorForReadOnlyFileSystem(err error, t *testing.T) {
	if !strings.Contains(err.Error(), "read-only file system") && !strings.Contains(err.Error(), "permission denied") {
		t.Errorf("Incorrect error for readonly filesystem.")
	}
}

func TestMain(m *testing.M) {
	setup.ParseSetUpFlags()

	flags := [][]string{{"--o=ro", "--implicit-dirs=true"}, {"--file-mode=544", "--dir-mode=544", "--implicit-dirs=true"}}

	// Clean the bucket for readonly testing.
	runScriptForTestData("testdata/delete_objects.sh", setup.TestBucket())

	// Create objects in bucket for testing.
	runScriptForTestData("testdata/create_objects.sh", setup.TestBucket())

	successCode := setup.RunTests(flags, m)

	// Delete objects from bucket after testing.
	runScriptForTestData("testdata/delete_objects.sh", setup.TestBucket())

	os.Exit(successCode)
}<|MERGE_RESOLUTION|>--- conflicted
+++ resolved
@@ -24,22 +24,15 @@
 	"github.com/googlecloudplatform/gcsfuse/tools/integration_tests/setup"
 )
 
-<<<<<<< HEAD
-const DirectoryNameInTestBucket = "Test"           //  testBucket/Test
-const FileNameInTestBucket = "Test1.txt"           //  testBucket/Test1.txt
-const SubDirectoryNameInTestBucket = "b"           //  testBucket/Test/b
-const FileInSubDirectoryNameInTestBucket = "a.txt" //  testBucket/Test/a.txt
-const FileNotExist = "notExist.txt"
-const DirNotExist = "notExist"
-=======
 const DirectoryNameInTestBucket = "Test"         //  testBucket/Test
 const FileNameInTestBucket = "Test1.txt"         //  testBucket/Test1.txt
 const SubDirectoryNameInTestBucket = "b"         //  testBucket/Test/b
 const FileNameInDirectoryTestBucket = "a.txt"    //  testBucket/Test/a.txt
 const FileNameInSubDirectoryTestBucket = "b.txt" //  testBucket/Test/b/b.txt
->>>>>>> 3918ded2
 const NumberOfObjectsInTestBucket = 2
 const NumberOfObjectsInDirectoryTestBucket = 2
+const FileNotExist = "notExist.txt"
+const DirNotExist = "notExist"
 
 // Run shell script
 func runScriptForTestData(script string, testBucket string) {
