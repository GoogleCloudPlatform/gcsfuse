--- conflicted
+++ resolved
@@ -512,13 +512,8 @@
 
 // CleanupDirectoryOnGCS cleans up the object/directory path passed in parameter.
 func CleanupDirectoryOnGCS(ctx context.Context, client *storage.Client, directoryPathOnGCS string) {
-<<<<<<< HEAD
-	bucket := strings.Split(directoryPathOnGCS, "/")[0]
-	dirPath := strings.Split(directoryPathOnGCS, "/")[1]
-=======
 	bucketAndDirPath := strings.Split(directoryPathOnGCS, "/")
 	bucket, dirPath := bucketAndDirPath[0], bucketAndDirPath[1]
->>>>>>> 4613f550
 	bucketHandle := client.Bucket(bucket)
 
 	it := bucketHandle.Objects(ctx, &storage.Query{Prefix: dirPath + "/"})
