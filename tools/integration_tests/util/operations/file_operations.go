// Copyright 2023 Google Inc. All Rights Reserved.
//
// Licensed under the Apache License, Version 2.0 (the "License");
// you may not use this file except in compliance with the License.
// You may obtain a copy of the License at
//
//     http://www.apache.org/licenses/LICENSE-2.0
//
// Unless required by applicable law or agreed to in writing, software
// distributed under the License is distributed on an "AS IS" BASIS,
// WITHOUT WARRANTIES OR CONDITIONS OF ANY KIND, either express or implied.
// See the License for the specific language governing permissions and
// limitations under the License.

// Provide a helper functions.
package operations

import (
	"crypto/rand"
	"fmt"
	"io"
	"log"
	"math"
	"os"
	"os/exec"
	"syscall"
)

func CopyFile(srcFileName string, newFileName string) (err error) {
	if _, err = os.Stat(newFileName); err == nil {
		err = fmt.Errorf("Copied file %s already present", newFileName)
		return
	}

	source, err := os.OpenFile(srcFileName, syscall.O_DIRECT, FilePermission_0600)
	if err != nil {
		err = fmt.Errorf("File %s opening error: %v", srcFileName, err)
		return
	}

	// Closing file at the end.
	defer CloseFile(source)

	destination, err := os.OpenFile(newFileName, os.O_WRONLY|os.O_CREATE|syscall.O_DIRECT, FilePermission_0600)
	if err != nil {
		err = fmt.Errorf("Copied file creation error: %v", err)
		return
	}
	// Closing file at the end.
	defer CloseFile(destination)

	// File copying with io.Copy() utility.
	_, err = io.Copy(destination, source)
	if err != nil {
		err = fmt.Errorf("Error in file copying: %v", err)
		return
	}
	return
}

func ReadFile(filePath string) (content []byte, err error) {
	file, err := os.OpenFile(filePath, os.O_RDONLY|syscall.O_DIRECT, FilePermission_0600)
	if err != nil {
		err = fmt.Errorf("Error in the opening the file %v", err)
		return
	}

	// Closing file at the end.
	defer CloseFile(file)

	content, err = os.ReadFile(file.Name())
	if err != nil {
		err = fmt.Errorf("ReadAll: %v", err)
		return
	}
	return
}

func RenameFile(fileName string, newFileName string) (err error) {
	if _, err = os.Stat(newFileName); err == nil {
		err = fmt.Errorf("Renamed file %s already present", newFileName)
		return
	}

	if err = os.Rename(fileName, newFileName); err != nil {
		err = fmt.Errorf("Rename unsuccessful: %v", err)
		return
	}

	if _, err = os.Stat(fileName); err == nil {
		err = fmt.Errorf("Original file %s still exists", fileName)
		return
	}
	if _, err = os.Stat(newFileName); err != nil {
		err = fmt.Errorf("Renamed file %s not found", newFileName)
		return
	}
	return
}

func WriteFileInAppendMode(fileName string, content string) (err error) {
	f, err := os.OpenFile(fileName, os.O_APPEND|os.O_WRONLY|syscall.O_DIRECT, FilePermission_0600)
	if err != nil {
		err = fmt.Errorf("Open file for append: %v", err)
		return
	}

	// Closing file at the end.
	defer CloseFile(f)

	_, err = f.WriteString(content)

	return
}

func WriteFile(fileName string, content string) (err error) {
	f, err := os.OpenFile(fileName, os.O_RDWR|syscall.O_DIRECT, FilePermission_0600)
	if err != nil {
		err = fmt.Errorf("Open file for write at start: %v", err)
		return
	}

	// Closing file at the end.
	defer CloseFile(f)

	_, err = f.WriteAt([]byte(content), 0)

	return
}

func MoveFile(srcFilePath string, destDirPath string) (err error) {
	cmd := exec.Command("mv", srcFilePath, destDirPath)

	err = cmd.Run()
	if err != nil {
		err = fmt.Errorf("Moving file operation is failed: %v", err)
	}
	return err
}

func CloseFile(file *os.File) {
	if err := file.Close(); err != nil {
		log.Printf("error in closing: %v", err)
	}
}

<<<<<<< HEAD
func WriteFileSequentially(filePath string, fileSize int64, chunkSize int64) (err error) {
	var numberOfBytes int
	var offset int64 = 0

	file, err := os.OpenFile(filePath, os.O_RDWR|syscall.O_DIRECT|os.O_CREATE, FilePermission_0600)
=======
func RemoveFile(filePath string) {
	err := os.Remove(filePath)
	if err != nil {
		log.Printf("Error in removing file:%v", err)
	}
}

func ReadFileSequentially(filePath string, chunkSize int64) (content []byte, err error) {
	chunk := make([]byte, chunkSize)
	var offset int64 = 0

	file, err := os.OpenFile(filePath, os.O_RDONLY|syscall.O_DIRECT, FilePermission_0600)
>>>>>>> 74aa5f26
	if err != nil {
		log.Printf("Error in opening file:%v", err)
	}

<<<<<<< HEAD
	// Closing file at the end.
	defer CloseFile(file)

	for offset < fileSize {
		// Get random 200MB or remaining filesize data into chunk.
		chunkSize = int64(math.Min(float64(chunkSize), float64(fileSize-offset)))
		chunk := make([]byte, chunkSize)
		_, err = rand.Read(chunk)
		if err != nil {
			log.Fatalf("error while generating random string: %s", err)
		}

		// Writes random 200MB or remaining filesize data into file.
		numberOfBytes, err = file.Write(chunk)
		if err != nil {
			return
		}
		if int64(numberOfBytes) != chunkSize {
			log.Printf("Incorrect number of bytes written in the file.")
		}

=======
	// Closing the file at the end.
	defer CloseFile(file)

	for err != io.EOF {
		var numberOfBytes int

		// Reading 200 MB chunk sequentially from the file.
		numberOfBytes, err = file.ReadAt(chunk, offset)
		// If the file reaches the end, write the remaining content in the buffer and return.
		if err == io.EOF {

			for i := offset; i < offset+int64(numberOfBytes); i++ {
				// Adding remaining bytes.
				content = append(content, chunk[i-offset])
			}
			err = nil
			return
		}
		if err != nil {
			return
		}
		// Write bytes in the buffer to compare with original content.
		content = append(content, chunk...)

		// The number of bytes read is not equal to 200MB.
		if int64(numberOfBytes) != chunkSize {
			log.Printf("Incorrect number of bytes read from file.")
		}

		// The offset will shift to read the next chunk.
>>>>>>> 74aa5f26
		offset = offset + chunkSize
	}
	return
}<|MERGE_RESOLUTION|>--- conflicted
+++ resolved
@@ -144,31 +144,66 @@
 	}
 }
 
-<<<<<<< HEAD
+func RemoveFile(filePath string) {
+	err := os.Remove(filePath)
+	if err != nil {
+		log.Printf("Error in removing file:%v", err)
+	}
+}
+
+func ReadFileSequentially(filePath string, chunkSize int64) (content []byte, err error) {
+	chunk := make([]byte, chunkSize)
+	var offset int64 = 0
+
+	file, err := os.OpenFile(filePath, os.O_RDONLY|syscall.O_DIRECT, FilePermission_0600)
+	if err != nil {
+		log.Printf("Error in opening file:%v", err)
+	}
+
+	// Closing the file at the end.
+	defer CloseFile(file)
+
+	for err != io.EOF {
+		var numberOfBytes int
+
+		// Reading 200 MB chunk sequentially from the file.
+		numberOfBytes, err = file.ReadAt(chunk, offset)
+		// If the file reaches the end, write the remaining content in the buffer and return.
+		if err == io.EOF {
+
+			for i := offset; i < offset+int64(numberOfBytes); i++ {
+				// Adding remaining bytes.
+				content = append(content, chunk[i-offset])
+			}
+			err = nil
+			return
+		}
+		if err != nil {
+			return
+		}
+		// Write bytes in the buffer to compare with original content.
+		content = append(content, chunk...)
+
+		// The number of bytes read is not equal to 200MB.
+		if int64(numberOfBytes) != chunkSize {
+			log.Printf("Incorrect number of bytes read from file.")
+		}
+
+		// The offset will shift to read the next chunk.
+		offset = offset + chunkSize
+	}
+	return
+}
+
 func WriteFileSequentially(filePath string, fileSize int64, chunkSize int64) (err error) {
 	var numberOfBytes int
 	var offset int64 = 0
 
 	file, err := os.OpenFile(filePath, os.O_RDWR|syscall.O_DIRECT|os.O_CREATE, FilePermission_0600)
-=======
-func RemoveFile(filePath string) {
-	err := os.Remove(filePath)
-	if err != nil {
-		log.Printf("Error in removing file:%v", err)
-	}
-}
-
-func ReadFileSequentially(filePath string, chunkSize int64) (content []byte, err error) {
-	chunk := make([]byte, chunkSize)
-	var offset int64 = 0
-
-	file, err := os.OpenFile(filePath, os.O_RDONLY|syscall.O_DIRECT, FilePermission_0600)
->>>>>>> 74aa5f26
 	if err != nil {
 		log.Printf("Error in opening file:%v", err)
 	}
 
-<<<<<<< HEAD
 	// Closing file at the end.
 	defer CloseFile(file)
 
@@ -190,38 +225,6 @@
 			log.Printf("Incorrect number of bytes written in the file.")
 		}
 
-=======
-	// Closing the file at the end.
-	defer CloseFile(file)
-
-	for err != io.EOF {
-		var numberOfBytes int
-
-		// Reading 200 MB chunk sequentially from the file.
-		numberOfBytes, err = file.ReadAt(chunk, offset)
-		// If the file reaches the end, write the remaining content in the buffer and return.
-		if err == io.EOF {
-
-			for i := offset; i < offset+int64(numberOfBytes); i++ {
-				// Adding remaining bytes.
-				content = append(content, chunk[i-offset])
-			}
-			err = nil
-			return
-		}
-		if err != nil {
-			return
-		}
-		// Write bytes in the buffer to compare with original content.
-		content = append(content, chunk...)
-
-		// The number of bytes read is not equal to 200MB.
-		if int64(numberOfBytes) != chunkSize {
-			log.Printf("Incorrect number of bytes read from file.")
-		}
-
-		// The offset will shift to read the next chunk.
->>>>>>> 74aa5f26
 		offset = offset + chunkSize
 	}
 	return
