// Copyright 2023 Google Inc. All Rights Reserved.
//
// Licensed under the Apache License, Version 2.0 (the "License");
// you may not use this file except in compliance with the License.
// You may obtain a copy of the License at
//
//     http://www.apache.org/licenses/LICENSE-2.0
//
// Unless required by applicable law or agreed to in writing, software
// distributed under the License is distributed on an "AS IS" BASIS,
// WITHOUT WARRANTIES OR CONDITIONS OF ANY KIND, either express or implied.
// See the License for the specific language governing permissions and
// limitations under the License.

// Provide a helper functions.
package operations

import (
	"bytes"
	"crypto/rand"
	"fmt"
	"io"
	"io/fs"
	"log"
	"os"
	"os/exec"
	"syscall"
)

func CopyFile(srcFileName string, newFileName string) (err error) {
	if _, err = os.Stat(newFileName); err == nil {
		err = fmt.Errorf("Copied file %s already present", newFileName)
		return
	}

	source, err := os.OpenFile(srcFileName, syscall.O_DIRECT, FilePermission_0600)
	if err != nil {
		err = fmt.Errorf("File %s opening error: %v", srcFileName, err)
		return
	}

	// Closing file at the end.
	defer CloseFile(source)

	destination, err := os.OpenFile(newFileName, os.O_WRONLY|os.O_CREATE|syscall.O_DIRECT, FilePermission_0600)
	if err != nil {
		err = fmt.Errorf("Copied file creation error: %v", err)
		return
	}
	// Closing file at the end.
	defer CloseFile(destination)

	// File copying with io.Copy() utility.
	_, err = io.Copy(destination, source)
	if err != nil {
		err = fmt.Errorf("Error in file copying: %v", err)
		return
	}
	return
}

func ReadFile(filePath string) (content []byte, err error) {
	file, err := os.OpenFile(filePath, os.O_RDONLY|syscall.O_DIRECT, FilePermission_0600)
	if err != nil {
		err = fmt.Errorf("Error in the opening the file %v", err)
		return
	}

	// Closing file at the end.
	defer CloseFile(file)

	content, err = os.ReadFile(file.Name())
	if err != nil {
		err = fmt.Errorf("ReadAll: %v", err)
		return
	}
	return
}

func RenameFile(fileName string, newFileName string) (err error) {
	if _, err = os.Stat(newFileName); err == nil {
		err = fmt.Errorf("Renamed file %s already present", newFileName)
		return
	}

	if err = os.Rename(fileName, newFileName); err != nil {
		err = fmt.Errorf("Rename unsuccessful: %v", err)
		return
	}

	if _, err = os.Stat(fileName); err == nil {
		err = fmt.Errorf("Original file %s still exists", fileName)
		return
	}
	if _, err = os.Stat(newFileName); err != nil {
		err = fmt.Errorf("Renamed file %s not found", newFileName)
		return
	}
	return
}

func WriteFileInAppendMode(fileName string, content string) (err error) {
	f, err := os.OpenFile(fileName, os.O_APPEND|os.O_WRONLY|syscall.O_DIRECT, FilePermission_0600)
	if err != nil {
		err = fmt.Errorf("Open file for append: %v", err)
		return
	}

	// Closing file at the end.
	defer CloseFile(f)

	_, err = f.WriteString(content)

	return
}

func WriteFile(fileName string, content string) (err error) {
	f, err := os.OpenFile(fileName, os.O_RDWR|os.O_CREATE|syscall.O_DIRECT, FilePermission_0600)
	if err != nil {
		err = fmt.Errorf("Open file for write at start: %v", err)
		return
	}

	// Closing file at the end.
	defer CloseFile(f)

	_, err = f.WriteAt([]byte(content), 0)

	return
}

func MoveFile(srcFilePath string, destDirPath string) (err error) {
	cmd := exec.Command("mv", srcFilePath, destDirPath)

	err = cmd.Run()
	if err != nil {
		err = fmt.Errorf("Moving file operation is failed: %v", err)
	}
	return err
}

func CloseFile(file *os.File) {
	if err := file.Close(); err != nil {
		log.Printf("error in closing: %v", err)
	}
}

func RemoveFile(filePath string) {
	err := os.Remove(filePath)
	if err != nil {
		log.Printf("Error in removing file:%v", err)
	}
}

func ReadFileSequentially(filePath string, chunkSize int64) (content []byte, err error) {
	chunk := make([]byte, chunkSize)
	var offset int64 = 0

	file, err := os.OpenFile(filePath, os.O_RDONLY|syscall.O_DIRECT, FilePermission_0600)
	if err != nil {
		log.Printf("Error in opening file:%v", err)
	}

	// Closing the file at the end.
	defer CloseFile(file)

	for err != io.EOF {
		var numberOfBytes int

		// Reading 200 MB chunk sequentially from the file.
		numberOfBytes, err = file.ReadAt(chunk, offset)
		// If the file reaches the end, write the remaining content in the buffer and return.
		if err == io.EOF {

			for i := offset; i < offset+int64(numberOfBytes); i++ {
				// Adding remaining bytes.
				content = append(content, chunk[i-offset])
			}
			err = nil
			return
		}
		if err != nil {
			return
		}
		// Write bytes in the buffer to compare with original content.
		content = append(content, chunk...)

		// The number of bytes read is not equal to 200MB.
		if int64(numberOfBytes) != chunkSize {
			log.Printf("Incorrect number of bytes read from file.")
		}

		// The offset will shift to read the next chunk.
		offset = offset + chunkSize
	}
	return
}

func WriteFileSequentially(filePath string, fileSize int64, chunkSize int64) (err error) {
	file, err := os.OpenFile(filePath, os.O_RDWR|syscall.O_DIRECT|os.O_CREATE, FilePermission_0600)
	if err != nil {
		log.Printf("Error in opening file:%v", err)
	}

	// Closing file at the end.
	defer CloseFile(file)

	var offset int64 = 0

	for offset < fileSize {
		// Get random chunkSize or remaining filesize data into chunk.
		if (fileSize - offset) < chunkSize {
			chunkSize = (fileSize - offset)
		}
		chunk := make([]byte, chunkSize)
		_, err = rand.Read(chunk)
		if err != nil {
			log.Fatalf("error while generating random string: %s", err)
		}

		var numberOfBytes int

		// Writes random chunkSize or remaining filesize data into file.
		numberOfBytes, err = file.Write(chunk)
		err = file.Sync()
		if err != nil {
			log.Printf("Error in syncing file:%v", err)
		}

		if err != nil {
			return
		}
		if int64(numberOfBytes) != chunkSize {
			log.Fatalf("Incorrect number of bytes written in the file.")
		}

		offset = offset + chunkSize
	}
	return
}

<<<<<<< HEAD
// Returns the stats of a file.
// Fails if the passed input is a directory.
func StatFile(file string) (*fs.FileInfo, error) {
	fstat, err := os.Stat(file)
	if err != nil {
		return nil, fmt.Errorf("failed to stat input file %s: %v", file, err)
	} else if fstat.IsDir() {
		return nil, fmt.Errorf("input file %s is a directory", file)
	}

	return &fstat, nil
}

// Finds if two local files have identical content (equivalnt to binary diff).
// Needs (a) both files to exist, (b)read permission on both the files, (c) both
// inputs to be proper files, symlinks/directories not supported.
// Compares file names first. If different, compares sizes next.
// If sizes match, then compares hashes of both the files.
// Not a good idea for very large files as it loads both the files in the memory completely.
// Returns 0 if no error and files match.
// Returns 1 if files don't match and captures reason for mismatch in err.
// Returns 2 if any error.
func DiffFiles(file1, file2 string) (int, error) {
	if file1 == "" || file2 == "" {
		return 2, fmt.Errorf("one or both files being diff'ed have empty path")
	} else if file1 == file2 {
		return 0, nil
	}

	fstat1, err := StatFile(file1)
	if err != nil {
		return 2, err
	}

	fstat2, err := StatFile(file2)
	if err != nil {
		return 2, err
	}

	file1size := (*fstat1).Size()
	file2size := (*fstat2).Size()
	if file1size != file2size {
		return 1, fmt.Errorf("files don't match in size: %s (%d bytes), %s (%d bytes)", file1, file1size, file2, file2size)
	}

	bytes1, err := ReadFile(file1)
	if err != nil || bytes1 == nil {
		return 2, fmt.Errorf("failed to read file %s", file1)
	} else if int64(len(bytes1)) != file1size {
		return 2, fmt.Errorf("failed to completely read file %s", file1)
	}

	bytes2, err := ReadFile(file2)
	if err != nil || bytes2 == nil {
		return 2, fmt.Errorf("failed to read file %s", file2)
	} else if int64(len(bytes2)) != file2size {
		return 2, fmt.Errorf("failed to completely read file %s", file2)
	}

	if !bytes.Equal(bytes1, bytes2) {
		return 1, fmt.Errorf("files don't match in content: %s, %s", file1, file2)
	}

	return 0, nil
=======
func ReadChunkFromFile(filePath string, chunkSize int64, offset int64) (chunk []byte, err error) {
	chunk = make([]byte, chunkSize)

	file, err := os.OpenFile(filePath, os.O_RDONLY, FilePermission_0600)
	if err != nil {
		log.Printf("Error in opening file:%v", err)
		return
	}

	f, err := os.Stat(filePath)
	if err != nil {
		log.Printf("Error in stating file:%v", err)
		return
	}

	// Closing the file at the end.
	defer CloseFile(file)

	var numberOfBytes int

	// Reading chunk size randomly from the file.
	numberOfBytes, err = file.ReadAt(chunk, offset)
	if err == io.EOF {
		err = nil
	}
	if err != nil {
		return
	}

	// The number of bytes read is not equal to 200MB.
	if int64(numberOfBytes) != chunkSize && int64(numberOfBytes) != f.Size()-offset {
		log.Printf("Incorrect number of bytes read from file.")
	}

	return
>>>>>>> 5c70dc60
}<|MERGE_RESOLUTION|>--- conflicted
+++ resolved
@@ -20,7 +20,6 @@
 	"crypto/rand"
 	"fmt"
 	"io"
-	"io/fs"
 	"log"
 	"os"
 	"os/exec"
@@ -239,10 +238,46 @@
 	return
 }
 
-<<<<<<< HEAD
+func ReadChunkFromFile(filePath string, chunkSize int64, offset int64) (chunk []byte, err error) {
+	chunk = make([]byte, chunkSize)
+
+	file, err := os.OpenFile(filePath, os.O_RDONLY, FilePermission_0600)
+	if err != nil {
+		log.Printf("Error in opening file:%v", err)
+		return
+	}
+
+	f, err := os.Stat(filePath)
+	if err != nil {
+		log.Printf("Error in stating file:%v", err)
+		return
+	}
+
+	// Closing the file at the end.
+	defer CloseFile(file)
+
+	var numberOfBytes int
+
+	// Reading chunk size randomly from the file.
+	numberOfBytes, err = file.ReadAt(chunk, offset)
+	if err == io.EOF {
+		err = nil
+	}
+	if err != nil {
+		return
+	}
+
+	// The number of bytes read is not equal to 200MB.
+	if int64(numberOfBytes) != chunkSize && int64(numberOfBytes) != f.Size()-offset {
+		log.Printf("Incorrect number of bytes read from file.")
+	}
+
+	return
+}
+
 // Returns the stats of a file.
 // Fails if the passed input is a directory.
-func StatFile(file string) (*fs.FileInfo, error) {
+func StatFile(file string) (*os.FileInfo, error) {
 	fstat, err := os.Stat(file)
 	if err != nil {
 		return nil, fmt.Errorf("failed to stat input file %s: %v", file, err)
@@ -304,41 +339,4 @@
 	}
 
 	return 0, nil
-=======
-func ReadChunkFromFile(filePath string, chunkSize int64, offset int64) (chunk []byte, err error) {
-	chunk = make([]byte, chunkSize)
-
-	file, err := os.OpenFile(filePath, os.O_RDONLY, FilePermission_0600)
-	if err != nil {
-		log.Printf("Error in opening file:%v", err)
-		return
-	}
-
-	f, err := os.Stat(filePath)
-	if err != nil {
-		log.Printf("Error in stating file:%v", err)
-		return
-	}
-
-	// Closing the file at the end.
-	defer CloseFile(file)
-
-	var numberOfBytes int
-
-	// Reading chunk size randomly from the file.
-	numberOfBytes, err = file.ReadAt(chunk, offset)
-	if err == io.EOF {
-		err = nil
-	}
-	if err != nil {
-		return
-	}
-
-	// The number of bytes read is not equal to 200MB.
-	if int64(numberOfBytes) != chunkSize && int64(numberOfBytes) != f.Size()-offset {
-		log.Printf("Incorrect number of bytes read from file.")
-	}
-
-	return
->>>>>>> 5c70dc60
 }