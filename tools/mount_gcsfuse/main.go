// Copyright 2015 Google Inc. All Rights Reserved.
//
// Licensed under the Apache License, Version 2.0 (the "License");
// you may not use this file except in compliance with the License.
// You may obtain a copy of the License at
//
//     http://www.apache.org/licenses/LICENSE-2.0
//
// Unless required by applicable law or agreed to in writing, software
// distributed under the License is distributed on an "AS IS" BASIS,
// WITHOUT WARRANTIES OR CONDITIONS OF ANY KIND, either express or implied.
// See the License for the specific language governing permissions and
// limitations under the License.

// A helper that allows using gcsfuse with mount(8).
//
// Can be invoked using a command-line of the form expected for mount helpers.
// Calls the gcsfuse binary, which it finds from one of a list of expected
// locations, and waits for it to complete. The device and mount point are
// passed on as positional arguments, and other known options are converted to
// appropriate flags.
//
// This binary returns with exit code zero only after gcsfuse has reported that
// it has successfully mounted the file system. Further output from gcsfuse is
// suppressed.
package main

// Example invocation on OS X:
//
//     mount -t porp -o foo=bar\ baz -o ro,blah bucket ~/tmp/mp
//
// becomes the following arguments:
//
//     Arg 0: "/sbin/mount_gcsfuse "
//     Arg 1: "-o"
//     Arg 2: "foo=bar baz"
//     Arg 3: "-o"
//     Arg 4: "ro"
//     Arg 5: "-o"
//     Arg 6: "blah"
//     Arg 7: "bucket"
//     Arg 8: "/path/to/mp"
//
// On Linux, the fstab entry
//
//     bucket /path/to/mp porp user,foo=bar\040baz
//
// becomes
//
//     Arg 0: "/sbin/mount.gcsfuse"
//     Arg 1: "bucket"
//     Arg 2: "/path/to/mp"
//     Arg 3: "-o"
//     Arg 4: "rw,noexec,nosuid,nodev,user,foo=bar baz"
//

import (
	"fmt"
	"os"
	"os/exec"
	"path"
	"strings"

	"github.com/googlecloudplatform/gcsfuse/internal/mount"
)

// Turn mount-style options into gcsfuse arguments. Skip known detritus that
// the mount command gives us.
//
// The result of this function should be appended to exec.Command.Args.
func makeGcsfuseArgs(
	device string,
	mountPoint string,
	opts map[string]string) (args []string, err error) {
	// Deal with options.
	for name, value := range opts {
		switch name {
		// Don't pass through options that are relevant to mount(8) but not to
		// gcsfuse, and that fusermount chokes on with "Invalid argument" on Linux.
		case "user", "nouser", "auto", "noauto", "_netdev", "no_netdev":

		// Special case: support mount-like formatting for gcsfuse bool flags.
		case "implicit_dirs",
			"foreground",
			"disable_http2",
			"experimental_local_file_cache",
<<<<<<< HEAD
			"experimental_enable_storage_client_library",
			"reuse_token_from_url",
			"enable_nonexistent_type_cache":
=======
			"enable_storage_client_library",
			"reuse_token_from_url":
>>>>>>> 51db4981
			args = append(args, "--"+strings.Replace(name, "_", "-", -1))

		// Special case: support mount-like formatting for gcsfuse string flags.
		case "dir_mode",
			"file_mode",
			"uid",
			"gid",
			"app_name",
			"only_dir",
			"billing_project",
			"client_protocol",
			"key_file",
			"token_url",
			"limit_bytes_per_sec",
			"limit_ops_per_sec",
			"rename_dir_limit",
			"max_retry_sleep",
			"stat_cache_capacity",
			"stat_cache_ttl",
			"type_cache_ttl",
			"temp_dir",
			"max_conns_per_host",
			"stackdriver_export_interval",
			"experimental_opentelemetry_collector_address",
			"log_format",
			"log_file":
			args = append(args, "--"+strings.Replace(name, "_", "-", -1), value)

		// Special case: support mount-like formatting for gcsfuse debug flags.
		case "debug_fuse",
			"debug_fuse_errors",
			"debug_fs",
			"debug_gcs",
			"debug_http",
			"debug_invariants",
			"debug_mutex":
			args = append(args, "--"+name)

		// Pass through everything else.
		default:
			var formatted string
			if value == "" {
				formatted = name
			} else {
				formatted = fmt.Sprintf("%s=%s", name, value)
			}

			args = append(args, "-o", formatted)
		}
	}

	// Set the bucket and mount point.
	args = append(args, device, mountPoint)

	return
}

// Parse the supplied command-line arguments from a mount(8) invocation on OS X
// or Linux.
func parseArgs(
	args []string) (
	device string,
	mountPoint string,
	opts map[string]string,
	err error) {
	opts = make(map[string]string)

	// Process each argument in turn.
	positionalCount := 0
	for i, s := range args {
		switch {
		// Skip the program name.
		case i == 0:
			continue

		// "-o" is illegal only when at the end. We handle its argument in the case
		// below.
		case s == "-o":
			if i == len(args)-1 {
				err = fmt.Errorf("Unexpected -o at end of args.")
				return
			}

		// systemd passes -n (alias --no-mtab) to the mount helper. This seems to
		// be a result of the new setup on many Linux systems with /etc/mtab as a
		// symlink pointing to /proc/self/mounts. /proc/self/mounts is read-only,
		// so any helper that would normally write to /etc/mtab should be
		// configured not to do so. Because systemd does not provide a way to
		// disable this behavior for mount helpers that do not write to /etc/mtab,
		// we ignore the flag.
		case s == "-n":
			continue

		// Is this an options string following a "-o"?
		case i > 0 && args[i-1] == "-o":
			mount.ParseOptions(opts, s)

		// Is this the device?
		case positionalCount == 0:
			device = s
			positionalCount++

		// Is this the mount point?
		case positionalCount == 1:
			mountPoint = s
			positionalCount++

		default:
			err = fmt.Errorf("Unexpected arg %d: %q", i, s)
			return
		}
	}

	if positionalCount != 2 {
		err = fmt.Errorf("Expected two positional arguments; got %d.", positionalCount)
		return
	}

	return
}

func run(args []string) (err error) {
	// If invoked with a single "--help" argument, print a usage message and exit
	// successfully.
	if len(args) == 2 && args[1] == "--help" {
		fmt.Fprintf(
			os.Stderr,
			"Usage: %s [-o options] bucket_name mount_point\n",
			args[0])

		return
	}

	// Find the path to gcsfuse.
	gcsfusePath, err := findGcsfuse()
	if err != nil {
		err = fmt.Errorf("findGcsfuse: %w", err)
		return
	}

	// Find the path to fusermount.
	fusermountPath, err := findFusermount()
	if err != nil {
		err = fmt.Errorf("findFusermount: %w", err)
		return
	}

	// Attempt to parse arguments.
	device, mountPoint, opts, err := parseArgs(args)
	if err != nil {
		err = fmt.Errorf("parseArgs: %w", err)
		return
	}

	// Choose gcsfuse args.
	gcsfuseArgs, err := makeGcsfuseArgs(device, mountPoint, opts)
	if err != nil {
		err = fmt.Errorf("makeGcsfuseArgs: %w", err)
		return
	}

	fmt.Fprintf(
		os.Stderr,
		"Calling gcsfuse with arguments: %s\n",
		strings.Join(gcsfuseArgs, " "))

	// Run gcsfuse.
	cmd := exec.Command(gcsfusePath, gcsfuseArgs...)
	cmd.Env = append(cmd.Env, fmt.Sprintf("PATH=%s", path.Dir(fusermountPath)))

	// Pass through the https_proxy/http_proxy environment variable,
	// in case the host requires a proxy server to reach the GCS endpoint.
	// http_proxy has precedence over http_proxy, in case both are set
	if p, ok := os.LookupEnv("https_proxy"); ok {
		cmd.Env = append(cmd.Env, fmt.Sprintf("https_proxy=%s", p))
	} else if p, ok := os.LookupEnv("http_proxy"); ok {
		cmd.Env = append(cmd.Env, fmt.Sprintf("http_proxy=%s", p))
	}
	// Pass through the no_proxy enviroment variable. Whenever
	// using the http(s)_proxy environment variables. This should
	// also be included to know for which hosts the use of proxies
	// should be ignored.
	if p, ok := os.LookupEnv("no_proxy"); ok {
		cmd.Env = append(cmd.Env, fmt.Sprintf("no_proxy=%s", p))
	}

	cmd.Stdout = os.Stdout
	cmd.Stderr = os.Stderr

	err = cmd.Run()
	if err != nil {
		err = fmt.Errorf("running gcsfuse: %w", err)
		return
	}

	return
}

func main() {
	err := run(os.Args)
	if err != nil {
		fmt.Fprintf(os.Stderr, "%v\n", err)
		os.Exit(1)
	}
}<|MERGE_RESOLUTION|>--- conflicted
+++ resolved
@@ -84,14 +84,9 @@
 			"foreground",
 			"disable_http2",
 			"experimental_local_file_cache",
-<<<<<<< HEAD
-			"experimental_enable_storage_client_library",
+			"enable_storage_client_library",
 			"reuse_token_from_url",
 			"enable_nonexistent_type_cache":
-=======
-			"enable_storage_client_library",
-			"reuse_token_from_url":
->>>>>>> 51db4981
 			args = append(args, "--"+strings.Replace(name, "_", "-", -1))
 
 		// Special case: support mount-like formatting for gcsfuse string flags.
