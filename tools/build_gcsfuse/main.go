// Copyright 2015 Google LLC
//
// Licensed under the Apache License, Version 2.0 (the "License");
// you may not use this file except in compliance with the License.
// You may obtain a copy of the License at
//
//     http://www.apache.org/licenses/LICENSE-2.0
//
// Unless required by applicable law or agreed to in writing, software
// distributed under the License is distributed on an "AS IS" BASIS,
// WITHOUT WARRANTIES OR CONDITIONS OF ANY KIND, either express or implied.
// See the License for the specific language governing permissions and
// limitations under the License.

// A tool that builds gcsfuse binaries, assembles helper scripts, etc., and
// writes them out to a destination directory with the correct hierarchy.
//
// Usage:
//
<<<<<<< HEAD
//     build_gcsfuse src_dir dst_dir version [build args]
=======
//	build_gcsfuse src_dir dst_dir version
>>>>>>> 1471a92c
//
// where src_dir is the root of the gcsfuse git repository (or a tarball
// thereof).
//
// For Linux, writes the following to dst_dir:
//
//	bin/gcsfuse
//	sbin/mount.fuse.gcsfuse
//	sbin/mount.gcsfuse
//
// For OS X:
//
//	bin/gcsfuse
//	sbin/mount_gcsfuse
package main

import (
	"flag"
	"fmt"
	"log"
	"os"
	"os/exec"
	"path"
	"runtime"
	"strings"
)

// Build release binaries according to the supplied settings, setting up the
// the file system structure we desire (see package-level comments).
//
// version is the gcsfuse version being built (e.g. "0.11.1"), or a short git
// commit name if this is not for an official release.
func buildBinaries(dstDir, srcDir, version string, buildArgs []string) (err error) {
	osys := runtime.GOOS
	// Create the target structure.
	{
		dirs := []string{
			"bin",
			"sbin",
		}

		for _, d := range dirs {
			err = os.Mkdir(path.Join(dstDir, d), 0755)
			if err != nil {
				err = fmt.Errorf("mkdir: %w", err)
				return
			}
		}
	}

	pathEnv, exists := os.LookupEnv("PATH")
	if !exists {
		err = fmt.Errorf("$PATH not found in OS")
		return
	}

	// Create a directory to become GOPATH for our build below.
	gopath, err := os.MkdirTemp("", "build_gcsfuse_gopath")
	if err != nil {
		err = fmt.Errorf("TempDir: %w", err)
		return
	}
	defer os.RemoveAll(gopath)

	// Create a directory to become GOCACHE for our build below.
	var gocache string
	gocache, err = os.MkdirTemp("", "build_gcsfuse_gocache")
	if err != nil {
		err = fmt.Errorf("TempDir: %w", err)
		return
	}
	defer os.RemoveAll(gocache)

	// Make it appear as if the source directory is at the appropriate position
	// in $GOPATH.
	gcsfuseDir := path.Join(gopath, "src/github.com/googlecloudplatform/gcsfuse")
	err = os.MkdirAll(path.Dir(gcsfuseDir), 0700)
	if err != nil {
		err = fmt.Errorf("MkdirAll: %w", err)
		return
	}

	err = os.Symlink(srcDir, gcsfuseDir)
	if err != nil {
		err = fmt.Errorf("symlink: %w", err)
		return
	}

	// mount(8) expects a different name format on Linux.
	mountHelperName := "mount_gcsfuse"
	if osys == "linux" {
		mountHelperName = "mount.gcsfuse"
	}

	// Build the binaries.
	binaries := []struct {
		goTarget   string
		outputPath string
	}{
		{
			"github.com/googlecloudplatform/gcsfuse/v2",
			"bin/gcsfuse",
		},
		{
			"github.com/googlecloudplatform/gcsfuse/v2/tools/mount_gcsfuse",
			path.Join("sbin", mountHelperName),
		},
	}

	for _, bin := range binaries {
		log.Printf("Building %s to %s", bin.goTarget, bin.outputPath)

		// Set up arguments.
		cmd := exec.Command(
			"go",
			"build",
			"-C",
			srcDir,
			"-o",
			path.Join(dstDir, bin.outputPath))

		if path.Base(bin.outputPath) == "gcsfuse" {
			cmd.Args = append(
				cmd.Args,
				"-ldflags",
				fmt.Sprintf("-X github.com/googlecloudplatform/gcsfuse/v2/common.gcsfuseVersion=%s", version),
			)
		}
		cmd.Args = append(cmd.Args, buildArgs...)
		cmd.Args = append(cmd.Args, bin.goTarget)

		// Set up environment.
		cmd.Env = append(
			os.Environ(),
			"GO15VENDOREXPERIMENT=1",
			"GO111MODULE=auto",
			fmt.Sprintf("PATH=%s", pathEnv),
			fmt.Sprintf("GOROOT=%s", runtime.GOROOT()),
			fmt.Sprintf("GOPATH=%s", gopath),
			fmt.Sprintf("GOCACHE=%s", gocache),
			"CGO_ENABLED=0",
		)

		// Build.
		var output []byte
		output, err = cmd.CombinedOutput()
		if err != nil {
			err = fmt.Errorf("%v: %w\nOutput:\n%s", cmd, err, output)
			if strings.Contains(string(output), "flag provided but not defined: -C") {
				err = fmt.Errorf("%v: %w\nOutput:\n%s\nPlease upgrade to go version 1.20 or higher", cmd, err, output)
			}
			return
		}
	}

	// On Linux, also support `mount -t fuse.gcsfuse`. If there's no explicit
	// helper for this type, /sbin/mount.fuse will call the gcsfuse executable
	// directly, but it doesn't support the right argument format. So we install
	// an explicit helper.
	if osys == "linux" {
		err = os.Symlink("mount.gcsfuse", path.Join(dstDir, "sbin/mount.fuse.gcsfuse"))
		if err != nil {
			err = fmt.Errorf("symlink: %w", err)
			return
		}
	}

	return
}

func run() (err error) {
	// Extract arguments.
	args := flag.Args()
	if len(args) < 3 {
		err = fmt.Errorf("usage: %s src_dir dst_dir version [build args]", os.Args[0])
		return
	}

	srcDir := args[0]
	dstDir := args[1]
	version := args[2]
	buildArgs := args[3:]

	// Build.
	err = buildBinaries(dstDir, srcDir, version, buildArgs)
	if err != nil {
		err = fmt.Errorf("buildBinaries: %w", err)
		return
	}

	return
}

func main() {
	log.SetFlags(log.Lmicroseconds)
	flag.Parse()

	err := run()
	if err != nil {
		fmt.Fprintln(os.Stderr, err)
		os.Exit(1)
	}
}<|MERGE_RESOLUTION|>--- conflicted
+++ resolved
@@ -17,11 +17,7 @@
 //
 // Usage:
 //
-<<<<<<< HEAD
-//     build_gcsfuse src_dir dst_dir version [build args]
-=======
-//	build_gcsfuse src_dir dst_dir version
->>>>>>> 1471a92c
+//  build_gcsfuse src_dir dst_dir version [build args]
 //
 // where src_dir is the root of the gcsfuse git repository (or a tarball
 // thereof).
