// Copyright 2015 Google Inc. All Rights Reserved.
//
// Licensed under the Apache License, Version 2.0 (the "License");
// you may not use this file except in compliance with the License.
// You may obtain a copy of the License at
//
//     http://www.apache.org/licenses/LICENSE-2.0
//
// Unless required by applicable law or agreed to in writing, software
// distributed under the License is distributed on an "AS IS" BASIS,
// WITHOUT WARRANTIES OR CONDITIONS OF ANY KIND, either express or implied.
// See the License for the specific language governing permissions and
// limitations under the License.

// A fuse file system for Google Cloud Storage buckets.
//
// Usage:
//
//	gcsfuse [flags] bucket mount_point
package main

import (
	"fmt"
	"log"
	"os"
	"os/signal"
	"path"
	"strings"

<<<<<<< HEAD
	"github.com/googlecloudplatform/gcsfuse/internal/auth"
=======
>>>>>>> 07e38152
	"github.com/googlecloudplatform/gcsfuse/internal/canned"
	"github.com/googlecloudplatform/gcsfuse/internal/locker"
	"github.com/googlecloudplatform/gcsfuse/internal/logger"
	"github.com/googlecloudplatform/gcsfuse/internal/monitor"
	"github.com/googlecloudplatform/gcsfuse/internal/perf"
	"github.com/googlecloudplatform/gcsfuse/internal/storage"
	"github.com/googlecloudplatform/gcsfuse/internal/storage/storageutil"
	"github.com/jacobsa/daemonize"
	"github.com/jacobsa/fuse"
	"github.com/kardianos/osext"
	"github.com/urfave/cli"
	"golang.org/x/net/context"
<<<<<<< HEAD
	"golang.org/x/oauth2"
=======
>>>>>>> 07e38152
)

////////////////////////////////////////////////////////////////////////
// Helpers
////////////////////////////////////////////////////////////////////////

func registerSIGINTHandler(mountPoint string) {
	// Register for SIGINT.
	signalChan := make(chan os.Signal, 1)
	signal.Notify(signalChan, os.Interrupt)

	// Start a goroutine that will unmount when the signal is received.
	go func() {
		for {
			<-signalChan
			logger.Info("Received SIGINT, attempting to unmount...")

			err := fuse.Unmount(mountPoint)
			if err != nil {
				logger.Infof("Failed to unmount in response to SIGINT: %v", err)
			} else {
				logger.Infof("Successfully unmounted in response to SIGINT.")
				return
			}
		}
	}()
}

func getUserAgent(appName string) string {
	gcsfuseMetadataImageType := os.Getenv("GCSFUSE_METADATA_IMAGE_TYPE")
	if len(gcsfuseMetadataImageType) > 0 {
		userAgent := fmt.Sprintf("gcsfuse/%s %s (GPN:gcsfuse-%s)", getVersion(), appName, gcsfuseMetadataImageType)
		return strings.Join(strings.Fields(userAgent), " ")
	} else if len(appName) > 0 {
		return fmt.Sprintf("gcsfuse/%s (GPN:gcsfuse-%s)", getVersion(), appName)
	} else {
		return fmt.Sprintf("gcsfuse/%s (GPN:gcsfuse)", getVersion())
	}
}

<<<<<<< HEAD
func getConn(flags *flagStorage) (c *gcsx.Connection, err error) {
	var tokenSrc oauth2.TokenSource
	if flags.CustomEndpoint.Hostname() == "storage.googleapis.com" {
		tokenSrc, err = auth.GetTokenSource(
			context.Background(),
			flags.KeyFile,
			flags.TokenUrl,
			flags.ReuseTokenFromUrl,
		)
		if err != nil {
			err = fmt.Errorf("GetTokenSource: %w", err)
			return
		}
	} else {
		// Do not use OAuth with non-Google hosts.
		tokenSrc = oauth2.StaticTokenSource(&oauth2.Token{})
	}

	// Create the connection.
	cfg := &gcs.ConnConfig{
		Url:             flags.CustomEndpoint,
		TokenSource:     tokenSrc,
		UserAgent:       getUserAgent(flags.AppName),
		MaxBackoffSleep: flags.MaxRetrySleep,
	}

	// The default HTTP transport uses HTTP/2 with TCP multiplexing, which
	// does not create new TCP connections even when the idle connections
	// run out. To specify multiple connections per host, HTTP/2 is disabled
	// on purpose.
	if flags.ClientProtocol == mountpkg.HTTP1 {
		cfg.Transport = &http.Transport{
			MaxConnsPerHost: flags.MaxConnsPerHost,
			// This disables HTTP/2 in the transport.
			TLSNextProto: make(
				map[string]func(string, *tls.Conn) http.RoundTripper,
			),
		}
	}

	if flags.DebugHTTP {
		cfg.HTTPDebugLogger = logger.NewDebug("http: ")
	}

	if flags.DebugGCS {
		cfg.GCSDebugLogger = logger.NewDebug("gcs: ")
	}

	return gcsx.NewConnection(cfg)
}

func getConnWithRetry(flags *flagStorage) (c *gcsx.Connection, err error) {
	c, err = getConn(flags)
	for delay := 1 * time.Second; delay <= flags.MaxRetrySleep && err != nil; delay = delay/2 + delay {
		logger.Infof("Waiting for connection: %v\n", err)
		time.Sleep(delay)
		c, err = getConn(flags)
	}
	return
}

func createStorageHandle(flags *flagStorage) (storageHandle storage.StorageHandle, err error) {
	storageClientConfig := storageutil.StorageClientConfig{
		ClientProtocol:             flags.ClientProtocol,
		MaxConnsPerHost:            flags.MaxConnsPerHost,
		MaxIdleConnsPerHost:        flags.MaxIdleConnsPerHost,
		HttpClientTimeout:          flags.HttpClientTimeout,
		MaxRetryDuration:           flags.MaxRetryDuration,
		RetryMultiplier:            flags.RetryMultiplier,
		UserAgent:                  getUserAgent(flags.AppName),
		CustomEndpoint:             flags.CustomEndpoint,
		KeyFile:                    flags.KeyFile,
		TokenUrl:                   flags.TokenUrl,
		ReuseTokenFromUrl:          flags.ReuseTokenFromUrl,
		ExperimentalEnableJsonRead: flags.ExperimentalEnableJsonRead,
=======
func createStorageHandle(flags *flagStorage) (storageHandle storage.StorageHandle, err error) {
	storageClientConfig := storageutil.StorageClientConfig{
		ClientProtocol:      flags.ClientProtocol,
		MaxConnsPerHost:     flags.MaxConnsPerHost,
		MaxIdleConnsPerHost: flags.MaxIdleConnsPerHost,
		HttpClientTimeout:   flags.HttpClientTimeout,
		MaxRetryDuration:    flags.MaxRetryDuration,
		RetryMultiplier:     flags.RetryMultiplier,
		UserAgent:           getUserAgent(flags.AppName),
		CustomEndpoint:      flags.CustomEndpoint,
		KeyFile:             flags.KeyFile,
		TokenUrl:            flags.TokenUrl,
		ReuseTokenFromUrl:   flags.ReuseTokenFromUrl,
>>>>>>> 07e38152
	}

	storageHandle, err = storage.NewStorageHandle(context.Background(), storageClientConfig)
	return
}

////////////////////////////////////////////////////////////////////////
// main logic
////////////////////////////////////////////////////////////////////////

// Mount the file system according to arguments in the supplied context.
func mountWithArgs(
	bucketName string,
	mountPoint string,
	flags *flagStorage,
	mountStatus *log.Logger) (mfs *fuse.MountedFileSystem, err error) {
	// Enable invariant checking if requested.
	if flags.DebugInvariants {
		locker.EnableInvariantsCheck()
	}
	if flags.DebugMutex {
		locker.EnableDebugMessages()
	}

	// Grab the connection.
	//
	// Special case: if we're mounting the fake bucket, we don't need an actual
	// connection.
	var storageHandle storage.StorageHandle
	if bucketName != canned.FakeBucketName {
		mountStatus.Println("Creating Storage handle...")
		storageHandle, err = createStorageHandle(flags)
		if err != nil {
			err = fmt.Errorf("Failed to create storage handle using createStorageHandle: %w", err)
			return
		}
	}

	// Mount the file system.
	logger.Infof("Creating a mount at %q\n", mountPoint)
	mfs, err = mountWithStorageHandle(
		context.Background(),
		bucketName,
		mountPoint,
		flags,
		storageHandle,
		mountStatus)

	if err != nil {
		err = fmt.Errorf("mountWithStorageHandle: %w", err)
		return
	}

	return
}

func populateArgs(c *cli.Context) (
	bucketName string,
	mountPoint string,
	err error) {
	// Extract arguments.
	switch len(c.Args()) {
	case 1:
		bucketName = ""
		mountPoint = c.Args()[0]

	case 2:
		bucketName = c.Args()[0]
		mountPoint = c.Args()[1]

	default:
		err = fmt.Errorf(
			"%s takes one or two arguments. Run `%s --help` for more info.",
			path.Base(os.Args[0]),
			path.Base(os.Args[0]))

		return
	}

	// Canonicalize the mount point, making it absolute. This is important when
	// daemonizing below, since the daemon will change its working directory
	// before running this code again.
	mountPoint, err = getResolvedPath(mountPoint)
	if err != nil {
		err = fmt.Errorf("canonicalizing mount point: %w", err)
		return
	}
	return
}

func runCLIApp(c *cli.Context) (err error) {
	err = resolvePathForTheFlagsInContext(c)
	if err != nil {
		return fmt.Errorf("Resolving path: %w", err)
	}

	flags, err := populateFlags(c)
	if err != nil {
		return fmt.Errorf("parsing flags failed: %w", err)
	}

	if flags.Foreground {
		err = logger.InitLogFile(flags.LogFile, flags.LogFormat)
		if err != nil {
			return fmt.Errorf("init log file: %w", err)
		}
	}

	var bucketName string
	var mountPoint string
	bucketName, mountPoint, err = populateArgs(c)
	if err != nil {
		return
	}

	logger.Infof("Start gcsfuse/%s for app %q using mount point: %s\n", getVersion(), flags.AppName, mountPoint)

	// If we haven't been asked to run in foreground mode, we should run a daemon
	// with the foreground flag set and wait for it to mount.
	if !flags.Foreground {
		// Find the executable.
		var path string
		path, err = osext.Executable()
		if err != nil {
			err = fmt.Errorf("osext.Executable: %w", err)
			return
		}

		// Set up arguments. Be sure to use foreground mode, and to send along the
		// potentially-modified mount point.
		args := append([]string{"--foreground"}, os.Args[1:]...)
		args[len(args)-1] = mountPoint

		// Pass along PATH so that the daemon can find fusermount on Linux.
		env := []string{
			fmt.Sprintf("PATH=%s", os.Getenv("PATH")),
		}

		// Pass along GOOGLE_APPLICATION_CREDENTIALS, since we document in
		// mounting.md that it can be used for specifying a key file.
		if p, ok := os.LookupEnv("GOOGLE_APPLICATION_CREDENTIALS"); ok {
			env = append(env, fmt.Sprintf("GOOGLE_APPLICATION_CREDENTIALS=%s", p))
		}
		// Pass through the https_proxy/http_proxy environment variable,
		// in case the host requires a proxy server to reach the GCS endpoint.
		// https_proxy has precedence over http_proxy, in case both are set
		if p, ok := os.LookupEnv("https_proxy"); ok {
			env = append(env, fmt.Sprintf("https_proxy=%s", p))
			fmt.Fprintf(
				os.Stdout,
				"Added environment https_proxy: %s\n",
				p)
		} else if p, ok := os.LookupEnv("http_proxy"); ok {
			env = append(env, fmt.Sprintf("http_proxy=%s", p))
			fmt.Fprintf(
				os.Stdout,
				"Added environment http_proxy: %s\n",
				p)
		}
		// Pass through the no_proxy enviroment variable. Whenever
		// using the http(s)_proxy environment variables. This should
		// also be included to know for which hosts the use of proxies
		// should be ignored.
		if p, ok := os.LookupEnv("no_proxy"); ok {
			env = append(env, fmt.Sprintf("no_proxy=%s", p))
			fmt.Fprintf(
				os.Stdout,
				"Added environment no_proxy: %s\n",
				p)
		}

		// Pass the parent process working directory to child process via
		// environment variable. This variable will be used to resolve relative paths.
		if parentProcessExecutionDir, err := os.Getwd(); err == nil {
			env = append(env, fmt.Sprintf("%s=%s", GCSFUSE_PARENT_PROCESS_DIR,
				parentProcessExecutionDir))
		}

		// Here, parent process doesn't pass the $HOME to child process implicitly,
		// hence we need to pass it explicitly.
		if homeDir, _ := os.UserHomeDir(); err == nil {
			env = append(env, fmt.Sprintf("HOME=%s", homeDir))
		}

		// This environment variable will be helpful to distinguish b/w the main
		// process and daemon process. If this environment variable set that means
		// programme is running as daemon process.
		env = append(env, fmt.Sprintf("%s=true", logger.GCSFuseInBackgroundMode))

		// Run.
		err = daemonize.Run(path, args, env, os.Stdout)
		if err != nil {
			err = fmt.Errorf("daemonize.Run: %w", err)
			return
		}

		return
	}

	// The returned error is ignored as we do not enforce monitoring exporters
	monitor.EnableStackdriverExporter(flags.StackdriverExportInterval)
	monitor.EnableOpenTelemetryCollectorExporter(flags.OtelCollectorAddress)

	// Mount, writing information about our progress to the writer that package
	// daemonize gives us and telling it about the outcome.
	var mfs *fuse.MountedFileSystem
	{
		mountStatus := logger.NewInfo("")
		mfs, err = mountWithArgs(bucketName, mountPoint, flags, mountStatus)

		if err == nil {
			mountStatus.Println("File system has been successfully mounted.")
			daemonize.SignalOutcome(nil)
		} else {
			// Printing via mountStatus will have duplicate logs on the console while
			// mounting gcsfuse in foreground mode. But this is important to avoid
			// losing error logs when run in the background mode.
			mountStatus.Printf("Error while mounting gcsfuse: %v\n", err)
			err = fmt.Errorf("mountWithArgs: %w", err)
			daemonize.SignalOutcome(err)
			return
		}
	}

	// Let the user unmount with Ctrl-C (SIGINT).
	registerSIGINTHandler(mfs.Dir())

	// Wait for the file system to be unmounted.
	err = mfs.Join(context.Background())

	monitor.CloseStackdriverExporter()
	monitor.CloseOpenTelemetryCollectorExporter()

	if err != nil {
		err = fmt.Errorf("MountedFileSystem.Join: %w", err)
		return
	}

	return
}

func run() (err error) {
	// Set up the app.
	app := newApp()

	var appErr error
	app.Action = func(c *cli.Context) {
		appErr = runCLIApp(c)
	}

	// Run it.
	err = app.Run(os.Args)
	if err != nil {
		return
	}

	err = appErr
	return
}

// Handle panic if the crash occurs during mounting.
func handlePanicWhileMounting() {
	// Detect if panic happens in main go routine.
	a := recover()
	if a != nil {
		logger.Fatal("Panic: ", a)
	}
}

func main() {
	defer handlePanicWhileMounting()

	// Make logging output better.
	log.SetFlags(log.Ldate | log.Ltime | log.Lmicroseconds)

	// Set up profiling handlers.
	go perf.HandleCPUProfileSignals()
	go perf.HandleMemoryProfileSignals()

	// Run.
	err := run()
	if err != nil {
		fmt.Fprintln(os.Stderr, err)
		os.Exit(1)
	}
}<|MERGE_RESOLUTION|>--- conflicted
+++ resolved
@@ -27,10 +27,6 @@
 	"path"
 	"strings"
 
-<<<<<<< HEAD
-	"github.com/googlecloudplatform/gcsfuse/internal/auth"
-=======
->>>>>>> 07e38152
 	"github.com/googlecloudplatform/gcsfuse/internal/canned"
 	"github.com/googlecloudplatform/gcsfuse/internal/locker"
 	"github.com/googlecloudplatform/gcsfuse/internal/logger"
@@ -43,10 +39,6 @@
 	"github.com/kardianos/osext"
 	"github.com/urfave/cli"
 	"golang.org/x/net/context"
-<<<<<<< HEAD
-	"golang.org/x/oauth2"
-=======
->>>>>>> 07e38152
 )
 
 ////////////////////////////////////////////////////////////////////////
@@ -85,68 +77,6 @@
 	} else {
 		return fmt.Sprintf("gcsfuse/%s (GPN:gcsfuse)", getVersion())
 	}
-}
-
-<<<<<<< HEAD
-func getConn(flags *flagStorage) (c *gcsx.Connection, err error) {
-	var tokenSrc oauth2.TokenSource
-	if flags.CustomEndpoint.Hostname() == "storage.googleapis.com" {
-		tokenSrc, err = auth.GetTokenSource(
-			context.Background(),
-			flags.KeyFile,
-			flags.TokenUrl,
-			flags.ReuseTokenFromUrl,
-		)
-		if err != nil {
-			err = fmt.Errorf("GetTokenSource: %w", err)
-			return
-		}
-	} else {
-		// Do not use OAuth with non-Google hosts.
-		tokenSrc = oauth2.StaticTokenSource(&oauth2.Token{})
-	}
-
-	// Create the connection.
-	cfg := &gcs.ConnConfig{
-		Url:             flags.CustomEndpoint,
-		TokenSource:     tokenSrc,
-		UserAgent:       getUserAgent(flags.AppName),
-		MaxBackoffSleep: flags.MaxRetrySleep,
-	}
-
-	// The default HTTP transport uses HTTP/2 with TCP multiplexing, which
-	// does not create new TCP connections even when the idle connections
-	// run out. To specify multiple connections per host, HTTP/2 is disabled
-	// on purpose.
-	if flags.ClientProtocol == mountpkg.HTTP1 {
-		cfg.Transport = &http.Transport{
-			MaxConnsPerHost: flags.MaxConnsPerHost,
-			// This disables HTTP/2 in the transport.
-			TLSNextProto: make(
-				map[string]func(string, *tls.Conn) http.RoundTripper,
-			),
-		}
-	}
-
-	if flags.DebugHTTP {
-		cfg.HTTPDebugLogger = logger.NewDebug("http: ")
-	}
-
-	if flags.DebugGCS {
-		cfg.GCSDebugLogger = logger.NewDebug("gcs: ")
-	}
-
-	return gcsx.NewConnection(cfg)
-}
-
-func getConnWithRetry(flags *flagStorage) (c *gcsx.Connection, err error) {
-	c, err = getConn(flags)
-	for delay := 1 * time.Second; delay <= flags.MaxRetrySleep && err != nil; delay = delay/2 + delay {
-		logger.Infof("Waiting for connection: %v\n", err)
-		time.Sleep(delay)
-		c, err = getConn(flags)
-	}
-	return
 }
 
 func createStorageHandle(flags *flagStorage) (storageHandle storage.StorageHandle, err error) {
@@ -163,21 +93,6 @@
 		TokenUrl:                   flags.TokenUrl,
 		ReuseTokenFromUrl:          flags.ReuseTokenFromUrl,
 		ExperimentalEnableJsonRead: flags.ExperimentalEnableJsonRead,
-=======
-func createStorageHandle(flags *flagStorage) (storageHandle storage.StorageHandle, err error) {
-	storageClientConfig := storageutil.StorageClientConfig{
-		ClientProtocol:      flags.ClientProtocol,
-		MaxConnsPerHost:     flags.MaxConnsPerHost,
-		MaxIdleConnsPerHost: flags.MaxIdleConnsPerHost,
-		HttpClientTimeout:   flags.HttpClientTimeout,
-		MaxRetryDuration:    flags.MaxRetryDuration,
-		RetryMultiplier:     flags.RetryMultiplier,
-		UserAgent:           getUserAgent(flags.AppName),
-		CustomEndpoint:      flags.CustomEndpoint,
-		KeyFile:             flags.KeyFile,
-		TokenUrl:            flags.TokenUrl,
-		ReuseTokenFromUrl:   flags.ReuseTokenFromUrl,
->>>>>>> 07e38152
 	}
 
 	storageHandle, err = storage.NewStorageHandle(context.Background(), storageClientConfig)
@@ -190,10 +105,10 @@
 
 // Mount the file system according to arguments in the supplied context.
 func mountWithArgs(
-	bucketName string,
-	mountPoint string,
-	flags *flagStorage,
-	mountStatus *log.Logger) (mfs *fuse.MountedFileSystem, err error) {
+		bucketName string,
+		mountPoint string,
+		flags *flagStorage,
+		mountStatus *log.Logger) (mfs *fuse.MountedFileSystem, err error) {
 	// Enable invariant checking if requested.
 	if flags.DebugInvariants {
 		locker.EnableInvariantsCheck()
@@ -235,9 +150,9 @@
 }
 
 func populateArgs(c *cli.Context) (
-	bucketName string,
-	mountPoint string,
-	err error) {
+		bucketName string,
+		mountPoint string,
+		err error) {
 	// Extract arguments.
 	switch len(c.Args()) {
 	case 1:
