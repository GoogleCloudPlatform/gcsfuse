// Copyright 2015 Google Inc. All Rights Reserved.
//
// Licensed under the Apache License, Version 2.0 (the "License");
// you may not use this file except in compliance with the License.
// You may obtain a copy of the License at
//
//     http://www.apache.org/licenses/LICENSE-2.0
//
// Unless required by applicable law or agreed to in writing, software
// distributed under the License is distributed on an "AS IS" BASIS,
// WITHOUT WARRANTIES OR CONDITIONS OF ANY KIND, either express or implied.
// See the License for the specific language governing permissions and
// limitations under the License.

package main

import (
	"fmt"
	"net/url"
	"os"
	"path"
	"path/filepath"
	"strconv"
	"strings"
	"time"

	"github.com/googlecloudplatform/gcsfuse/internal/logger"
	mountpkg "github.com/googlecloudplatform/gcsfuse/internal/mount"
	"github.com/urfave/cli"
)

// Defines the max value supported by sequential-read-size-mb flag.
const maxSequentialReadSizeMb = 1024

// Set up custom help text for gcsfuse; in particular the usage section.
func init() {
	cli.AppHelpTemplate = `NAME:
   {{.Name}} - {{.Usage}}

USAGE:
   {{.Name}} {{if .Flags}}[global options]{{end}} [bucket] mountpoint
   {{if .Version}}
VERSION:
   {{.Version}}
   {{end}}{{if len .Authors}}
AUTHOR(S):
   {{range .Authors}}{{ . }}{{end}}
   {{end}}{{if .Flags}}
GLOBAL OPTIONS:
   {{range .Flags}}{{.}}
   {{end}}{{end}}{{if .Copyright }}
COPYRIGHT:
   {{.Copyright}}
   {{end}}
`
}

func newApp() (app *cli.App) {
	dirModeValue := new(OctalInt)
	*dirModeValue = 0755

	fileModeValue := new(OctalInt)
	*fileModeValue = 0644

	app = &cli.App{
		Name:    "gcsfuse",
		Version: getVersion(),
		Usage:   "Mount a specified GCS bucket or all accessible buckets locally",
		Writer:  os.Stderr,
		Flags: []cli.Flag{

			cli.StringFlag{
				Name:  "app-name",
				Value: "",
				Usage: "The application name of this mount.",
			},

			cli.BoolFlag{
				Name:  "foreground",
				Usage: "Stay in the foreground after mounting.",
			},

			/////////////////////////
			// File system
			/////////////////////////

			cli.StringSliceFlag{
				Name:  "o",
				Usage: "Additional system-specific mount options. Be careful!",
			},

			cli.GenericFlag{
				Name:  "dir-mode",
				Value: dirModeValue,
				Usage: "Permissions bits for directories, in octal.",
			},

			cli.GenericFlag{
				Name:  "file-mode",
				Value: fileModeValue,
				Usage: "Permission bits for files, in octal.",
			},

			cli.IntFlag{
				Name:  "uid",
				Value: -1,
				Usage: "UID owner of all inodes.",
			},

			cli.IntFlag{
				Name:  "gid",
				Value: -1,
				Usage: "GID owner of all inodes.",
			},

			cli.BoolFlag{
				Name: "implicit-dirs",
				Usage: "Implicitly define directories based on content. See " +
					"docs/semantics.md",
			},

			cli.StringFlag{
				Name:  "only-dir",
				Usage: "Mount only the given directory, relative to the bucket root.",
			},

			cli.IntFlag{
				Name:  "rename-dir-limit",
				Value: 0,
				Usage: "Allow rename a directory containing fewer descendants " +
					"than this limit.",
			},

			/////////////////////////
			// GCS
			/////////////////////////

			cli.StringFlag{
				Name:  "endpoint",
				Value: "https://storage.googleapis.com:443",
				Usage: "The endpoint to connect to.",
			},

			cli.StringFlag{
				Name:  "billing-project",
				Value: "",
				Usage: "Project to use for billing when accessing requester pays buckets. " +
					"(default: none)",
			},

			cli.StringFlag{
				Name:  "key-file",
				Value: "",
				Usage: "Absolute path to JSON key file for use with GCS. " +
					"(default: none, Google application default credentials used)",
			},

			cli.StringFlag{
				Name:  "token-url",
				Value: "",
				Usage: "An url for getting an access token when key-file is absent.",
			},

			cli.BoolTFlag{
				Name:  "reuse-token-from-url",
				Usage: "If false, the token acquired from token-url is not reused.",
			},

			cli.Float64Flag{
				Name:  "limit-bytes-per-sec",
				Value: -1,
				Usage: "Bandwidth limit for reading data, measured over a 30-second " +
					"window. (use -1 for no limit)",
			},

			cli.Float64Flag{
				Name:  "limit-ops-per-sec",
				Value: -1,
				Usage: "Operations per second limit, measured over a 30-second window " +
					"(use -1 for no limit)",
			},

			cli.IntFlag{
				Name:  "sequential-read-size-mb",
				Value: 200,
				Usage: "File chunk size to read from GCS in one call. Need to specify " +
					"the value in MB. ChunkSize less than 1MB is not supported",
			},

			/////////////////////////
			// Tuning
			/////////////////////////

			cli.DurationFlag{
				Name:  "max-retry-sleep",
				Value: time.Minute,
				Usage: "The maximum duration allowed to sleep in a retry loop with " +
					"exponential backoff for failed requests to GCS backend. Once the " +
					"backoff duration exceeds this limit, the retry stops. The default " +
					"is 1 minute. A value of 0 disables retries.",
			},

			cli.IntFlag{
				Name:  "stat-cache-capacity",
				Value: 4096,
				Usage: "How many entries can the stat cache hold (impacts memory consumption)",
			},

			cli.DurationFlag{
				Name:  "stat-cache-ttl",
				Value: time.Minute,
				Usage: "How long to cache StatObject results and inode attributes.",
			},

			cli.DurationFlag{
				Name:  "type-cache-ttl",
				Value: time.Minute,
				Usage: "How long to cache name -> file/dir mappings in directory " +
					"inodes.",
			},

			cli.DurationFlag{
				Name:  "max-retry-duration",
				Value: 30 * time.Second,
				Usage: "The operation will be retried till the value of max-retry-duration.",
			},

			cli.Float64Flag{
				Name:  "retry-multiplier",
				Value: 2,
				Usage: "Param for exponential backoff algorithm, which is used to increase waiting time b/w two consecutive retries.",
			},

			cli.BoolFlag{
				Name:  "experimental-local-file-cache",
				Usage: "Experimental: Cache GCS files on local disk for reads.",
			},

			cli.StringFlag{
				Name:  "temp-dir",
				Value: "",
				Usage: "Absolute path to temporary directory for local GCS object " +
					"copies. (default: system default, likely /tmp)",
			},

			cli.StringFlag{
				Name:  "client-protocol",
				Value: string(mountpkg.HTTP1),
				Usage: "The protocol used for communicating with GCS backend. " +
					"Value can be 'http1' (HTTP/1.1) or 'http2' (HTTP/2).",
			},

			cli.IntFlag{
				Name:  "max-conns-per-host",
				Value: 100,
				Usage: "The max number of TCP connections allowed per server. " +
					"This is effective when --client-protocol is set as 'http1'.",
			},

			cli.IntFlag{
				Name:  "max-idle-conns-per-host",
				Value: 100,
				Usage: "The number of maximum idle connections allowed per server",
			},

			cli.BoolFlag{
				Name: "enable-nonexistent-type-cache",
				Usage: "Once set, if an inode is not found in GCS," +
					"a type cache entry with type NonexistentType will be created. " +
					"This also means new file/dir created might not be seen. " +
					"For example, if this flag is set, and flag type-cache-ttl is " +
					"set to 10 minutes, then we create the same file/node in mean " +
					"time using the same mount, since we are not refreshing the " +
					"cache, it will still return nil.",
			},

			/////////////////////////
			// Monitoring & Logging
			/////////////////////////

			cli.DurationFlag{
				Name:  "stackdriver-export-interval",
				Value: 0,
				Usage: "Experimental: Export metrics to stackdriver with this interval. The default value 0 indicates no exporting.",
			},

			cli.StringFlag{
				Name:  "experimental-opentelemetry-collector-address",
				Value: "",
				Usage: "Experimental: Export metrics to the OpenTelemetry collector at this address.",
			},

			cli.StringFlag{
				Name:  "log-file",
				Value: "",
				Usage: "The file for storing logs that can be parsed by " +
					"fluentd. When not provided, plain text logs are printed to " +
					"stdout.",
			},

			cli.StringFlag{
				Name:  "log-format",
				Value: "json",
				Usage: "The format of the log file: 'text' or 'json'.",
			},

			/////////////////////////
			// Debugging
			/////////////////////////

			cli.BoolTFlag{
				Name: "debug_fuse_errors",
				Usage: "If false, fuse errors will not be logged to the " +
					"console (in case of --foreground) or the log-file " +
					"(if specified",
			},

			cli.BoolFlag{
				Name:  "debug_fuse",
				Usage: "Enable fuse-related debugging output.",
			},

			cli.BoolFlag{
				Name:  "debug_fs",
				Usage: "Enable file system debugging output.",
			},

			cli.BoolFlag{
				Name:  "debug_gcs",
				Usage: "Print GCS request and timing information.",
			},

			cli.BoolFlag{
				Name:  "debug_http",
				Usage: "Dump HTTP requests and responses to/from GCS.",
			},

			cli.BoolFlag{
				Name:  "debug_invariants",
				Usage: "Panic when internal invariants are violated.",
			},

			cli.BoolFlag{
				Name:  "debug_mutex",
				Usage: "Print debug messages when a mutex is held too long.",
			},

			/////////////////////////
			// Client
			/////////////////////////

			cli.BoolFlag{
				Name: "enable-storage-client-library",
				Usage: "If true, will use go storage client library " +
					"otherwise jacobsa/gcloud",
			},
		},
	}

	return
}

type flagStorage struct {
	AppName    string
	Foreground bool

	// File system
	MountOptions   map[string]string
	DirMode        os.FileMode
	FileMode       os.FileMode
	Uid            int64
	Gid            int64
	ImplicitDirs   bool
	OnlyDir        string
	RenameDirLimit int64

	// GCS
	Endpoint                           *url.URL
	BillingProject                     string
	KeyFile                            string
	TokenUrl                           string
	ReuseTokenFromUrl                  bool
	EgressBandwidthLimitBytesPerSecond float64
	OpRateLimitHz                      float64
	SequentialReadSizeMb               int32

	// Tuning
<<<<<<< HEAD
	MaxRetrySleep              time.Duration
	StatCacheCapacity          int
	StatCacheTTL               time.Duration
	TypeCacheTTL               time.Duration
	MaxRetryDuration           time.Duration
	RetryMultiplier            float64
	LocalFileCache             bool
	TempDir                    string
	DisableHTTP2               bool
	MaxConnsPerHost            int
	MaxIdleConnsPerHost        int
	EnableNonexistentTypeCache bool
=======
	MaxRetrySleep       time.Duration
	StatCacheCapacity   int
	StatCacheTTL        time.Duration
	TypeCacheTTL        time.Duration
	MaxRetryDuration    time.Duration
	RetryMultiplier     float64
	LocalFileCache      bool
	TempDir             string
	ClientProtocol      mountpkg.ClientProtocol
	MaxConnsPerHost     int
	MaxIdleConnsPerHost int
>>>>>>> fdcdbceb

	// Monitoring & Logging
	StackdriverExportInterval time.Duration
	OtelCollectorAddress      string
	LogFile                   string
	LogFormat                 string
	DebugFuseErrors           bool

	// Debugging
	DebugFuse       bool
	DebugFS         bool
	DebugGCS        bool
	DebugHTTP       bool
	DebugInvariants bool
	DebugMutex      bool

	// client
	EnableStorageClientLibrary bool
}

const GCSFUSE_PARENT_PROCESS_DIR = "gcsfuse-parent-process-dir"

// 1. Returns the same filepath in case of absolute path or empty filename.
// 2. For child process, it resolves relative path like, ./test.txt, test.txt
// ../test.txt etc, with respect to GCSFUSE_PARENT_PROCESS_DIR
// because we execute the child process from different directory and input
// files are provided with respect to GCSFUSE_PARENT_PROCESS_DIR.
// 3. For relative path starting with ~, it resolves with respect to home dir.
func getResolvedPath(filePath string) (resolvedPath string, err error) {
	if filePath == "" || path.IsAbs(filePath) {
		resolvedPath = filePath
		return
	}

	// Relative path starting with tilda (~)
	if strings.HasPrefix(filePath, "~/") {
		homeDir, err := os.UserHomeDir()
		if err != nil {
			return "", fmt.Errorf("fetch home dir: %w", err)
		}
		return filepath.Join(homeDir, filePath[2:]), err
	}

	// We reach here, when relative path starts with . or .. or other than (/ or ~)
	gcsfuseParentProcessDir, _ := os.LookupEnv(GCSFUSE_PARENT_PROCESS_DIR)
	gcsfuseParentProcessDir = strings.TrimSpace(gcsfuseParentProcessDir)
	if gcsfuseParentProcessDir == "" {
		return filepath.Abs(filePath)
	} else {
		return filepath.Join(gcsfuseParentProcessDir, filePath), err
	}
}

// This method resolves path in the context dictionary.
func resolvePathForTheFlagInContext(flagKey string, c *cli.Context) (err error) {
	flagValue := c.String(flagKey)
	resolvedPath, err := getResolvedPath(flagValue)
	if flagValue == resolvedPath || err != nil {
		return
	}

	logger.Infof("Value of [%s] resolved from [%s] to [%s]\n",
		flagKey, flagValue, resolvedPath)
	err = c.Set(flagKey, resolvedPath)

	return
}

// For parent process: it only resolves the path with respect to home folder.
// For child process: it resolves the path relative to both home directory and
// GCSFUSE_PARENT_PROCESS_DIR. Child process is spawned when --foreground flag
// is disabled.
func resolvePathForTheFlagsInContext(c *cli.Context) (err error) {
	err = resolvePathForTheFlagInContext("log-file", c)
	if err != nil {
		return fmt.Errorf("resolving for log-file: %w", err)
	}

	err = resolvePathForTheFlagInContext("key-file", c)
	if err != nil {
		return fmt.Errorf("resolving for key-file: %w", err)
	}

	return
}

// Add the flags accepted by run to the supplied flag set, returning the
// variables into which the flags will parse.
func populateFlags(c *cli.Context) (flags *flagStorage, err error) {
	endpoint, err := url.Parse(c.String("endpoint"))
	if err != nil {
		fmt.Printf("Could not parse endpoint")
		return
	}
	clientProtocolString := strings.ToLower(c.String("client-protocol"))
	clientProtocol := mountpkg.ClientProtocol(clientProtocolString)
	flags = &flagStorage{
		AppName:    c.String("app-name"),
		Foreground: c.Bool("foreground"),

		// File system
		MountOptions:   make(map[string]string),
		DirMode:        os.FileMode(*c.Generic("dir-mode").(*OctalInt)),
		FileMode:       os.FileMode(*c.Generic("file-mode").(*OctalInt)),
		Uid:            int64(c.Int("uid")),
		Gid:            int64(c.Int("gid")),
		ImplicitDirs:   c.Bool("implicit-dirs"),
		OnlyDir:        c.String("only-dir"),
		RenameDirLimit: int64(c.Int("rename-dir-limit")),

		// GCS,
		Endpoint:                           endpoint,
		BillingProject:                     c.String("billing-project"),
		KeyFile:                            c.String("key-file"),
		TokenUrl:                           c.String("token-url"),
		ReuseTokenFromUrl:                  c.BoolT("reuse-token-from-url"),
		EgressBandwidthLimitBytesPerSecond: c.Float64("limit-bytes-per-sec"),
		OpRateLimitHz:                      c.Float64("limit-ops-per-sec"),
		SequentialReadSizeMb:               int32(c.Int("sequential-read-size-mb")),

		// Tuning,
<<<<<<< HEAD
		MaxRetrySleep:              c.Duration("max-retry-sleep"),
		StatCacheCapacity:          c.Int("stat-cache-capacity"),
		StatCacheTTL:               c.Duration("stat-cache-ttl"),
		TypeCacheTTL:               c.Duration("type-cache-ttl"),
		MaxRetryDuration:           c.Duration("max-retry-duration"),
		RetryMultiplier:            c.Float64("retry-multiplier"),
		LocalFileCache:             c.Bool("experimental-local-file-cache"),
		TempDir:                    c.String("temp-dir"),
		DisableHTTP2:               c.Bool("disable-http2"),
		MaxConnsPerHost:            c.Int("max-conns-per-host"),
		MaxIdleConnsPerHost:        c.Int("max-idle-conns-per-host"),
		EnableNonexistentTypeCache: c.Bool("enable-nonexistent-type-cache"),
=======
		MaxRetrySleep:       c.Duration("max-retry-sleep"),
		StatCacheCapacity:   c.Int("stat-cache-capacity"),
		StatCacheTTL:        c.Duration("stat-cache-ttl"),
		TypeCacheTTL:        c.Duration("type-cache-ttl"),
		MaxRetryDuration:    c.Duration("max-retry-duration"),
		RetryMultiplier:     c.Float64("retry-multiplier"),
		LocalFileCache:      c.Bool("experimental-local-file-cache"),
		TempDir:             c.String("temp-dir"),
		ClientProtocol:      clientProtocol,
		MaxConnsPerHost:     c.Int("max-conns-per-host"),
		MaxIdleConnsPerHost: c.Int("max-idle-conns-per-host"),
>>>>>>> fdcdbceb

		// Monitoring & Logging
		StackdriverExportInterval: c.Duration("stackdriver-export-interval"),
		OtelCollectorAddress:      c.String("experimental-opentelemetry-collector-address"),
		LogFile:                   c.String("log-file"),
		LogFormat:                 c.String("log-format"),

		// Debugging,
		DebugFuseErrors: c.BoolT("debug_fuse_errors"),
		DebugFuse:       c.Bool("debug_fuse"),
		DebugGCS:        c.Bool("debug_gcs"),
		DebugFS:         c.Bool("debug_fs"),
		DebugHTTP:       c.Bool("debug_http"),
		DebugInvariants: c.Bool("debug_invariants"),
		DebugMutex:      c.Bool("debug_mutex"),

		// Client,
		EnableStorageClientLibrary: c.Bool("enable-storage-client-library"),
	}

	// Handle the repeated "-o" flag.
	for _, o := range c.StringSlice("o") {
		mountpkg.ParseOptions(flags.MountOptions, o)
	}

	err = validateFlags(flags)

	return
}

func validateFlags(flags *flagStorage) (err error) {
	if flags.SequentialReadSizeMb < 1 || flags.SequentialReadSizeMb > maxSequentialReadSizeMb {
		err = fmt.Errorf("SequentialReadSizeMb should be less than %d", maxSequentialReadSizeMb)
		return
	}

	if !flags.ClientProtocol.IsValid() {
		err = fmt.Errorf("client protocol: %s is not valid", flags.ClientProtocol)
	}
	return
}

// A cli.Generic that can be used with cli.GenericFlag to obtain an int flag
// that is parsed in octal.
type OctalInt int

var _ cli.Generic = (*OctalInt)(nil)

func (oi *OctalInt) Set(value string) (err error) {
	tmp, err := strconv.ParseInt(value, 8, 32)
	if err != nil {
		err = fmt.Errorf("Parsing as octal: %w", err)
		return
	}

	*oi = OctalInt(tmp)
	return
}

func (oi OctalInt) String() string {
	return fmt.Sprintf("%o", oi)
}<|MERGE_RESOLUTION|>--- conflicted
+++ resolved
@@ -385,20 +385,6 @@
 	SequentialReadSizeMb               int32
 
 	// Tuning
-<<<<<<< HEAD
-	MaxRetrySleep              time.Duration
-	StatCacheCapacity          int
-	StatCacheTTL               time.Duration
-	TypeCacheTTL               time.Duration
-	MaxRetryDuration           time.Duration
-	RetryMultiplier            float64
-	LocalFileCache             bool
-	TempDir                    string
-	DisableHTTP2               bool
-	MaxConnsPerHost            int
-	MaxIdleConnsPerHost        int
-	EnableNonexistentTypeCache bool
-=======
 	MaxRetrySleep       time.Duration
 	StatCacheCapacity   int
 	StatCacheTTL        time.Duration
@@ -410,7 +396,7 @@
 	ClientProtocol      mountpkg.ClientProtocol
 	MaxConnsPerHost     int
 	MaxIdleConnsPerHost int
->>>>>>> fdcdbceb
+  EnableNonexistentTypeCache bool
 
 	// Monitoring & Logging
 	StackdriverExportInterval time.Duration
@@ -532,20 +518,6 @@
 		SequentialReadSizeMb:               int32(c.Int("sequential-read-size-mb")),
 
 		// Tuning,
-<<<<<<< HEAD
-		MaxRetrySleep:              c.Duration("max-retry-sleep"),
-		StatCacheCapacity:          c.Int("stat-cache-capacity"),
-		StatCacheTTL:               c.Duration("stat-cache-ttl"),
-		TypeCacheTTL:               c.Duration("type-cache-ttl"),
-		MaxRetryDuration:           c.Duration("max-retry-duration"),
-		RetryMultiplier:            c.Float64("retry-multiplier"),
-		LocalFileCache:             c.Bool("experimental-local-file-cache"),
-		TempDir:                    c.String("temp-dir"),
-		DisableHTTP2:               c.Bool("disable-http2"),
-		MaxConnsPerHost:            c.Int("max-conns-per-host"),
-		MaxIdleConnsPerHost:        c.Int("max-idle-conns-per-host"),
-		EnableNonexistentTypeCache: c.Bool("enable-nonexistent-type-cache"),
-=======
 		MaxRetrySleep:       c.Duration("max-retry-sleep"),
 		StatCacheCapacity:   c.Int("stat-cache-capacity"),
 		StatCacheTTL:        c.Duration("stat-cache-ttl"),
@@ -557,7 +529,7 @@
 		ClientProtocol:      clientProtocol,
 		MaxConnsPerHost:     c.Int("max-conns-per-host"),
 		MaxIdleConnsPerHost: c.Int("max-idle-conns-per-host"),
->>>>>>> fdcdbceb
+    EnableNonexistentTypeCache: c.Bool("enable-nonexistent-type-cache"),
 
 		// Monitoring & Logging
 		StackdriverExportInterval: c.Duration("stackdriver-export-interval"),
