--- conflicted
+++ resolved
@@ -28,15 +28,8 @@
 	github.com/urfave/cli v1.22.15
 	go.opencensus.io v0.24.0
 	golang.org/x/net v0.27.0
-<<<<<<< HEAD
-	golang.org/x/oauth2 v0.21.0
-	golang.org/x/sync v0.8.0
-	golang.org/x/sys v0.22.0
-=======
 	golang.org/x/oauth2 v0.22.0
-	golang.org/x/sync v0.7.0
 	golang.org/x/sys v0.23.0
->>>>>>> 8f1d1c53
 	golang.org/x/text v0.16.0
 	golang.org/x/time v0.6.0
 	google.golang.org/api v0.188.0
