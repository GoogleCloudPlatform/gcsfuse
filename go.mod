--- conflicted
+++ resolved
@@ -29,13 +29,8 @@
 	golang.org/x/sys v0.20.0
 	golang.org/x/text v0.15.0
 	golang.org/x/time v0.5.0
-<<<<<<< HEAD
 	google.golang.org/api v0.181.0
 	google.golang.org/grpc v1.63.2
-=======
-	google.golang.org/api v0.180.0
-	google.golang.org/grpc v1.64.0
->>>>>>> dddd249d
 	gopkg.in/natefinch/lumberjack.v2 v2.2.1
 	gopkg.in/yaml.v3 v3.0.1
 )
