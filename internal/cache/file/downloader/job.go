// Copyright 2023 Google LLC
//
// Licensed under the Apache License, Version 2.0 (the "License");
// you may not use this file except in compliance with the License.
// You may obtain a copy of the License at
//
//     http://www.apache.org/licenses/LICENSE-2.0
//
// Unless required by applicable law or agreed to in writing, software
// distributed under the License is distributed on an "AS IS" BASIS,
// WITHOUT WARRANTIES OR CONDITIONS OF ANY KIND, either express or implied.
// See the License for the specific language governing permissions and
// limitations under the License.

package downloader

import (
	"container/list"
	"errors"
	"fmt"
	"io"
	"io/fs"
	"os"
	"reflect"
	"syscall"

	"github.com/googlecloudplatform/gcsfuse/v3/cfg"
	"github.com/googlecloudplatform/gcsfuse/v3/common"
	"github.com/googlecloudplatform/gcsfuse/v3/internal/cache/data"
	"github.com/googlecloudplatform/gcsfuse/v3/internal/cache/lru"
	cacheutil "github.com/googlecloudplatform/gcsfuse/v3/internal/cache/util"
	"github.com/googlecloudplatform/gcsfuse/v3/internal/locker"
	"github.com/googlecloudplatform/gcsfuse/v3/internal/logger"
	"github.com/googlecloudplatform/gcsfuse/v3/internal/storage/gcs"
	"golang.org/x/net/context"
	"golang.org/x/sync/semaphore"
)

type jobStatusName string

const (
	NotStarted  jobStatusName = "NotStarted"
	Downloading jobStatusName = "Downloading"
	Completed   jobStatusName = "Completed"
	Failed      jobStatusName = "Failed"
	Invalid     jobStatusName = "Invalid"
)

const ReadChunkSize = 8 * cacheutil.MiB

// Job downloads the requested object from GCS into the specified local file
// path with given permissions and ownership.
type Job struct {
	/////////////////////////
	// Constant data
	/////////////////////////

	object               *gcs.MinObject
	bucket               gcs.Bucket
	fileInfoCache        *lru.Cache
	sequentialReadSizeMb int32
	fileSpec             data.FileSpec
	fileCacheConfig      *cfg.FileCacheConfig

	/////////////////////////
	// Mutable state
	/////////////////////////

	// status represents the current status of Job.
	// status.Offset means data in cache is present in range [0, status.offset)
	status JobStatus

	// subscribers is list of subscribers waiting on async download.
	//
	// INVARIANT: Each element is of type jobSubscriber
	subscribers list.List

	// Context & its CancelFunc for cancelling async download in progress.
	// These properties are non-nil only while the async job is running.
	cancelCtx  context.Context
	cancelFunc context.CancelFunc

	// doneCh for waiting for cancellation of async download in progress.
	doneCh chan struct{}

	// removeJobCallback is a callback function to remove job from JobManager. It
	// is responsibility of JobManager to pass this function.
	removeJobCallback func()

	mu locker.Locker
	// This semaphore is shared across all jobs spawned by the job manager and is
	// used to limit the download concurrency.
	maxParallelismSem *semaphore.Weighted

	// Channel which is used by goroutines to know which ranges need to be
	// downloaded when parallel download is enabled.
	rangeChan chan data.ObjectRange

	metricsHandle common.MetricHandle
}

// JobStatus represents the status of job.
type JobStatus struct {
	Name   jobStatusName
	Err    error
	Offset int64
}

// jobSubscriber represents a subscriber waiting on async download of job to
// complete downloading at least till the subscribed offset.
type jobSubscriber struct {
	notificationC    chan<- JobStatus
	subscribedOffset int64
}

func NewJob(
	object *gcs.MinObject,
	bucket gcs.Bucket,
	fileInfoCache *lru.Cache,
	sequentialReadSizeMb int32,
	fileSpec data.FileSpec,
	removeJobCallback func(),
	fileCacheConfig *cfg.FileCacheConfig,
	maxParallelismSem *semaphore.Weighted,
	metricHandle common.MetricHandle,
) (job *Job) {
	job = &Job{
		object:               object,
		bucket:               bucket,
		fileInfoCache:        fileInfoCache,
		sequentialReadSizeMb: sequentialReadSizeMb,
		fileSpec:             fileSpec,
		removeJobCallback:    removeJobCallback,
		fileCacheConfig:      fileCacheConfig,
		maxParallelismSem:    maxParallelismSem,
		metricsHandle:        metricHandle,
	}
	job.mu = locker.New("Job-"+fileSpec.Path, job.checkInvariants)
	job.init()
	return
}

// checkInvariants panic if any internal invariants have been violated.
func (job *Job) checkInvariants() {
	// INVARIANT: Each subscriber is of type jobSubscriber
	for e := job.subscribers.Front(); e != nil; e = e.Next() {
		switch e.Value.(type) {
		case jobSubscriber:
		default:
			panic(fmt.Sprintf("Unexpected element type: %v", reflect.TypeOf(e.Value)))
		}
	}
}

// init initializes the mutable members of Job corresponding to not started
// state.
func (job *Job) init() {
	job.status = JobStatus{NotStarted, nil, 0}
	job.subscribers = list.List{}
	job.doneCh = make(chan struct{})
}

// cancel is helper function to cancel the in-progress job.downloadAsync goroutine.
// This call is blocking until the job.downloadAsync terminates. Also, it should
// only be called when job.downloadAsync goroutine is running.
//
// Requires and releases LOCK(job.mu)
func (job *Job) cancel() {
	// job.cancelFunc = nil means that the async job has already
	// completed/cancelled/failed.
	if job.cancelFunc == nil {
		job.mu.Unlock()
		return
	}

	job.cancelFunc()
	// Unlock job.mu for the job.downloadAsync to terminate as it may require lock
	// to complete the inflight operations. In case, failure/update of offset
	// occurs while performing the inflight operations, the subscribers will be
	// notified with the failure/update and that is fine because if it is a failure
	// then subscribers should anyway be handling that and if it is an update, then
	// that's a successful update, so subscriber can attempt to read from file in
	// cache.
	job.mu.Unlock()
	// Wait for cancellation of job.downloadAsync.
	<-job.doneCh
}

// Invalidate invalidates the download job i.e. changes the state to Invalid.
// If the async download is in progress, this function cancels that. The caller
// should not read from the file in cache if job is in Invalid state.
// Note: job.removeJobCallback function is also executed as part of invalidation.
//
// Acquires and releases LOCK(job.mu)
func (job *Job) Invalidate() {
	job.mu.Lock()
	if job.status.Name == Downloading {
		job.status.Name = Invalid
		job.cancel()

		// Lock again to execute common notification logic.
		job.mu.Lock()
	}
	defer job.mu.Unlock()
	job.status.Name = Invalid
	logger.Tracef("Job:%p (%s:/%s) is no longer valid.", job, job.bucket.Name(), job.object.Name)
	if job.removeJobCallback != nil {
		job.removeJobCallback()
		job.removeJobCallback = nil
	}
	job.notifySubscribers()
}

// subscribe adds subscriber for download job and returns channel which is
// notified when the download is completed at least till the subscribed offset
// or in case of failure and invalidation.
//
// Not concurrency safe and requires LOCK(job.mu)
func (job *Job) subscribe(subscribedOffset int64) (notificationC <-chan JobStatus) {
	subscriberC := make(chan JobStatus, 1)
	job.subscribers.PushBack(jobSubscriber{subscriberC, subscribedOffset})
	return subscriberC
}

// notifySubscribers notifies all the subscribers of download job in case of
// failure or invalidation or completion till the subscribed offset.
//
// Not concurrency safe and requires LOCK(job.mu)
func (job *Job) notifySubscribers() {
	var nextSubItr *list.Element
	for subItr := job.subscribers.Front(); subItr != nil; subItr = nextSubItr {
		subItrValue := subItr.Value.(jobSubscriber)
		nextSubItr = subItr.Next()
		if job.status.Name == Failed || job.status.Name == Invalid || job.status.Offset >= subItrValue.subscribedOffset {
			subItrValue.notificationC <- job.status
			close(subItrValue.notificationC)
			job.subscribers.Remove(subItr)
		}
	}
}

// updateStatusAndNotifySubscribers is a helper function which updates the
// status's name and err to given name and error and notifies subscribers.
//
// Acquires and releases Lock(job.mu)
func (job *Job) updateStatusAndNotifySubscribers(statusName jobStatusName, statusErr error) {
	if statusName == Failed {
		logger.Errorf("Job:%p (%s:/%s) Failed with error: %v", job, job.bucket.Name(), job.object.Name, statusErr)
	} else {
		logger.Tracef("Job:%p (%s:/%s) status changed to %v with error: %v", job, job.bucket.Name(), job.object.Name, statusName, statusErr)
	}
	job.mu.Lock()
	job.status.Err = statusErr
	job.status.Name = statusName
	job.notifySubscribers()
	job.mu.Unlock()
}

// updateStatusOffset updates the offset in job's status and in file info cache
// with the given offset. If the update is successful, this function also
// notify the subscribers.
// Not concurrency safe and requires LOCK(job.mu)
func (job *Job) updateStatusOffset(downloadedOffset int64) (err error) {
	fileInfoKey := data.FileInfoKey{
		BucketName: job.bucket.Name(),
		ObjectName: job.object.Name,
	}
	fileInfoKeyName, err := fileInfoKey.Key()
	if err != nil {
		err = fmt.Errorf("updateStatusOffset: error while creating fileInfoKeyName for bucket %s and object %s %w",
			fileInfoKey.BucketName, fileInfoKey.ObjectName, err)
		return err
	}

	updatedFileInfo := data.FileInfo{
		Key: fileInfoKey, ObjectGeneration: job.object.Generation,
		FileSize: job.object.Size, Offset: uint64(downloadedOffset),
	}

	err = job.fileInfoCache.UpdateWithoutChangingOrder(fileInfoKeyName, updatedFileInfo)
	if err == nil {
		job.status.Offset = downloadedOffset
		// Notify subscribers if file cache is updated.
		logger.Tracef("Job:%p (%s:/%s) downloaded till %v offset.", job, job.bucket.Name(), job.object.Name, job.status.Offset)
		job.notifySubscribers()
		return err
	}

	err = fmt.Errorf("updateStatusOffset: error while updating offset: %v in fileInfoCache %s: %w", downloadedOffset, updatedFileInfo.Key, err)
	return err
}

// downloadObjectToFile downloads the backing object from GCS into the given
// file and updates the file info cache. It uses gcs.Bucket's NewReaderWithReadHandle method
// to download the object.
func (job *Job) downloadObjectToFile(cacheFile *os.File) (err error) {
	var newReader gcs.StorageReader
	var readHandle []byte
	var start, end, sequentialReadSize, newReaderLimit int64
	end = int64(job.object.Size)
	sequentialReadSize = int64(job.sequentialReadSizeMb) * cacheutil.MiB

	// Each iteration of this for loop, reads ReadChunkSize size of range of the
	// backing object from reader into the file handle and updates the file info
	// cache. In case, reader is not present for reading, it creates a
	// gcs.Bucket's NewReader with size min(sequentialReadSize, object.Size).
	for start < end {
		if newReader == nil {
			newReaderLimit = min(start+sequentialReadSize, end)
			newReader, err = job.bucket.NewReaderWithReadHandle(
				job.cancelCtx,
				&gcs.ReadObjectRequest{
					Name:       job.object.Name,
					Generation: job.object.Generation,
					Range: &gcs.ByteRange{
						Start: uint64(start),
						Limit: uint64(newReaderLimit),
					},
					ReadCompressed: job.object.HasContentEncodingGzip(),
					ReadHandle:     readHandle,
				})
			if err != nil {
				err = fmt.Errorf("downloadObjectToFile: error in creating NewReader with start %d and limit %d: %w", start, newReaderLimit, err)
				return err
			}
			if newReader != nil {
				readHandle = newReader.ReadHandle()
			}
<<<<<<< HEAD
			common.CaptureGCSReadMetrics(job.cancelCtx, job.metricsHandle, util.ReadTypeStringMap[util.Sequential], newReaderLimit-start)
=======
			common.CaptureGCSReadMetrics(job.cancelCtx, job.metricsHandle, common.ReadTypeSequential, newReaderLimit-start)
>>>>>>> c982fa59
		}

		maxRead := min(ReadChunkSize, newReaderLimit-start)

		// Copy the contents from NewReader to cache file.
		offsetWriter := io.NewOffsetWriter(cacheFile, start)
		_, err = io.CopyN(offsetWriter, newReader, maxRead)
		if err != nil {
			err = fmt.Errorf("downloadObjectToFile: error at the time of copying content to cache file %w", err)
			return err
		}

		start += maxRead
		if start == newReaderLimit {
			// Reader is closed after the data has been read and the error from closure
			// is not reported as failure of async job, similar to how it's done for
			// foreground reads: https://github.com/GoogleCloudPlatform/gcsfuse/blob/master/internal/gcsx/random_reader.go#L298.
			err = newReader.Close()
			if err != nil {
				logger.Warnf("Job:%p (%s:/%s) error while closing reader: %v", job, job.bucket.Name(), job.object.Name, err)
			}
			newReader = nil
		}

		job.mu.Lock()
		err = job.updateStatusOffset(start)
		job.mu.Unlock()
		if err != nil {
			return err
		}
	}
	return nil
}

// cleanUpDownloadAsyncJob is a helper function which performs clean up tasks
// for the async job and this should be called at the end of async job.
//
// Acquires and releases LOCK(job.mu)
func (job *Job) cleanUpDownloadAsyncJob() {
	// Clear the cancelFunc & cancelCtx and call the
	// remove job callback function.
	// Finally, close the job.doneCh.
	job.cancelFunc()

	job.mu.Lock()
	if job.removeJobCallback != nil {
		job.removeJobCallback()
		job.removeJobCallback = nil
	}
	job.cancelCtx, job.cancelFunc = nil, nil
	job.mu.Unlock()
	close(job.doneCh)
}

// createCacheFile is a helper function which creates file in cache using
// appropriate open file flags.
func (job *Job) createCacheFile() (*os.File, error) {
	// Create, open and truncate cache file for writing object into it.
	openFileFlags := os.O_TRUNC | os.O_WRONLY
	var cacheFile *os.File
	var err error
	// Try using O_DIRECT while opening file when parallel downloads are enabled
	// and O_DIRECT use is not disabled.
	if job.fileCacheConfig.EnableParallelDownloads && job.fileCacheConfig.EnableODirect {
		cacheFile, err = cacheutil.CreateFile(job.fileSpec, openFileFlags|syscall.O_DIRECT)
		if errors.Is(err, fs.ErrInvalid) || errors.Is(err, syscall.EINVAL) {
			logger.Warnf("downloadObjectAsync: failure in opening file with O_DIRECT, falling back to without O_DIRECT")
			cacheFile, err = cacheutil.CreateFile(job.fileSpec, openFileFlags)
		}
	} else {
		cacheFile, err = cacheutil.CreateFile(job.fileSpec, openFileFlags)
	}

	return cacheFile, err
}

// downloadObjectAsync downloads the backing GCS object into a file as part of
// file cache using NewReader method of gcs.Bucket.
//
// Note: There can only be one async download running for a job at a time.
// Acquires and releases LOCK(job.mu)
func (job *Job) downloadObjectAsync() {
	// Cleanup the async job in all cases - completion/failure/invalidation.
	defer job.cleanUpDownloadAsyncJob()

	cacheFile, err := job.createCacheFile()
	if err != nil {
		err = fmt.Errorf("downloadObjectAsync: error in creating cache file: %w", err)
		job.handleError(err)
		return
	}
	defer func() {
		err = cacheFile.Close()
		if err != nil {
			err = fmt.Errorf("downloadObjectAsync: error while closing cache file: %w", err)
			job.handleError(err)
		}
	}()

	// Both parallel and non-parallel download functions support cancellation in
	// case of job's cancellation.
	if job.fileCacheConfig.EnableParallelDownloads {
		err = job.parallelDownloadObjectToFile(cacheFile)
	} else {
		err = job.downloadObjectToFile(cacheFile)
	}

	if err != nil {
		// Download job expects entry in file info cache for the file it is
		// downloading. If the entry is deleted in between which is expected
		// to happen at the time of eviction, then the job should be
		// marked Invalid instead of Failed.
		if errors.Is(err, lru.ErrEntryNotExist) {
			job.updateStatusAndNotifySubscribers(Invalid, err)
			return
		}
		job.handleError(err)
		return
	}

	// Truncate as the parallel downloads can create file with size little higher
	// than the actual object size because writing with O_DIRECT happens in size
	// multiple of cfg.MinimumAlignSizeForWriting.
	err = cacheFile.Truncate(int64(job.object.Size))
	if err != nil {
		err = fmt.Errorf("downloadObjectAsync: error while truncating cache file: %w", err)
		job.handleError(err)
		return
	}

	err = job.validateCRC()
	if err != nil {
		job.handleError(err)
		return
	}

	job.updateStatusAndNotifySubscribers(Completed, err)
}

// Download downloads object till the given offset and returns the status of
// job. If the object is already downloaded or there was failure in download,
// then it returns the job status. The caller shouldn't read data from file in
// cache if jobStatus is Failed or Invalid.
//
// Acquires and releases LOCK(job.mu)
func (job *Job) Download(ctx context.Context, offset int64, waitForDownload bool) (jobStatus JobStatus, err error) {
	job.mu.Lock()
	if int64(job.object.Size) < offset {
		defer job.mu.Unlock()
		err = fmt.Errorf("download: the requested offset %d is greater than the size of object %d", offset, job.object.Size)
		return job.status, err
	}

	if job.status.Name == Completed {
		defer job.mu.Unlock()
		return job.status, nil
	} else if job.status.Name == NotStarted {
		// Start the async download
		job.status.Name = Downloading
		job.cancelCtx, job.cancelFunc = context.WithCancel(context.Background())
		go job.downloadObjectAsync()
	} else if job.status.Name == Failed || job.status.Name == Invalid || job.status.Offset >= offset {
		defer job.mu.Unlock()
		return job.status, nil
	}

	if !waitForDownload {
		defer job.mu.Unlock()
		return job.status, nil
	}

	// Subscribe to the given offset.
	notificationC := job.subscribe(offset)
	// Lock is not required when the subscriber is waiting for async download job
	// to download the requested contents.
	job.mu.Unlock()

	// Wait till subscriber is notified or the context is cancelled.
	select {
	case <-ctx.Done():
		err = fmt.Errorf("Download: %w", ctx.Err())
	case jobStatus = <-notificationC:
	}
	return
}

// GetStatus returns the status of download job.
//
// Acquires and releases LOCK(job.mu)
func (job *Job) GetStatus() JobStatus {
	job.mu.Lock()
	defer job.mu.Unlock()
	return job.status
}

// Compares CRC32 of the downloaded file with the CRC32 from GCS object metadata.
// In case of mismatch deletes the file and corresponding entry from file cache.
func (job *Job) validateCRC() (err error) {
	if !job.fileCacheConfig.EnableCrc {
		return
	}

	crc32Val, err := cacheutil.CalculateFileCRC32(job.cancelCtx, job.fileSpec.Path)
	if err != nil {
		return
	}

	// If checksum matches, simply return.
	if *job.object.CRC32C == crc32Val {
		return nil
	}

	// If the checksum doesn't match there is an error in downloading the object contents.
	// Delete the file and corresponding key from fileInfoCache.
	err = fmt.Errorf("checksum mismatch detected. Actual: %d, expected: %d", crc32Val, *job.object.CRC32C)
	fileInfoKey := data.FileInfoKey{
		BucketName: job.bucket.Name(),
		ObjectName: job.object.Name,
	}

	fileInfoKeyName, keyErr := fileInfoKey.Key()
	if keyErr != nil {
		err = errors.Join(err, keyErr)
		return
	}

	job.fileInfoCache.Erase(fileInfoKeyName)
	removeErr := cacheutil.TruncateAndRemoveFile(job.fileSpec.Path)
	if removeErr != nil && !os.IsNotExist(removeErr) {
		err = errors.Join(err, removeErr)
	}

	return
}

// Performs different actions based on the type of error.
// For context.Canceled it marks the job as invalid and notifies subscribers.
// For other errors, marks the job as failed and notifies subscribers.
func (job *Job) handleError(err error) {
	// Context is canceled when job.cancel is called at the time of
	// invalidation and hence caller should be notified as invalid.
	if errors.Is(err, context.Canceled) {
		job.updateStatusAndNotifySubscribers(Invalid, err)
		return
	}

	job.updateStatusAndNotifySubscribers(Failed, err)
}

func (job *Job) IsParallelDownloadsEnabled() bool {
	if job.fileCacheConfig != nil && job.fileCacheConfig.EnableParallelDownloads {
		return true
	}
	return false
}

func (job *Job) IsExperimentalParallelDownloadsDefaultOn() bool {
	if job.fileCacheConfig != nil && job.fileCacheConfig.ExperimentalParallelDownloadsDefaultOn {
		return true
	}
	return false
}<|MERGE_RESOLUTION|>--- conflicted
+++ resolved
@@ -326,11 +326,7 @@
 			if newReader != nil {
 				readHandle = newReader.ReadHandle()
 			}
-<<<<<<< HEAD
-			common.CaptureGCSReadMetrics(job.cancelCtx, job.metricsHandle, util.ReadTypeStringMap[util.Sequential], newReaderLimit-start)
-=======
 			common.CaptureGCSReadMetrics(job.cancelCtx, job.metricsHandle, common.ReadTypeSequential, newReaderLimit-start)
->>>>>>> c982fa59
 		}
 
 		maxRead := min(ReadChunkSize, newReaderLimit-start)
