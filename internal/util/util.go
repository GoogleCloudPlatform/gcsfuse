// Copyright 2023 Google LLC
//
// Licensed under the Apache License, Version 2.0 (the "License");
// you may not use this file except in compliance with the License.
// You may obtain a copy of the License at
//
//     http://www.apache.org/licenses/LICENSE-2.0
//
// Unless required by applicable law or agreed to in writing, software
// distributed under the License is distributed on an "AS IS" BASIS,
// WITHOUT WARRANTIES OR CONDITIONS OF ANY KIND, either express or implied.
// See the License for the specific language governing permissions and
// limitations under the License.

package util

import (
	"fmt"
	"math"
	"os"
	"path"
	"path/filepath"
	"strings"
	"time"
)

const (
	GCSFUSE_PARENT_PROCESS_DIR = "gcsfuse-parent-process-dir"

<<<<<<< HEAD
	// Constants for read types - Sequential/Random
	Sequential = 1
	Random     = 2
	Parallel   = 3

=======
>>>>>>> c982fa59
	MaxMiBsInUint64 uint64 = math.MaxUint64 >> 20
	MaxMiBsInInt64  int64  = math.MaxInt64 >> 20
	MiB                    = 1024 * 1024

	// HeapSizeToRssConversionFactor is a constant factor
	// which we multiply to the calculated heap-size
	// to get the corresponding resident set size.
	HeapSizeToRssConversionFactor float64 = 2

	MaxTimeDuration = time.Duration(math.MaxInt64)
)

var ReadTypeStringMap = map[int64]string{
	Sequential: "Sequential",
	Random:     "Random",
	Parallel:   "Parallel",
}

// 1. Returns the same filepath in case of absolute path or empty filename.
// 2. For child process, it resolves relative path like, ./test.txt, test.txt
// ../test.txt etc, with respect to GCSFUSE_PARENT_PROCESS_DIR
// because we execute the child process from different directory and input
// files are provided with respect to GCSFUSE_PARENT_PROCESS_DIR.
// 3. For relative path starting with ~, it resolves with respect to home dir.
func GetResolvedPath(filePath string) (resolvedPath string, err error) {
	if filePath == "" || path.IsAbs(filePath) {
		resolvedPath = filePath
		return
	}

	// Relative path starting with tilda (~)
	if strings.HasPrefix(filePath, "~/") {
		homeDir, err := os.UserHomeDir()
		if err != nil {
			return "", fmt.Errorf("fetch home dir: %w", err)
		}
		return filepath.Join(homeDir, filePath[2:]), err
	}

	// We reach here, when relative path starts with . or .. or other than (/ or ~)
	gcsfuseParentProcessDir, _ := os.LookupEnv(GCSFUSE_PARENT_PROCESS_DIR)
	gcsfuseParentProcessDir = strings.TrimSpace(gcsfuseParentProcessDir)
	if gcsfuseParentProcessDir == "" {
		return filepath.Abs(filePath)
	} else {
		return filepath.Join(gcsfuseParentProcessDir, filePath), err
	}
}

// MiBsToBytes returns the bytes equivalent
// of given number of MiBs.
// For reference, each MiB = 2^20 bytes.
// It supports only upto 2^44-1 MiBs (~4 Tebi MiBs, or ~4 Ebi bytes)
// as inputs, and panics for higher inputs.
func MiBsToBytes(mibs uint64) uint64 {
	if mibs > MaxMiBsInUint64 {
		panic("Inputs above (2^44 - 1) not supported.")
	}
	return mibs << 20
}

// BytesToHigherMiBs returns the MiBs equivalent
// to the given number of bytes.
// If bytes is not an exact number of MiBs,
// then it returns the next higher no. of MiBs.
// For reference, each MiB = 2^20 bytes.
func BytesToHigherMiBs(bytes uint64) uint64 {
	if bytes > (MaxMiBsInUint64 << 20) {
		return MaxMiBsInUint64 + 1
	}
	const bytesInOneMiB uint64 = 1 << 20
	return uint64(math.Ceil(float64(bytes) / float64(bytesInOneMiB)))
}<|MERGE_RESOLUTION|>--- conflicted
+++ resolved
@@ -27,14 +27,6 @@
 const (
 	GCSFUSE_PARENT_PROCESS_DIR = "gcsfuse-parent-process-dir"
 
-<<<<<<< HEAD
-	// Constants for read types - Sequential/Random
-	Sequential = 1
-	Random     = 2
-	Parallel   = 3
-
-=======
->>>>>>> c982fa59
 	MaxMiBsInUint64 uint64 = math.MaxUint64 >> 20
 	MaxMiBsInInt64  int64  = math.MaxInt64 >> 20
 	MiB                    = 1024 * 1024
@@ -46,12 +38,6 @@
 
 	MaxTimeDuration = time.Duration(math.MaxInt64)
 )
-
-var ReadTypeStringMap = map[int64]string{
-	Sequential: "Sequential",
-	Random:     "Random",
-	Parallel:   "Parallel",
-}
 
 // 1. Returns the same filepath in case of absolute path or empty filename.
 // 2. For child process, it resolves relative path like, ./test.txt, test.txt
