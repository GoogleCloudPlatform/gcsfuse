--- conflicted
+++ resolved
@@ -43,8 +43,8 @@
 }
 
 func (bh *bucketHandle) NewReader(
-	ctx context.Context,
-	req *gcs.ReadObjectRequest) (rc io.ReadCloser, err error) {
+		ctx context.Context,
+		req *gcs.ReadObjectRequest) (rc io.ReadCloser, err error) {
 	// Initialising the starting offset and the length to be read by the reader.
 	start := int64(0)
 	length := int64(-1)
@@ -117,7 +117,6 @@
 	// GenerationPrecondition - If non-nil, the object will be created/overwritten
 	// only if the current generation for the object name is equal to the given value.
 	// Zero means the object does not exist.
-<<<<<<< HEAD
 	// MetaGenerationPrecondition - If non-nil, the object will be created/overwritten
 	// only if the current metaGeneration for the object name is equal to the given value.
 	// Zero means the object does not exist.
@@ -126,16 +125,6 @@
 	} else if req.GenerationPrecondition != nil && *req.GenerationPrecondition != 0 {
 		obj = obj.If(storage.Conditions{GenerationMatch: *req.GenerationPrecondition})
 	} else if req.MetaGenerationPrecondition != nil && *req.MetaGenerationPrecondition != 0 {
-=======
-	if req.GenerationPrecondition != nil && *req.GenerationPrecondition != 0 {
-		obj = obj.If(storage.Conditions{GenerationMatch: *req.GenerationPrecondition})
-	}
-
-	// MetaGenerationPrecondition - If non-nil, the object will be created/overwritten
-	// only if the current metaGeneration for the object name is equal to the given value.
-	// Zero means the object does not exist.
-	if req.MetaGenerationPrecondition != nil && *req.MetaGenerationPrecondition != 0 {
->>>>>>> e24ecc9b
 		obj = obj.If(storage.Conditions{MetagenerationMatch: *req.MetaGenerationPrecondition})
 	}
 
