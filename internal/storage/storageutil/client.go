// Copyright 2025 Google LLC
//
// Licensed under the Apache License, Version 2.0 (the "License");
// you may not use this file except in compliance with the License.
// You may obtain a copy of the License at
//
//     http://www.apache.org/licenses/LICENSE-2.0
//
// Unless required by applicable law or agreed to in writing, software
// distributed under the License is distributed on an "AS IS" BASIS,
// WITHOUT WARRANTIES OR CONDITIONS OF ANY KIND, either express or implied.
// See the License for the specific language governing permissions and
// limitations under the License.

package storageutil

import (
	"crypto/tls"
	"fmt"
	"net"
	"net/http"
	"net/http/httptrace"
	"strings"
	"time"

	"github.com/googlecloudplatform/gcsfuse/v3/cfg"
	"github.com/googlecloudplatform/gcsfuse/v3/internal/auth"
	"github.com/googlecloudplatform/gcsfuse/v3/metrics"
	dns "github.com/ncruces/go-dns"
	"go.opentelemetry.io/contrib/instrumentation/net/http/httptrace/otelhttptrace"
	"go.opentelemetry.io/contrib/instrumentation/net/http/otelhttp"
	"go.opentelemetry.io/otel"
	"golang.org/x/net/context"
	"golang.org/x/oauth2"
)

// ConfigureDialerWithLocalAddr resolves the provided socket address and returns a net.TCPAddr.
// The port can be 0, in which case the OS will choose a local port.
// The format of SocketAddress is expected to be IP address.
func ConfigureDialerWithLocalAddr(dialer *net.Dialer, socketAddress string) error {
	localAddr, err := net.ResolveTCPAddr("tcp", socketAddress+":0")
	if err != nil {
		return fmt.Errorf("failed to resolve socket address %q: %w", socketAddress, err)
	}
	dialer.LocalAddr = localAddr
	return nil
}

const urlSchemeSeparator = "://"

type StorageClientConfig struct {
	/** Common client parameters. */

	// ClientProtocol decides the go-sdk client to create.
	ClientProtocol     cfg.Protocol
	UserAgent          string
	CustomEndpoint     string
	KeyFile            string
	TokenUrl           string
	ReuseTokenFromUrl  bool
	MaxRetrySleep      time.Duration
	RetryMultiplier    float64
	LocalSocketAddress string

	/** HTTP client parameters. */
	MaxConnsPerHost            int
	MaxIdleConnsPerHost        int
	MaxRetryAttempts           int
	HttpClientTimeout          time.Duration
	ExperimentalEnableJsonRead bool
	AnonymousAccess            bool

	/** Grpc client parameters. */
	GrpcConnPoolSize int

	// Enabling new API flow for HNS bucket.
	EnableHNS bool
	// EnableGoogleLibAuth indicates whether to use the google library authentication flow
	EnableGoogleLibAuth bool

	ReadStallRetryConfig cfg.ReadStallGcsRetriesConfig

	MetricHandle metrics.MetricHandle

	TracingEnabled bool

<<<<<<< HEAD
	EnableGrpcMetrics bool

	// IsGKE inspects the mountPoint and indicates if running in a GKE environment.
	IsGKE bool
=======
	EnableHTTPDNSCache bool
>>>>>>> 509ed19c
}

func CreateHttpClient(storageClientConfig *StorageClientConfig, tokenSrc oauth2.TokenSource) (httpClient *http.Client, err error) {
	dialer := net.Dialer{}
	if storageClientConfig.LocalSocketAddress != "" {
		if err := ConfigureDialerWithLocalAddr(&dialer, storageClientConfig.LocalSocketAddress); err != nil {
			return nil, fmt.Errorf("failed to configure dialer with local-socket-address %q: %w", storageClientConfig.LocalSocketAddress, err)
		}
	}
	if storageClientConfig.EnableHTTPDNSCache {
		dialer.Resolver = dns.NewCachingResolver(nil, dns.MinCacheTTL(1*time.Minute))
	}

	var transport *http.Transport
	// Using http1 makes the client more performant.
	if storageClientConfig.ClientProtocol == cfg.HTTP1 {
		transport = &http.Transport{
			DialContext:         dialer.DialContext,
			Proxy:               http.ProxyFromEnvironment,
			MaxConnsPerHost:     storageClientConfig.MaxConnsPerHost,
			MaxIdleConnsPerHost: storageClientConfig.MaxIdleConnsPerHost,
			// This disables HTTP/2 in transport.
			TLSNextProto: make(
				map[string]func(string, *tls.Conn) http.RoundTripper,
			),
		}
	} else {
		// For http2, change in MaxConnsPerHost doesn't affect the performance.
		transport = &http.Transport{
			DialContext:       dialer.DialContext,
			Proxy:             http.ProxyFromEnvironment,
			DisableKeepAlives: true,
			MaxConnsPerHost:   storageClientConfig.MaxConnsPerHost,
			ForceAttemptHTTP2: true,
		}
	}

	if storageClientConfig.AnonymousAccess {
		// UserAgent will not be added if authentication is disabled.
		// Bypassing authentication prevents the creation of an HTTP transport
		// because it requires a token source.
		// Setting a dummy token would conflict with the "WithoutAuthentication" option.
		// While the "WithUserAgent" option could set a custom User-Agent, it's incompatible
		// with the "WithHTTPClient" option, preventing the direct injection of a user agent
		// when authentication is skipped.
		httpClient = &http.Client{
			Timeout: storageClientConfig.HttpClientTimeout,
		}
	} else {
		if tokenSrc == nil {
			// CreateTokenSource only if tokenSrc is nil, which means it wasn't provided externally.
			// This indicates the EnableGoogleLibAuth flag is disabled.
			tokenSrc, err = CreateTokenSource(storageClientConfig)
			if err != nil {
				err = fmt.Errorf("while fetching tokenSource: %w", err)
				return nil, err
			}
		}

		// Custom http client for Go Client.
		httpClient = &http.Client{
			Transport: &oauth2.Transport{
				Base:   transport,
				Source: tokenSrc,
			},
			Timeout: storageClientConfig.HttpClientTimeout,
		}
		// Setting UserAgent through RoundTripper middleware
		httpClient.Transport = &userAgentRoundTripper{
			wrapped:   httpClient.Transport,
			UserAgent: storageClientConfig.UserAgent,
		}

		if storageClientConfig.TracingEnabled {
			httpClient.Transport = otelhttp.NewTransport(httpClient.Transport, otelhttp.WithClientTrace(func(ctx context.Context) *httptrace.ClientTrace {
				return otelhttptrace.NewClientTrace(ctx)
			}), otelhttp.WithTracerProvider(otel.GetTracerProvider()))
		}
	}
	return httpClient, err
}

// It creates the token-source from the provided
// key-file or using ADC search order (https://cloud.google.com/docs/authentication/application-default-credentials#order).
func CreateTokenSource(storageClientConfig *StorageClientConfig) (tokenSrc oauth2.TokenSource, err error) {
	return auth.GetTokenSource(context.Background(), storageClientConfig.KeyFile, storageClientConfig.TokenUrl, storageClientConfig.ReuseTokenFromUrl)
}

// StripScheme strips the scheme part of given url.
func StripScheme(url string) string {
	// Don't strip off the scheme part for google-internal schemes.
	if strings.HasPrefix(url, "dns:///") || strings.HasPrefix(url, "google-c2p:///") || strings.HasPrefix(url, "google:///") {
		return url
	}
	if strings.Contains(url, urlSchemeSeparator) {
		url = strings.SplitN(url, urlSchemeSeparator, 2)[1]
	}
	return url
}<|MERGE_RESOLUTION|>--- conflicted
+++ resolved
@@ -84,14 +84,12 @@
 
 	TracingEnabled bool
 
-<<<<<<< HEAD
+	EnableHTTPDNSCache bool
+
 	EnableGrpcMetrics bool
 
 	// IsGKE inspects the mountPoint and indicates if running in a GKE environment.
 	IsGKE bool
-=======
-	EnableHTTPDNSCache bool
->>>>>>> 509ed19c
 }
 
 func CreateHttpClient(storageClientConfig *StorageClientConfig, tokenSrc oauth2.TokenSource) (httpClient *http.Client, err error) {
