--- conflicted
+++ resolved
@@ -9,7 +9,6 @@
 	storagev1 "google.golang.org/api/storage/v1"
 )
 
-<<<<<<< HEAD
 func convertObjectAccessControlToACLRule(obj *storagev1.ObjectAccessControl) storage.ACLRule {
 	return storage.ACLRule{
 		Entity:   storage.ACLEntity(obj.Entity),
@@ -20,7 +19,10 @@
 		ProjectTeam: &storage.ProjectTeam{
 			ProjectNumber: obj.ProjectTeam.ProjectNumber,
 			Team:          obj.ProjectTeam.Team,
-=======
+		},
+	}
+}
+
 func convertACLRuleToObjectAccessControl(element storage.ACLRule) *storagev1.ObjectAccessControl {
 	return &storagev1.ObjectAccessControl{
 		Entity:   string(element.Entity),
@@ -31,7 +33,6 @@
 		ProjectTeam: &storagev1.ObjectAccessControlProjectTeam{
 			ProjectNumber: element.ProjectTeam.ProjectNumber,
 			Team:          element.ProjectTeam.Team,
->>>>>>> 9c0980b1
 		},
 	}
 }
