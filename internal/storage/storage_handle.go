// Copyright 2022 Google LLC
//
// Licensed under the Apache License, Version 2.0 (the "License");
// you may not use this file except in compliance with the License.
// You may obtain a copy of the License at
//
//     http://www.apache.org/licenses/LICENSE-2.0
//
// Unless required by applicable law or agreed to in writing, software
// distributed under the License is distributed on an "AS IS" BASIS,
// WITHOUT WARRANTIES OR CONDITIONS OF ANY KIND, either express or implied.
// See the License for the specific language governing permissions and
// limitations under the License.

package storage

import (
	"context"
	"fmt"
	"net"
	"net/http"
	"os"
	"strconv"
	"strings"
	"time"

	"cloud.google.com/go/storage"
	control "cloud.google.com/go/storage/control/apiv2"
	"cloud.google.com/go/storage/control/apiv2/controlpb"
	"cloud.google.com/go/storage/experimental"
	"github.com/googleapis/gax-go/v2"
	"github.com/googlecloudplatform/gcsfuse/v3/cfg"
	"github.com/googlecloudplatform/gcsfuse/v3/internal/logger"
	"github.com/googlecloudplatform/gcsfuse/v3/internal/storage/gcs"
	"github.com/googlecloudplatform/gcsfuse/v3/internal/storage/storageutil"
	"go.opentelemetry.io/contrib/instrumentation/google.golang.org/grpc/otelgrpc"
<<<<<<< HEAD
	"go.opentelemetry.io/otel"
	sdkmetric "go.opentelemetry.io/otel/sdk/metric"
	"golang.org/x/net/context"
=======
>>>>>>> 509ed19c
	"golang.org/x/oauth2"
	option "google.golang.org/api/option"
	"google.golang.org/grpc"
	"google.golang.org/grpc/credentials/insecure"

	// Side effect to run grpc client with direct-path on gcp machine.
	_ "google.golang.org/grpc/balancer/rls"
	_ "google.golang.org/grpc/xds/googledirectpath"
)

const (
	// Used to modify the hidden options in go-sdk for read stall retry.
	// Ref: https://github.com/googleapis/google-cloud-go/blob/main/storage/option.go#L30
	dynamicReadReqIncreaseRateEnv   = "DYNAMIC_READ_REQ_INCREASE_RATE"
	dynamicReadReqInitialTimeoutEnv = "DYNAMIC_READ_REQ_INITIAL_TIMEOUT"

	zonalLocationType = "zone"
)

type StorageHandle interface {
	// In case of non-empty billingProject, this project is set as user-project for
	// all subsequent calls on the bucket. Calls with user-project will be billed
	// to that project rather than to the bucket's owning project.
	//
	// A user-project is required for all operations on Requester Pays buckets.
	BucketHandle(ctx context.Context, bucketName string, billingProject string, finalizeFileForRapid bool) (bh *bucketHandle, err error)
}

type storageClient struct {
	httpClient               *storage.Client
	grpcClient               *storage.Client
	grpcClientWithBidiConfig *storage.Client
	clientConfig             storageutil.StorageClientConfig
	// rawStorageControlClientWithoutGaxRetries is without any retries.
	rawStorageControlClientWithoutGaxRetries *control.StorageControlClient
	// rawStorageControlClientWithGaxRetries is with retry for Folder APIs.
	rawStorageControlClientWithGaxRetries *control.StorageControlClient
	// storageControlClient is with retry for GetStorageLayout and with handling for billing project.
	storageControlClient StorageControlClient
	directPathDetector   *gRPCDirectPathDetector
}

type gRPCDirectPathDetector struct {
	clientOptions []option.ClientOption
}

// isDirectPathPossible checks if gRPC direct connectivity is available for a specific bucket
// from the environment where the client is running. A `nil` error represents Direct Connectivity was
// detected.
func (pd *gRPCDirectPathDetector) isDirectPathPossible(ctx context.Context, bucketName string) error {
	return storage.CheckDirectConnectivitySupported(ctx, bucketName, pd.clientOptions...)
}

// Return clientOpts for both gRPC client and control client.
func createClientOptionForGRPCClient(ctx context.Context, clientConfig *storageutil.StorageClientConfig, enableBidiConfig bool) (clientOpts []option.ClientOption, err error) {
	// Add custom endpoint if provided.
	if clientConfig.CustomEndpoint != "" {
		clientOpts = append(clientOpts, option.WithEndpoint(storageutil.StripScheme(clientConfig.CustomEndpoint)))

		// TODO(b/390799251): Check if this line can be merged with below anonymousAccess check.
		if clientConfig.AnonymousAccess {
			clientOpts = append(clientOpts, option.WithGRPCDialOption(grpc.WithTransportCredentials(insecure.NewCredentials())))
		}
	}

	// Configure authentication.
	if clientConfig.AnonymousAccess {
		clientOpts = append(clientOpts, option.WithoutAuthentication())
	} else if clientConfig.EnableGoogleLibAuth {
		var authOpts []option.ClientOption
		authOpts, _, err = storageutil.GetClientAuthOptionsAndToken(ctx, clientConfig)
		if err != nil {
			return nil, fmt.Errorf("failed to get client auth options and token: %w", err)
		}
		clientOpts = append(clientOpts, authOpts...)
	} else {
		var tokenSrc oauth2.TokenSource
		tokenSrc, err = storageutil.CreateTokenSource(clientConfig)
		if err != nil {
			return nil, fmt.Errorf("while fetching token source: %w", err)
		}
		clientOpts = append(clientOpts, option.WithTokenSource(tokenSrc))
	}

	// Additional client options.
	if enableBidiConfig {
		clientOpts = append(clientOpts, experimental.WithGRPCBidiReads())
	}

	if clientConfig.LocalSocketAddress != "" {
		dialer := &net.Dialer{}
		// The port can be 0, in which case the OS will choose a local port.
		// The format of SocketAddress is expected to be IP address.
		// TODO: check if this approach works for CTK or whether interface name needs to be passed.
		if err := storageutil.ConfigureDialerWithLocalAddr(dialer, clientConfig.LocalSocketAddress); err != nil {
			return nil, fmt.Errorf("failed to configure dialer with local-socket-address %q: %w", clientConfig.LocalSocketAddress, err)
		}
		clientOpts = append(clientOpts, option.WithGRPCDialOption(grpc.WithContextDialer(func(ctx context.Context, addr string) (net.Conn, error) {
			return dialer.DialContext(ctx, "tcp", addr)
		})))
	}

	if clientConfig.TracingEnabled {
		clientOpts = append(clientOpts, option.WithGRPCDialOption(grpc.WithStatsHandler(otelgrpc.NewClientHandler())))
	}

	clientOpts = append(clientOpts, option.WithGRPCConnectionPool(clientConfig.GrpcConnPoolSize))
	clientOpts = append(clientOpts, option.WithUserAgent(clientConfig.UserAgent))

	// Pass the OpenTelemetry MeterProvider to the Go storage client,
	// using the new WithMeterProvider client option.
	// TODO (cathyo) - detect when running on GKE with clientConfig.IsGKE.
	if clientConfig.EnableGrpcMetrics {
		mp := otel.GetMeterProvider()
		if sdkmp, ok := mp.(*sdkmetric.MeterProvider); ok {
			// pass in if sdkmp is of type *sdkmetric.MeterProvider (not a No-op)
			clientOpts = append(clientOpts, experimental.WithMeterProvider(sdkmp))
		}
	}

	return clientOpts, nil
}

func setRetryConfig(ctx context.Context, sc *storage.Client, clientConfig *storageutil.StorageClientConfig) {
	if sc == nil || clientConfig == nil {
		logger.Fatal("setRetryConfig: Empty storage client or clientConfig")
		return
	}

	// ShouldRetry function checks if an operation should be retried based on the
	// response of operation (error.Code).
	// RetryAlways causes all operations to be checked for retries using
	// ShouldRetry function.
	// Without RetryAlways, only those operations are checked for retries which
	// are idempotent.
	// https://github.com/googleapis/google-cloud-go/blob/main/storage/storage.go#L1953
	retryOpts := []storage.RetryOption{storage.WithBackoff(gax.Backoff{
		Max:        clientConfig.MaxRetrySleep,
		Multiplier: clientConfig.RetryMultiplier,
	}),
		storage.WithPolicy(storage.RetryAlways),
		storage.WithErrorFunc(func(err error) bool {
			return storageutil.ShouldRetryWithMonitoring(ctx, err, clientConfig.MetricHandle)
		})}

	sc.SetRetry(retryOpts...)

	// The default MaxRetryAttempts value is 0 indicates no limit.
	if clientConfig.MaxRetryAttempts != 0 {
		sc.SetRetry(storage.WithMaxAttempts(clientConfig.MaxRetryAttempts))
	}
}

// Followed https://pkg.go.dev/cloud.google.com/go/storage#hdr-Experimental_gRPC_API to create the gRPC client.
func createGRPCClientHandle(ctx context.Context, clientConfig *storageutil.StorageClientConfig, enableBidiConfig bool) (sc *storage.Client, err error) {

	if err := os.Setenv("GOOGLE_CLOUD_ENABLE_DIRECT_PATH_XDS", "true"); err != nil {
		logger.Fatal("error setting direct path env var: %v", err)
	}

	var clientOpts []option.ClientOption
	clientOpts, err = createClientOptionForGRPCClient(ctx, clientConfig, enableBidiConfig)
	if err != nil {
		return nil, fmt.Errorf("error in getting clientOpts for gRPC client: %w", err)
	}

	sc, err = storage.NewGRPCClient(ctx, clientOpts...)
	if err != nil {
		err = fmt.Errorf("NewGRPCClient: %w", err)
	} else {
		setRetryConfig(ctx, sc, clientConfig)
	}

	// Unset the environment variable, since it's used only while creation of grpc client.
	if err := os.Unsetenv("GOOGLE_CLOUD_ENABLE_DIRECT_PATH_XDS"); err != nil {
		logger.Fatal("error while unsetting direct path env var: %v", err)
	}

	return
}

func createHTTPClientHandle(ctx context.Context, clientConfig *storageutil.StorageClientConfig) (sc *storage.Client, err error) {
	var clientOpts []option.ClientOption
	var tokenSrc oauth2.TokenSource = nil

	if clientConfig.EnableGoogleLibAuth {
		var authOpts []option.ClientOption
		authOpts, tokenSrc, err = storageutil.GetClientAuthOptionsAndToken(ctx, clientConfig)
		if err != nil {
			return nil, fmt.Errorf("failed to get client auth options and token: %w", err)
		}
		clientOpts = append(clientOpts, authOpts...)
	}

	// Add WithHttpClient option.
	var httpClient *http.Client
	httpClient, err = storageutil.CreateHttpClient(clientConfig, tokenSrc)
	if err != nil {
		err = fmt.Errorf("while creating http endpoint: %w", err)
		return
	}

	clientOpts = append(clientOpts, option.WithHTTPClient(httpClient))

	if clientConfig.AnonymousAccess {
		clientOpts = append(clientOpts, option.WithoutAuthentication())
	}

	// Create client with JSON read flow, if EnableJasonRead flag is set.
	if clientConfig.ExperimentalEnableJsonRead {
		clientOpts = append(clientOpts, storage.WithJSONReads())
	}

	// Add Custom endpoint option.
	if clientConfig.CustomEndpoint != "" {
		clientOpts = append(clientOpts, option.WithEndpoint(clientConfig.CustomEndpoint))
	}

	if clientConfig.ReadStallRetryConfig.Enable {
		// Hidden way to modify the increase rate for dynamic delay algorithm in go-sdk.
		// Ref: https://github.com/googleapis/google-cloud-go/blob/main/storage/option.go#L47
		// Temporarily we kept an option to change the increase-rate, will be removed
		// once we get a good default.
		err = os.Setenv(dynamicReadReqIncreaseRateEnv, strconv.FormatFloat(clientConfig.ReadStallRetryConfig.ReqIncreaseRate, 'f', -1, 64))
		if err != nil {
			logger.Warnf("Error while setting the env %s: %v", dynamicReadReqIncreaseRateEnv, err)
		}

		// Hidden way to modify the initial-timeout of the dynamic delay algorithm in go-sdk.
		// Ref: https://github.com/googleapis/google-cloud-go/blob/main/storage/option.go#L62
		// Temporarily we kept an option to change the initial-timeout, will be removed
		// once we get a good default.
		err = os.Setenv(dynamicReadReqInitialTimeoutEnv, clientConfig.ReadStallRetryConfig.InitialReqTimeout.String())
		if err != nil {
			logger.Warnf("Error while setting the env %s: %v", dynamicReadReqInitialTimeoutEnv, err)
		}
		clientOpts = append(clientOpts, experimental.WithReadStallTimeout(&experimental.ReadStallTimeoutConfig{
			Min:              clientConfig.ReadStallRetryConfig.MinReqTimeout,
			TargetPercentile: clientConfig.ReadStallRetryConfig.ReqTargetPercentile,
		}))
	}
	sc, err = storage.NewClient(ctx, clientOpts...)
	if err != nil {
		err = fmt.Errorf("go http storage client creation failed: %w", err)
		return
	}
	setRetryConfig(ctx, sc, clientConfig)
	return
}

func (sh *storageClient) lookupBucketType(bucketName string) (*gcs.BucketType, error) {
	if sh.storageControlClient == nil {
		return &gcs.BucketType{}, nil // Assume defaults
	}

	startTime := time.Now()
	logger.Infof("GetStorageLayout <- (%s)", bucketName)
	storageLayout, err := sh.getStorageLayout(bucketName)
	duration := time.Since(startTime)

	if err != nil {
		return nil, err
	}

	logger.Infof("GetStorageLayout -> (%s) %v msec", bucketName, duration.Milliseconds())

	return &gcs.BucketType{
		Hierarchical: storageLayout.GetHierarchicalNamespace().GetEnabled(),
		Zonal:        storageLayout.GetLocationType() == zonalLocationType,
	}, nil
}

func (sh *storageClient) getStorageLayout(bucketName string) (*controlpb.StorageLayout, error) {
	var callOptions []gax.CallOption
	stoargeLayout, err := sh.storageControlClient.GetStorageLayout(context.Background(), &controlpb.GetStorageLayoutRequest{
		Name:      fmt.Sprintf("projects/_/buckets/%s/storageLayout", bucketName),
		Prefix:    "",
		RequestId: "",
	}, callOptions...)

	return stoargeLayout, err
}

// NewStorageHandle creates control client and stores client config to allow dynamic
// creation of http or grpc client.
func NewStorageHandle(ctx context.Context, clientConfig storageutil.StorageClientConfig, billingProject string) (sh StorageHandle, err error) {
	// The default protocol for the Go Storage control client's folders API is gRPC.
	// gcsfuse will initially mirror this behavior due to the client's lack of HTTP support.
	var controlClient StorageControlClient
	var rawStorageControlClientWithoutGaxRetries *control.StorageControlClient
	var rawStorageControlClientWithGaxRetries *control.StorageControlClient
	var clientOpts []option.ClientOption

	// Control-client is needed for folder APIs and for getting storage-layout of the bucket.
	// GetStorageLayout API is not supported for storage-testbench, which are identified by custom-endpoint containing localhost.
	if clientConfig.EnableHNS && !strings.Contains(clientConfig.CustomEndpoint, "localhost") {
		clientOpts, err = createClientOptionForGRPCClient(ctx, &clientConfig, false)
		if err != nil {
			return nil, fmt.Errorf("error in getting clientOpts for gRPC client: %w", err)
		}
		rawStorageControlClientWithoutGaxRetries, err = storageutil.CreateGRPCControlClient(ctx, clientOpts, true)
		if err != nil {
			return nil, fmt.Errorf("could not create StorageControl Client without default gax retries: %w", err)
		}
		// rawStorageControlClientWithGaxRetries cannot be just a wrapper over rawStorageControlClientWithoutGaxRetries,
		// as it has its own dedicated array of CallOptions, and we need to keep those independent.
		rawStorageControlClientWithGaxRetries, err = storageutil.CreateGRPCControlClient(ctx, clientOpts, false)
		if err != nil {
			return nil, fmt.Errorf("could not create StorageControl Client with default gax retries: %w", err)
		}
		err = addGaxRetriesForFolderAPIs(rawStorageControlClientWithGaxRetries, &clientConfig)
		if err != nil {
			return nil, fmt.Errorf("could not add custom gax retries to StorageControl Client: %w", err)
		}
		// special handling for mounts created with custom billing projects.
		controlClientWithBillingProject := withBillingProject(rawStorageControlClientWithoutGaxRetries, billingProject)
		// Wrap the control client with retry-on-stall logic.
		// This will retry on only on GetStorageLayout call for all buckets.
		controlClient = withRetryOnStorageLayout(controlClientWithBillingProject, &clientConfig)
	} else {
		logger.Infof("Skipping storage control client creation because custom-endpoint %q was passed, which is assumed to be a storage testbench server because of 'localhost' in it.", clientConfig.CustomEndpoint)
	}

	sh = &storageClient{
		rawStorageControlClientWithoutGaxRetries: rawStorageControlClientWithoutGaxRetries,
		rawStorageControlClientWithGaxRetries:    rawStorageControlClientWithGaxRetries,
		storageControlClient:                     controlClient,
		clientConfig:                             clientConfig,
		directPathDetector:                       &gRPCDirectPathDetector{clientOptions: clientOpts},
	}
	return
}

func (sh *storageClient) getClient(ctx context.Context, isbucketZonal bool) (*storage.Client, error) {
	var err error
	if isbucketZonal {
		if sh.grpcClientWithBidiConfig == nil {
			sh.grpcClientWithBidiConfig, err = createGRPCClientHandle(ctx, &sh.clientConfig, true)
		}
		return sh.grpcClientWithBidiConfig, err
	}

	if sh.clientConfig.ClientProtocol == cfg.GRPC {
		if sh.grpcClient == nil {
			sh.grpcClient, err = createGRPCClientHandle(ctx, &sh.clientConfig, false)
		}
		return sh.grpcClient, err
	}

	if sh.clientConfig.ClientProtocol == cfg.HTTP1 || sh.clientConfig.ClientProtocol == cfg.HTTP2 {
		if sh.httpClient == nil {
			sh.httpClient, err = createHTTPClientHandle(ctx, &sh.clientConfig)
		}
		return sh.httpClient, err
	}

	return nil, fmt.Errorf("invalid client-protocol requested: %s", sh.clientConfig.ClientProtocol)
}

// controlClientForBucketHandle returns a storage control client for the given bucket handle,
// which takes care of properly adding support for retries and for billing project.
func (sh *storageClient) controlClientForBucketHandle(bucketType *gcs.BucketType, billingProject string) StorageControlClient {
	if sh.rawStorageControlClientWithGaxRetries == nil || sh.rawStorageControlClientWithoutGaxRetries == nil {
		return nil
	}

	var controlClientWithoutBillingProject StorageControlClient
	if bucketType.Zonal {
		// sh.storageControlClient already contains handling for billing project,
		// and enhanced retries for GetStorageLayout API call. Extending it here for
		// retries for folder APIs.
		// For zonal buckets, wrap the control client with retry-on-all-APIs.
		controlClientWithoutBillingProject = withRetryOnAllAPIs(sh.rawStorageControlClientWithoutGaxRetries, &sh.clientConfig)
	} else {
		// Apply GAX retries to the raw storage control client and returns a copy of it,
		// as it is important to avoid overwriting it,
		// as it is used with enhanced retries used by zonal buckets.
		controlClientWithoutBillingProject = withRetryOnStorageLayout(sh.rawStorageControlClientWithGaxRetries, &sh.clientConfig)
	}

	// Special handling for mounts created with custom billing projects.
	// Wrap it with billing-project, if there is any.
	return withBillingProject(controlClientWithoutBillingProject, billingProject)
}

func (sh *storageClient) BucketHandle(ctx context.Context, bucketName string, billingProject string, finalizeFileForRapid bool) (bh *bucketHandle, err error) {
	var client *storage.Client
	bucketType, err := sh.lookupBucketType(bucketName)
	if err != nil {
		return nil, fmt.Errorf("storageLayout call failed: %s", err)
	}

	client, err = sh.getClient(ctx, bucketType.Zonal)
	if err != nil {
		return nil, err
	}

	if bucketType.Zonal || sh.clientConfig.ClientProtocol == cfg.GRPC {
		if sh.directPathDetector != nil {
			if err := sh.directPathDetector.isDirectPathPossible(ctx, bucketName); err != nil {
				logger.Warnf("Direct path connectivity unavailable for %s, reason: %v", bucketName, err)
			} else {
				logger.Infof("Successfully connected over gRPC DirectPath for %s", bucketName)
			}
		}
	}

	storageBucketHandle := client.Bucket(bucketName)
	if billingProject != "" {
		storageBucketHandle = storageBucketHandle.UserProject(billingProject)
	}
	controlClient := sh.controlClientForBucketHandle(bucketType, billingProject)

	bh = &bucketHandle{
		bucket:               storageBucketHandle,
		bucketName:           bucketName,
		controlClient:        controlClient,
		bucketType:           bucketType,
		finalizeFileForRapid: finalizeFileForRapid,
	}

	return
}<|MERGE_RESOLUTION|>--- conflicted
+++ resolved
@@ -34,12 +34,9 @@
 	"github.com/googlecloudplatform/gcsfuse/v3/internal/storage/gcs"
 	"github.com/googlecloudplatform/gcsfuse/v3/internal/storage/storageutil"
 	"go.opentelemetry.io/contrib/instrumentation/google.golang.org/grpc/otelgrpc"
-<<<<<<< HEAD
 	"go.opentelemetry.io/otel"
 	sdkmetric "go.opentelemetry.io/otel/sdk/metric"
 	"golang.org/x/net/context"
-=======
->>>>>>> 509ed19c
 	"golang.org/x/oauth2"
 	option "google.golang.org/api/option"
 	"google.golang.org/grpc"
@@ -151,7 +148,7 @@
 
 	// Pass the OpenTelemetry MeterProvider to the Go storage client,
 	// using the new WithMeterProvider client option.
-	// TODO (cathyo) - detect when running on GKE with clientConfig.IsGKE.
+	// TODO - detect when running on GKE with clientConfig.IsGKE.
 	if clientConfig.EnableGrpcMetrics {
 		mp := otel.GetMeterProvider()
 		if sdkmp, ok := mp.(*sdkmetric.MeterProvider); ok {
