// Copyright 2024 Google Inc. All Rights Reserved.
//
// Licensed under the Apache License, Version 2.0 (the "License");
// you may not use this file except in compliance with the License.
// You may obtain a copy of the License at
//
//     http://www.apache.org/licenses/LICENSE-2.0
//
// Unless required by applicable law or agreed to in writing, software
// distributed under the License is distributed on an "AS IS" BASIS,
// WITHOUT WARRANTIES OR CONDITIONS OF ANY KIND, either express or implied.
// See the License for the specific language governing permissions and
// limitations under the License.

package fs_test

import (
	"fmt"
	"os"
	"os/exec"
	"path"
	"strings"
	"testing"
	"time"

	"github.com/googlecloudplatform/gcsfuse/v2/cfg"
	"github.com/googlecloudplatform/gcsfuse/v2/common"
	"github.com/googlecloudplatform/gcsfuse/v2/internal/cache/metadata"
	"github.com/googlecloudplatform/gcsfuse/v2/internal/storage/caching"
	"github.com/googlecloudplatform/gcsfuse/v2/internal/storage/fake"
	"github.com/googlecloudplatform/gcsfuse/v2/internal/storage/gcs"
	"github.com/googlecloudplatform/gcsfuse/v2/internal/storage/storageutil"
	"github.com/jacobsa/timeutil"
	"github.com/stretchr/testify/assert"
	"github.com/stretchr/testify/require"
	"github.com/stretchr/testify/suite"
)

type HNSBucketTests struct {
	suite.Suite
	fsTest
}

type dirEntry struct {
	name  string
	isDir bool
}

const file1Content = "abcdef"
const file2Content = "file2"

var expectedFooDirEntries = []dirEntry{
	{name: "test", isDir: true},
	{name: "test2", isDir: true},
	{name: "file1.txt", isDir: false},
	{name: "file2.txt", isDir: false},
	{name: "implicit_dir", isDir: true},
}

func TestHNSBucketTests(t *testing.T) { suite.Run(t, new(HNSBucketTests)) }

func (t *HNSBucketTests) SetupSuite() {
	t.serverCfg.ImplicitDirectories = false
	t.serverCfg.NewConfig = &cfg.Config{
		EnableHns:                true,
		EnableAtomicRenameObject: true,
	}
	t.serverCfg.MetricHandle = common.NewNoopMetrics()
	bucketType = gcs.Hierarchical
	t.fsTest.SetUpTestSuite()
}

func (t *HNSBucketTests) TearDownSuite() {
	t.fsTest.TearDownTestSuite()
}

func (t *HNSBucketTests) SetupTest() {
	err := t.createFolders([]string{"foo/", "bar/", "foo/test2/", "foo/test/"})
	require.NoError(t.T(), err)

	err = t.createObjects(
		map[string]string{
			"foo/file1.txt":              file1Content,
			"foo/file2.txt":              file2Content,
			"foo/test/file3.txt":         "xyz",
			"foo/implicit_dir/file3.txt": "xxw",
			"bar/file1.txt":              "-1234556789",
		})
	require.NoError(t.T(), err)
}

func (t *HNSBucketTests) TearDownTest() {
	t.fsTest.TearDown()
}

func (t *HNSBucketTests) TestReadDir() {
	dirPath := path.Join(mntDir, "foo")

	dirEntries, err := os.ReadDir(dirPath)

	assert.NoError(t.T(), err)
	assert.Equal(t.T(), 5, len(dirEntries))
	actualDirEntries := []dirEntry{}
	for _, d := range dirEntries {
		actualDirEntries = append(actualDirEntries, dirEntry{
			name:  d.Name(),
			isDir: d.IsDir(),
		})
	}
	assert.ElementsMatch(t.T(), actualDirEntries, expectedFooDirEntries)
}

func (t *HNSBucketTests) TestDeleteFolder() {
	dirPath := path.Join(mntDir, "foo")

	err := os.RemoveAll(dirPath)

	assert.NoError(t.T(), err)
	_, err = os.Stat(dirPath)
	assert.Error(t.T(), err)
	assert.True(t.T(), strings.Contains(err.Error(), "no such file or directory"))
}

func (t *HNSBucketTests) TestDeleteImplicitDir() {
	dirPath := path.Join(mntDir, "foo", "implicit_dir")

	err := os.RemoveAll(dirPath)

	assert.NoError(t.T(), err)
	_, err = os.Stat(dirPath)
	assert.Error(t.T(), err)
	assert.True(t.T(), strings.Contains(err.Error(), "no such file or directory"))
}

func (t *HNSBucketTests) TestRenameFolderWithSrcDirectoryDoesNotExist() {
	oldDirPath := path.Join(mntDir, "foo_not_exist")
	newDirPath := path.Join(mntDir, "foo_rename")

	err := os.Rename(oldDirPath, newDirPath)

	assert.Error(t.T(), err)
	assert.True(t.T(), strings.Contains(err.Error(), "no such file or directory"))
	_, err = os.Stat(newDirPath)
	assert.Error(t.T(), err)
	assert.True(t.T(), strings.Contains(err.Error(), "no such file or directory"))
}

func (t *HNSBucketTests) TestRenameFolderWithDstDirectoryNotEmpty() {
	oldDirPath := path.Join(mntDir, "foo")
	_, err := os.Stat(oldDirPath)
	assert.NoError(t.T(), err)
	// In the setup phase, we created file1.txt within the bar directory.
	newDirPath := path.Join(mntDir, "bar")
	_, err = os.Stat(newDirPath)
	assert.NoError(t.T(), err)

	err = os.Rename(oldDirPath, newDirPath)

	assert.Error(t.T(), err)
	assert.True(t.T(), strings.Contains(err.Error(), "file exists"))
}

func (t *HNSBucketTests) TestRenameFolderWithEmptySourceDirectory() {
	oldDirPath := path.Join(mntDir, "foo", "test2")
	_, err := os.Stat(oldDirPath)
	assert.NoError(t.T(), err)
	newDirPath := path.Join(mntDir, "foo_rename")
	_, err = os.Stat(newDirPath)
	assert.True(t.T(), strings.Contains(err.Error(), "no such file or directory"))

	err = os.Rename(oldDirPath, newDirPath)

	assert.NoError(t.T(), err)
	_, err = os.Stat(oldDirPath)
	assert.Error(t.T(), err)
	assert.True(t.T(), strings.Contains(err.Error(), "no such file or directory"))
	_, err = os.Stat(newDirPath)
	assert.NoError(t.T(), err)
	dirEntries, err := os.ReadDir(newDirPath)
	assert.NoError(t.T(), err)
	assert.Equal(t.T(), 0, len(dirEntries))
}

func (t *HNSBucketTests) TestRenameFolderWithSourceDirectoryHaveLocalFiles() {
	oldDirPath := path.Join(mntDir, "foo", "test")
	_, err := os.Stat(oldDirPath)
	assert.NoError(t.T(), err)
	file, err := os.OpenFile(path.Join(oldDirPath, "file4.txt"), os.O_RDWR|os.O_CREATE, filePerms)
	assert.NoError(t.T(), err)
	defer file.Close()
	newDirPath := path.Join(mntDir, "bar", "foo_rename")

	err = os.Rename(oldDirPath, newDirPath)

	assert.Error(t.T(), err)
	// In the logs, we encountered the following error:
	// "Rename: operation not supported, can't rename directory 'test' with open files: operation not supported."
	// This was translated to an "operation not supported" error at the kernel level.
	assert.True(t.T(), strings.Contains(err.Error(), "operation not supported"))
}

func (t *HNSBucketTests) TestRenameFolderWithSameParent() {
	oldDirPath := path.Join(mntDir, "foo")
	_, err := os.Stat(oldDirPath)
	require.NoError(t.T(), err)
	newDirPath := path.Join(mntDir, "foo_rename")
	_, err = os.Stat(newDirPath)
	require.Error(t.T(), err)
	assert.True(t.T(), strings.Contains(err.Error(), "no such file or directory"))

	err = os.Rename(oldDirPath, newDirPath)

	assert.NoError(t.T(), err)
	_, err = os.Stat(oldDirPath)
	assert.Error(t.T(), err)
	assert.True(t.T(), strings.Contains(err.Error(), "no such file or directory"))
	_, err = os.Stat(newDirPath)
	assert.NoError(t.T(), err)
	dirEntries, err := os.ReadDir(newDirPath)
	assert.NoError(t.T(), err)
	assert.Equal(t.T(), 5, len(dirEntries))
	actualDirEntries := []dirEntry{}
	for _, d := range dirEntries {
		actualDirEntries = append(actualDirEntries, dirEntry{
			name:  d.Name(),
			isDir: d.IsDir(),
		})
	}
	assert.ElementsMatch(t.T(), actualDirEntries, expectedFooDirEntries)
}

func (t *HNSBucketTests) TestRenameFolderWithExistingEmptyDestDirectory() {
	oldDirPath := path.Join(mntDir, "foo", "test")
	_, err := os.Stat(oldDirPath)
	require.NoError(t.T(), err)
	newDirPath := path.Join(mntDir, "foo", "test2")
	_, err = os.Stat(newDirPath)
	require.NoError(t.T(), err)

	// Go's Rename function does not support renaming a directory into an existing empty directory.
	// To achieve this, we call a Python rename function as a workaround.
	cmd := exec.Command("python3", "-c", fmt.Sprintf("import os; os.rename('%s', '%s')", oldDirPath, newDirPath))
	_, err = cmd.CombinedOutput()

	assert.NoError(t.T(), err)
	_, err = os.Stat(oldDirPath)
	assert.Error(t.T(), err)
	assert.True(t.T(), strings.Contains(err.Error(), "no such file or directory"))
	_, err = os.Stat(newDirPath)
	assert.NoError(t.T(), err)
	dirEntries, err := os.ReadDir(newDirPath)
	assert.NoError(t.T(), err)
	assert.Equal(t.T(), 1, len(dirEntries))
	assert.Equal(t.T(), "file3.txt", dirEntries[0].Name())
	assert.False(t.T(), dirEntries[0].IsDir())
}

func (t *HNSBucketTests) TestRenameFolderWithDifferentParents() {
	oldDirPath := path.Join(mntDir, "foo")
	_, err := os.Stat(oldDirPath)
	assert.NoError(t.T(), err)
	newDirPath := path.Join(mntDir, "bar", "foo_rename")

	err = os.Rename(oldDirPath, newDirPath)

	assert.NoError(t.T(), err)
	_, err = os.Stat(oldDirPath)
	assert.Error(t.T(), err)
	assert.True(t.T(), strings.Contains(err.Error(), "no such file or directory"))
	_, err = os.Stat(newDirPath)
	assert.NoError(t.T(), err)
	dirEntries, err := os.ReadDir(newDirPath)
	assert.NoError(t.T(), err)
	assert.Equal(t.T(), 5, len(dirEntries))
	actualDirEntries := []dirEntry{}
	for _, d := range dirEntries {
		actualDirEntries = append(actualDirEntries, dirEntry{
			name:  d.Name(),
			isDir: d.IsDir(),
		})
	}
	assert.ElementsMatch(t.T(), actualDirEntries, expectedFooDirEntries)
}

func (t *HNSBucketTests) TestRenameFolderWithOpenGCSFile() {
	oldDirPath := path.Join(mntDir, "bar")
	_, err := os.Stat(oldDirPath)
	assert.NoError(t.T(), err)
	newDirPath := path.Join(mntDir, "bar_rename")
	filePath := path.Join(oldDirPath, "file1.txt")
	f, err := os.Open(filePath)
	require.NoError(t.T(), err)

	err = os.Rename(oldDirPath, newDirPath)

	require.NoError(t.T(), err)
	_, err = f.WriteString("test")
	assert.Error(t.T(), err)
	assert.True(t.T(), strings.Contains(err.Error(), "bad file descriptor"))
	assert.NoError(t.T(), f.Close())
	_, err = os.Stat(oldDirPath)
	assert.Error(t.T(), err)
	assert.True(t.T(), strings.Contains(err.Error(), "no such file or directory"))
	_, err = os.Stat(newDirPath)
	assert.NoError(t.T(), err)
	dirEntries, err := os.ReadDir(newDirPath)
	assert.NoError(t.T(), err)
	assert.Equal(t.T(), 1, len(dirEntries))
	assert.Equal(t.T(), "file1.txt", dirEntries[0].Name())
	assert.False(t.T(), dirEntries[0].IsDir())
}

// Create directory foo.
// Stat the directory foo.
// Rename directory foo --> foo_rename
// Stat the old directory.
// Stat the new directory.
// Read new directory and validate.
// Create old directory again with same name - foo
// Stat the directory - foo
// Read directory again and validate it is empty.
func (t *HNSBucketTests) TestCreateDirectoryWithSameNameAfterRename() {
	oldDirPath := path.Join(mntDir, "foo")
	_, err := os.Stat(oldDirPath)
	require.NoError(t.T(), err)
	newDirPath := path.Join(mntDir, "foo_rename")
	// Rename directory foo --> foo_rename
	err = os.Rename(oldDirPath, newDirPath)
	require.NoError(t.T(), err)
	// Stat old directory.
	_, err = os.Stat(oldDirPath)
	require.Error(t.T(), err)
	require.True(t.T(), strings.Contains(err.Error(), "no such file or directory"))
	// Stat new directory.
	_, err = os.Stat(newDirPath)
	require.NoError(t.T(), err)
	// Read new directory and validate.
	dirEntries, err := os.ReadDir(newDirPath)
	require.NoError(t.T(), err)
	require.Equal(t.T(), 5, len(dirEntries))
	actualDirEntries := []dirEntry{}
	for _, d := range dirEntries {
		actualDirEntries = append(actualDirEntries, dirEntry{
			name:  d.Name(),
			isDir: d.IsDir(),
		})
	}
	require.ElementsMatch(t.T(), actualDirEntries, expectedFooDirEntries)

	// Create old directory again.
	err = os.Mkdir(oldDirPath, dirPerms)

	assert.NoError(t.T(), err)
	_, err = os.Stat(oldDirPath)
	assert.NoError(t.T(), err)
	dirEntries, err = os.ReadDir(oldDirPath)
	assert.NoError(t.T(), err)
	assert.Equal(t.T(), 0, len(dirEntries))
}

// Create directory - foo/test2
// Create local file in directory - foo/test2/test.txt
// Stat the local file - foo/test2/test.txt
// Delete directory - rm -r foo/test2
// Create directory again - foo/test2
// Create local file with the same name in directory - foo/test2/test.txt
// Stat the local file - foo/test2/test.txt
func (t *HNSBucketTests) TestCreateLocalFileInSamePathAfterDeletingParentDirectory() {
	dirPath := path.Join(mntDir, "foo", "test2")
	filePath := path.Join(dirPath, "test.txt")
	// Create local file in side it.
	f1, err := os.Create(filePath)
	defer require.NoError(t.T(), f1.Close())
	require.NoError(t.T(), err)
	_, err = os.Stat(filePath)
	require.NoError(t.T(), err)
	// Delete directory rm -r foo/test2
	err = os.RemoveAll(dirPath)
	assert.NoError(t.T(), err)
	// Create directory again foo/test2
	err = os.Mkdir(dirPath, dirPerms)
	assert.NoError(t.T(), err)

	// Create local file again.
	f2, err := os.Create(filePath)
	defer require.NoError(t.T(), f2.Close())

	assert.NoError(t.T(), err)
	_, err = os.Stat(filePath)
	assert.NoError(t.T(), err)
}

<<<<<<< HEAD
// //////////////////////////////////////////////////////////////////////
// HNS bucket with caching support tests
// //////////////////////////////////////////////////////////////////////
const (
	cachedHnsBucketName string = "cachedHnsBucket"
)

var (
	uncachedHNSBucket gcs.Bucket
)

type HNSCachedBucketMountTest struct {
	suite.Suite
	fsTest
}

func TestHNSCachedBucketTests(t *testing.T) { suite.Run(t, new(HNSCachedBucketMountTest)) }

func (t *HNSCachedBucketMountTest) SetupSuite() {
	uncachedHNSBucket = fake.NewFakeBucket(timeutil.RealClock(), cachedHnsBucketName, gcs.Hierarchical)
	lruCache := newLruCache(uint64(1000 * cfg.AverageSizeOfPositiveStatCacheEntry))
	statCache := metadata.NewStatCacheBucketView(lruCache, "")
	bucket = caching.NewFastStatBucket(
		ttl,
		statCache,
		&cacheClock,
		uncachedHNSBucket)

	// Enable directory type caching.
	t.serverCfg.DirTypeCacheTTL = ttl
	t.serverCfg.ImplicitDirectories = false
	t.serverCfg.NewConfig = &cfg.Config{
		EnableHns: true,
		FileCache: defaultFileCacheConfig(),
		MetadataCache: cfg.MetadataCacheConfig{
			// Setting default values.
			StatCacheMaxSizeMb: 32,
			TtlSecs:            60,
			TypeCacheMaxSizeMb: 4,
		},
	}
	bucketType = gcs.Hierarchical
	// Call through.
	t.fsTest.SetUpTestSuite()
}

func (t *HNSCachedBucketMountTest) TearDownSuite() {
	t.fsTest.TearDownTestSuite()
}

func (t *HNSCachedBucketMountTest) SetupTest() {
	err := t.createFolders([]string{"hns/", "hns/cache/"})
	require.NoError(t.T(), err)
}

func (t *HNSCachedBucketMountTest) TearDownTest() {
	t.fsTest.TearDown()
}

// ----------------------------------------------------------------------------------------------------------------------------------------------------------------------------------------------------
// --------------------- Test for delete object -------------------
// Create directory
// Create object in directory
// Stat the object
// Delete object
// Create object using other client
// Stat the object immediately, It should return not found error although object present
// Stat the object after TTL expiry and it should appear
func (t *HNSCachedBucketMountTest) TestLocalFileIsInaccessibleAfterDeleteObjectButPresentRemotely() {
	dirPath := path.Join(mntDir, "hns", "cache")
	filePath := path.Join(dirPath, "file1.txt")
	// Create local file inside it.
	ff, err := os.Create(filePath)
	require.NoError(t.T(), ff.Close())
	require.NoError(t.T(), err)
	_, err = os.Stat(filePath)
	require.NoError(t.T(), err)
	// Delete object
	err = os.Remove(filePath)
	assert.NoError(t.T(), err)
	// Create an object with the same name via GCS.
	_, err = storageutil.CreateObject(
		ctx,
		uncachedHNSBucket,
		path.Join("hns", "cache", "file1.txt"),
		[]byte("burrito"))
	assert.NoError(t.T(), err)
	// Stat the object --> It should return not found error although object present
	_, err = os.Stat(filePath)
	assert.Error(t.T(), err)
	assert.True(t.T(), strings.Contains(err.Error(), "no such file or directory"))
	// After the TTL elapses, we should see it reappear.
	cacheClock.AdvanceTime(ttl + time.Millisecond)
	_, err = os.Stat(filePath)
	assert.NoError(t.T(), err)
}

// --------------------- Test for delete directory -----------------
// Create directory
// stat directory
// Delete directory
// Create directory using other client
// Stat the directory immeditely, It should return not found error from cache although dir present
// Stat the directory after TTL expiry and it should appear
// ------------------------------------------------------------------
func (t *HNSCachedBucketMountTest) TestLocalDirectoryIsInaccessibleAfterDeleteDirectoryButPresentRemotely() {
	dirPath := path.Join(mntDir, "hns", "cache", "test")
	// Create directory - foo/test2
	err := os.Mkdir(dirPath, dirPerms)
	require.NoError(t.T(), err)
	// stat directory - foo/test2
	_, err = os.Stat(dirPath)
	require.NoError(t.T(), err)
	// Delete directory - rm -r foo/test2
	err = os.RemoveAll(dirPath)
	assert.NoError(t.T(), err)
	// Create a directory with the same name via GCS.
	_, err = storageutil.CreateObject(
		ctx,
		uncachedHNSBucket,
		path.Join("hns", "cache", "test")+"/",
		[]byte(""))
	assert.NoError(t.T(), err)
	// Stat the directory - foo/test2/test.txt --> It should return not found error from cache although dir present
	_, err = os.Stat(dirPath)
	assert.Error(t.T(), err)
	assert.True(t.T(), strings.Contains(err.Error(), "no such file or directory"))

	// After the TTL elapses, we should see it reappear.
	cacheClock.AdvanceTime(ttl + time.Millisecond)
	_, err = os.Stat(dirPath)
	assert.NoError(t.T(), err)
=======
func (t *HNSBucketTests) TestRenameFileWithSrcFileDoesNotExist() {
	oldFilePath := path.Join(mntDir, "file")
	newFilePath := path.Join(mntDir, "file_rename")

	err := os.Rename(oldFilePath, newFilePath)

	assert.Error(t.T(), err)
	assert.True(t.T(), strings.Contains(err.Error(), "no such file or directory"))
	_, err = os.Stat(newFilePath)
	assert.Error(t.T(), err)
	assert.True(t.T(), strings.Contains(err.Error(), "no such file or directory"))
}

func (t *HNSBucketTests) TestRenameFileWithDstDestFileExist() {
	oldFilePath := path.Join(mntDir, "foo", "file1.txt")
	_, err := os.Stat(oldFilePath)
	assert.NoError(t.T(), err)
	newFilePath := path.Join(mntDir, "foo", "file2.txt")
	_, err = os.Stat(newFilePath)
	assert.NoError(t.T(), err)

	err = os.Rename(oldFilePath, newFilePath)

	assert.NoError(t.T(), err)
	_, err = os.Stat(oldFilePath)
	assert.Error(t.T(), err)
	assert.True(t.T(), strings.Contains(err.Error(), "no such file or directory"))
	content, err := os.ReadFile(newFilePath)
	assert.NoError(t.T(), err)
	assert.Equal(t.T(), file1Content, string(content))
}

func (t *HNSBucketTests) TestRenameFile() {
	testCases := []struct {
		name        string
		oldFilePath string
		newFilePath string
		wantContent string
	}{
		{
			name:        "DifferentParent",
			oldFilePath: path.Join(mntDir, "foo", "file1.txt"),
			newFilePath: path.Join(mntDir, "bar", "file3.txt"),
			wantContent: file1Content,
		},
		{
			name:        "SameParent",
			oldFilePath: path.Join(mntDir, "foo", "file2.txt"),
			newFilePath: path.Join(mntDir, "foo", "file3.txt"),
			wantContent: file2Content,
		},
	}

	for _, tc := range testCases {
		t.Run(tc.name, func() {
			// Ensure file exists before renaming.
			_, err := os.Stat(tc.oldFilePath)
			require.NoError(t.T(), err)

			// Rename the file.
			err = os.Rename(tc.oldFilePath, tc.newFilePath)
			assert.NoError(t.T(), err)

			// Verify the old file no longer exists.
			_, err = os.Stat(tc.oldFilePath)
			assert.Error(t.T(), err)
			assert.True(t.T(), strings.Contains(err.Error(), "no such file or directory"))
			// Verify the new file exists and has the correct content.
			f, err := os.Stat(tc.newFilePath)
			assert.NoError(t.T(), err)
			assert.Equal(t.T(), path.Base(tc.newFilePath), f.Name())
			content, err := os.ReadFile(tc.newFilePath)
			assert.NoError(t.T(), err)
			assert.Equal(t.T(), tc.wantContent, string(content))
		})
	}
>>>>>>> 247da658
}<|MERGE_RESOLUTION|>--- conflicted
+++ resolved
@@ -390,140 +390,6 @@
 	assert.NoError(t.T(), err)
 }
 
-<<<<<<< HEAD
-// //////////////////////////////////////////////////////////////////////
-// HNS bucket with caching support tests
-// //////////////////////////////////////////////////////////////////////
-const (
-	cachedHnsBucketName string = "cachedHnsBucket"
-)
-
-var (
-	uncachedHNSBucket gcs.Bucket
-)
-
-type HNSCachedBucketMountTest struct {
-	suite.Suite
-	fsTest
-}
-
-func TestHNSCachedBucketTests(t *testing.T) { suite.Run(t, new(HNSCachedBucketMountTest)) }
-
-func (t *HNSCachedBucketMountTest) SetupSuite() {
-	uncachedHNSBucket = fake.NewFakeBucket(timeutil.RealClock(), cachedHnsBucketName, gcs.Hierarchical)
-	lruCache := newLruCache(uint64(1000 * cfg.AverageSizeOfPositiveStatCacheEntry))
-	statCache := metadata.NewStatCacheBucketView(lruCache, "")
-	bucket = caching.NewFastStatBucket(
-		ttl,
-		statCache,
-		&cacheClock,
-		uncachedHNSBucket)
-
-	// Enable directory type caching.
-	t.serverCfg.DirTypeCacheTTL = ttl
-	t.serverCfg.ImplicitDirectories = false
-	t.serverCfg.NewConfig = &cfg.Config{
-		EnableHns: true,
-		FileCache: defaultFileCacheConfig(),
-		MetadataCache: cfg.MetadataCacheConfig{
-			// Setting default values.
-			StatCacheMaxSizeMb: 32,
-			TtlSecs:            60,
-			TypeCacheMaxSizeMb: 4,
-		},
-	}
-	bucketType = gcs.Hierarchical
-	// Call through.
-	t.fsTest.SetUpTestSuite()
-}
-
-func (t *HNSCachedBucketMountTest) TearDownSuite() {
-	t.fsTest.TearDownTestSuite()
-}
-
-func (t *HNSCachedBucketMountTest) SetupTest() {
-	err := t.createFolders([]string{"hns/", "hns/cache/"})
-	require.NoError(t.T(), err)
-}
-
-func (t *HNSCachedBucketMountTest) TearDownTest() {
-	t.fsTest.TearDown()
-}
-
-// ----------------------------------------------------------------------------------------------------------------------------------------------------------------------------------------------------
-// --------------------- Test for delete object -------------------
-// Create directory
-// Create object in directory
-// Stat the object
-// Delete object
-// Create object using other client
-// Stat the object immediately, It should return not found error although object present
-// Stat the object after TTL expiry and it should appear
-func (t *HNSCachedBucketMountTest) TestLocalFileIsInaccessibleAfterDeleteObjectButPresentRemotely() {
-	dirPath := path.Join(mntDir, "hns", "cache")
-	filePath := path.Join(dirPath, "file1.txt")
-	// Create local file inside it.
-	ff, err := os.Create(filePath)
-	require.NoError(t.T(), ff.Close())
-	require.NoError(t.T(), err)
-	_, err = os.Stat(filePath)
-	require.NoError(t.T(), err)
-	// Delete object
-	err = os.Remove(filePath)
-	assert.NoError(t.T(), err)
-	// Create an object with the same name via GCS.
-	_, err = storageutil.CreateObject(
-		ctx,
-		uncachedHNSBucket,
-		path.Join("hns", "cache", "file1.txt"),
-		[]byte("burrito"))
-	assert.NoError(t.T(), err)
-	// Stat the object --> It should return not found error although object present
-	_, err = os.Stat(filePath)
-	assert.Error(t.T(), err)
-	assert.True(t.T(), strings.Contains(err.Error(), "no such file or directory"))
-	// After the TTL elapses, we should see it reappear.
-	cacheClock.AdvanceTime(ttl + time.Millisecond)
-	_, err = os.Stat(filePath)
-	assert.NoError(t.T(), err)
-}
-
-// --------------------- Test for delete directory -----------------
-// Create directory
-// stat directory
-// Delete directory
-// Create directory using other client
-// Stat the directory immeditely, It should return not found error from cache although dir present
-// Stat the directory after TTL expiry and it should appear
-// ------------------------------------------------------------------
-func (t *HNSCachedBucketMountTest) TestLocalDirectoryIsInaccessibleAfterDeleteDirectoryButPresentRemotely() {
-	dirPath := path.Join(mntDir, "hns", "cache", "test")
-	// Create directory - foo/test2
-	err := os.Mkdir(dirPath, dirPerms)
-	require.NoError(t.T(), err)
-	// stat directory - foo/test2
-	_, err = os.Stat(dirPath)
-	require.NoError(t.T(), err)
-	// Delete directory - rm -r foo/test2
-	err = os.RemoveAll(dirPath)
-	assert.NoError(t.T(), err)
-	// Create a directory with the same name via GCS.
-	_, err = storageutil.CreateObject(
-		ctx,
-		uncachedHNSBucket,
-		path.Join("hns", "cache", "test")+"/",
-		[]byte(""))
-	assert.NoError(t.T(), err)
-	// Stat the directory - foo/test2/test.txt --> It should return not found error from cache although dir present
-	_, err = os.Stat(dirPath)
-	assert.Error(t.T(), err)
-	assert.True(t.T(), strings.Contains(err.Error(), "no such file or directory"))
-
-	// After the TTL elapses, we should see it reappear.
-	cacheClock.AdvanceTime(ttl + time.Millisecond)
-	_, err = os.Stat(dirPath)
-	assert.NoError(t.T(), err)
-=======
 func (t *HNSBucketTests) TestRenameFileWithSrcFileDoesNotExist() {
 	oldFilePath := path.Join(mntDir, "file")
 	newFilePath := path.Join(mntDir, "file_rename")
@@ -600,5 +466,138 @@
 			assert.Equal(t.T(), tc.wantContent, string(content))
 		})
 	}
->>>>>>> 247da658
+}
+
+// //////////////////////////////////////////////////////////////////////
+// HNS bucket with caching support tests
+// //////////////////////////////////////////////////////////////////////
+const (
+	cachedHnsBucketName string = "cachedHnsBucket"
+)
+
+var (
+	uncachedHNSBucket gcs.Bucket
+)
+
+type HNSCachedBucketMountTest struct {
+	suite.Suite
+	fsTest
+}
+
+func TestHNSCachedBucketTests(t *testing.T) { suite.Run(t, new(HNSCachedBucketMountTest)) }
+
+func (t *HNSCachedBucketMountTest) SetupSuite() {
+	uncachedHNSBucket = fake.NewFakeBucket(timeutil.RealClock(), cachedHnsBucketName, gcs.Hierarchical)
+	lruCache := newLruCache(uint64(1000 * cfg.AverageSizeOfPositiveStatCacheEntry))
+	statCache := metadata.NewStatCacheBucketView(lruCache, "")
+	bucket = caching.NewFastStatBucket(
+		ttl,
+		statCache,
+		&cacheClock,
+		uncachedHNSBucket)
+
+	// Enable directory type caching.
+	t.serverCfg.DirTypeCacheTTL = ttl
+	t.serverCfg.ImplicitDirectories = false
+	t.serverCfg.NewConfig = &cfg.Config{
+		EnableHns: true,
+		FileCache: defaultFileCacheConfig(),
+		MetadataCache: cfg.MetadataCacheConfig{
+			// Setting default values.
+			StatCacheMaxSizeMb: 32,
+			TtlSecs:            60,
+			TypeCacheMaxSizeMb: 4,
+		},
+	}
+	bucketType = gcs.Hierarchical
+	// Call through.
+	t.fsTest.SetUpTestSuite()
+}
+
+func (t *HNSCachedBucketMountTest) TearDownSuite() {
+	t.fsTest.TearDownTestSuite()
+}
+
+func (t *HNSCachedBucketMountTest) SetupTest() {
+	err := t.createFolders([]string{"hns/", "hns/cache/"})
+	require.NoError(t.T(), err)
+}
+
+func (t *HNSCachedBucketMountTest) TearDownTest() {
+	t.fsTest.TearDown()
+}
+
+// ----------------------------------------------------------------------------------------------------------------------------------------------------------------------------------------------------
+// --------------------- Test for delete object -------------------
+// Create directory
+// Create object in directory
+// Stat the object
+// Delete object
+// Create object using other client
+// Stat the object immediately, It should return not found error although object present
+// Stat the object after TTL expiry and it should appear
+func (t *HNSCachedBucketMountTest) TestLocalFileIsInaccessibleAfterDeleteObjectButPresentRemotely() {
+	dirPath := path.Join(mntDir, "hns", "cache")
+	filePath := path.Join(dirPath, "file1.txt")
+	// Create local file inside it.
+	ff, err := os.Create(filePath)
+	require.NoError(t.T(), ff.Close())
+	require.NoError(t.T(), err)
+	_, err = os.Stat(filePath)
+	require.NoError(t.T(), err)
+	// Delete object
+	err = os.Remove(filePath)
+	assert.NoError(t.T(), err)
+	// Create an object with the same name via GCS.
+	_, err = storageutil.CreateObject(
+		ctx,
+		uncachedHNSBucket,
+		path.Join("hns", "cache", "file1.txt"),
+		[]byte("burrito"))
+	assert.NoError(t.T(), err)
+	// Stat the object --> It should return not found error although object present
+	_, err = os.Stat(filePath)
+	assert.Error(t.T(), err)
+	assert.True(t.T(), strings.Contains(err.Error(), "no such file or directory"))
+	// After the TTL elapses, we should see it reappear.
+	cacheClock.AdvanceTime(ttl + time.Millisecond)
+	_, err = os.Stat(filePath)
+	assert.NoError(t.T(), err)
+}
+
+// --------------------- Test for delete directory -----------------
+// Create directory
+// stat directory
+// Delete directory
+// Create directory using other client
+// Stat the directory immeditely, It should return not found error from cache although dir present
+// Stat the directory after TTL expiry and it should appear
+// ------------------------------------------------------------------
+func (t *HNSCachedBucketMountTest) TestLocalDirectoryIsInaccessibleAfterDeleteDirectoryButPresentRemotely() {
+	dirPath := path.Join(mntDir, "hns", "cache", "test")
+	// Create directory - foo/test2
+	err := os.Mkdir(dirPath, dirPerms)
+	require.NoError(t.T(), err)
+	// stat directory - foo/test2
+	_, err = os.Stat(dirPath)
+	require.NoError(t.T(), err)
+	// Delete directory - rm -r foo/test2
+	err = os.RemoveAll(dirPath)
+	assert.NoError(t.T(), err)
+	// Create a directory with the same name via GCS.
+	_, err = storageutil.CreateObject(
+		ctx,
+		uncachedHNSBucket,
+		path.Join("hns", "cache", "test")+"/",
+		[]byte(""))
+	assert.NoError(t.T(), err)
+	// Stat the directory - foo/test2/test.txt --> It should return not found error from cache although dir present
+	_, err = os.Stat(dirPath)
+	assert.Error(t.T(), err)
+	assert.True(t.T(), strings.Contains(err.Error(), "no such file or directory"))
+
+	// After the TTL elapses, we should see it reappear.
+	cacheClock.AdvanceTime(ttl + time.Millisecond)
+	_, err = os.Stat(dirPath)
+	assert.NoError(t.T(), err)
 }