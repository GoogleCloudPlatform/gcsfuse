--- conflicted
+++ resolved
@@ -89,15 +89,14 @@
 func (p DirentSlice) Less(i, j int) bool { return p[i].Name < p[j].Name }
 func (p DirentSlice) Swap(i, j int)      { p[i], p[j] = p[j], p[i] }
 
-<<<<<<< HEAD
-func (t *DirTest) resetInode(implicitDirs bool, enableNonexistentTypeCache bool, enableManagedFoldersListing bool) {
-=======
-func (t *DirTest) resetInode(implicitDirs, enableNonexistentTypeCache bool) {
-	t.resetInodeWithTypeCacheConfigs(implicitDirs, enableNonexistentTypeCache, config.DefaultTypeCacheMaxSizeMB, typeCacheTTL)
-}
-
-func (t *DirTest) resetInodeWithTypeCacheConfigs(implicitDirs, enableNonexistentTypeCache bool, typeCacheMaxSizeMB int, typeCacheTTL time.Duration) {
->>>>>>> a6a996b9
+// NOTE: A limitation in the fake bucket's API prevents the direct creation of managed folders.
+// This poses a challenge for writing unit tests for enableManagedFoldersListing.
+
+func (t *DirTest) resetInode(implicitDirs, enableNonexistentTypeCache, enableManagedFoldersListing bool) {
+	t.resetInodeWithTypeCacheConfigs(implicitDirs, enableNonexistentTypeCache, enableManagedFoldersListing, config.DefaultTypeCacheMaxSizeMB, typeCacheTTL)
+}
+
+func (t *DirTest) resetInodeWithTypeCacheConfigs(implicitDirs, enableNonexistentTypeCache, enableManagedFoldersListing bool, typeCacheMaxSizeMB int, typeCacheTTL time.Duration) {
 	if t.in != nil {
 		t.in.Unlock()
 	}
@@ -152,8 +151,8 @@
 }
 
 func (t *DirTest) setSymlinkTarget(
-	objName string,
-	target string) (err error) {
+		objName string,
+		target string) (err error) {
 	_, err = t.bucket.UpdateObject(
 		t.ctx,
 		&gcs.UpdateObjectRequest{
@@ -660,7 +659,7 @@
 	}}
 
 	for _, input := range inputs {
-		t.resetInodeWithTypeCacheConfigs(true, true, input.typeCacheMaxSizeMB, input.typeCacheTTL)
+		t.resetInodeWithTypeCacheConfigs(true, true, true,input.typeCacheMaxSizeMB, input.typeCacheTTL)
 
 		const name = "qux"
 		objName := path.Join(dirInodeName, name)
@@ -693,7 +692,7 @@
 	}}
 
 	for _, input := range inputs {
-		t.resetInodeWithTypeCacheConfigs(true, true, input.typeCacheMaxSizeMB, input.typeCacheTTL)
+		t.resetInodeWithTypeCacheConfigs(true, true, true, input.typeCacheMaxSizeMB, input.typeCacheTTL)
 
 		const name = "qux"
 		objName := path.Join(dirInodeName, name)
