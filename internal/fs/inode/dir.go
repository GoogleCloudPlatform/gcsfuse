--- conflicted
+++ resolved
@@ -219,28 +219,16 @@
 	}
 
 	typed := &dirInode{
-<<<<<<< HEAD
-		bucket:                      bucket,
-		mtimeClock:                  mtimeClock,
-		cacheClock:                  cacheClock,
-		id:                          id,
-		implicitDirs:                implicitDirs,
-		enableManagedFoldersListing: enableManagedFoldersListing,
-		enableNonexistentTypeCache:  enableNonexistentTypeCache,
-		name:                        name,
-		attrs:                       attrs,
-		cache:                       newTypeCache(typeCacheCapacity/2, typeCacheTTL),
-=======
 		bucket:                     bucket,
 		mtimeClock:                 mtimeClock,
 		cacheClock:                 cacheClock,
 		id:                         id,
 		implicitDirs:               implicitDirs,
+		enableManagedFoldersListing: enableManagedFoldersListing,
 		enableNonexistentTypeCache: enableNonexistentTypeCache,
 		name:                       name,
 		attrs:                      attrs,
 		cache:                      metadata.NewTypeCache(typeCacheMaxSizeMB, typeCacheTTL),
->>>>>>> a6a996b9
 	}
 
 	typed.lc.Init(id)
