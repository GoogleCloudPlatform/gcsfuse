// Copyright 2025 Google LLC
//
// Licensed under the Apache License, Version 2.0 (the "License");
// you may not use this file except in compliance with the License.
// You may obtain a copy of the License at
//
//     http://www.apache.org/licenses/LICENSE-2.0
//
// Unless required by applicable law or agreed to in writing, software
// distributed under the License is distributed on an "AS IS" BASIS,
// WITHOUT WARRANTIES OR CONDITIONS OF ANY KIND, either express or implied.
// See the License for the specific language governing permissions and
// limitations under the License.

package fs_test

import (
	"context"
	"os"
	"testing"
	"time"

	"github.com/googlecloudplatform/gcsfuse/v3/cfg"
	"github.com/googlecloudplatform/gcsfuse/v3/internal/fs"
	"github.com/googlecloudplatform/gcsfuse/v3/internal/fs/wrappers"
	"github.com/googlecloudplatform/gcsfuse/v3/internal/storage/fake"
	"github.com/googlecloudplatform/gcsfuse/v3/internal/storage/gcs"
	"github.com/googlecloudplatform/gcsfuse/v3/internal/storage/storageutil"
	"github.com/googlecloudplatform/gcsfuse/v3/metrics"
	"github.com/jacobsa/fuse"
	"github.com/jacobsa/fuse/fuseops"
	"github.com/jacobsa/fuse/fuseutil"
	"github.com/jacobsa/timeutil"
	"github.com/stretchr/testify/assert"
	"github.com/stretchr/testify/require"
	"go.opentelemetry.io/otel"
	"go.opentelemetry.io/otel/attribute"
	"go.opentelemetry.io/otel/sdk/metric"
)

// serverConfigParams holds parameters for creating a test file system.
type serverConfigParams struct {
	enableBufferedRead    bool
	enableNewReader       bool
	enableFileCache       bool
	enableSparseFileCache bool
	// enableFileCacheForRangeRead controls if the file cache is used for random reads.
	enableFileCacheForRangeRead bool
}

func defaultServerConfigParams() *serverConfigParams {
	return &serverConfigParams{
		enableBufferedRead:          false,
		enableNewReader:             true,
		enableFileCache:             false,
		enableFileCacheForRangeRead: true,
	}
}

func createTestFileSystemWithMetrics(ctx context.Context, t *testing.T, params *serverConfigParams) (gcs.Bucket, fuseutil.FileSystem, metrics.MetricHandle, *metric.ManualReader) {
	t.Helper()
	origProvider := otel.GetMeterProvider()
	t.Cleanup(func() { otel.SetMeterProvider(origProvider) })
	reader := metric.NewManualReader()
	provider := metric.NewMeterProvider(metric.WithReader(reader))
	otel.SetMeterProvider(provider)

	mh, err := metrics.NewOTelMetrics(ctx, 1, 100)
	require.NoError(t, err, "metrics.NewOTelMetrics")
	bucketName := "test-bucket"
	bucket := fake.NewFakeBucket(timeutil.RealClock(), bucketName, gcs.BucketType{Hierarchical: false})
	serverCfg := &fs.ServerConfig{
		NewConfig: &cfg.Config{
			Write: cfg.WriteConfig{
				GlobalMaxBlocks: 1,
			},
			Read: cfg.ReadConfig{
				EnableBufferedRead: params.enableBufferedRead,
				GlobalMaxBlocks:    1,
				BlockSizeMb:        1,
				MaxBlocksPerHandle: 10,
			},
			EnableNewReader: params.enableNewReader,
		},
		MetricHandle: mh,
		CacheClock:   &timeutil.SimulatedClock{},
		BucketName:   bucketName,
		BucketManager: &fakeBucketManager{
			buckets: map[string]gcs.Bucket{
				bucketName: bucket,
			},
		},
		SequentialReadSizeMb: 200,
	}

	if params.enableFileCache || params.enableSparseFileCache {
		cacheDir := t.TempDir()
		t.Cleanup(func() {
			os.RemoveAll(cacheDir)
		})
		serverCfg.NewConfig.CacheDir = cfg.ResolvedPath(cacheDir)
		serverCfg.NewConfig.FileCache = cfg.FileCacheConfig{
			MaxSizeMb:                    100,
<<<<<<< HEAD
			CacheFileForRangeRead:        params.enableFileCacheForRangeRead,
			ExperimentalEnableBlockCache: params.enableSparseFileCache,
=======
			CacheFileForRangeRead:        true,
			ExperimentalEnableChunkCache: params.enableSparseFileCache,
>>>>>>> 8b7b0734
			DownloadChunkSizeMb:          1, // 1MB chunks for testing
		}
	}

	server, err := fs.NewFileSystem(ctx, serverCfg)
	require.NoError(t, err, "NewFileSystem")
	return bucket, server, mh, reader
}

func createWithContents(ctx context.Context, t *testing.T, bucket gcs.Bucket, name string, contents string) {
	err := storageutil.CreateObjects(ctx, bucket, map[string][]byte{name: []byte(contents)})
	require.NoError(t, err, "CreateObjects")
}

func waitForMetricsProcessing() {
	time.Sleep(5 * time.Millisecond)
}

func TestLookUpInode_Metrics(t *testing.T) {
	testCases := []struct {
		name          string
		fileName      string
		createFile    bool
		expectedError error
	}{
		{
			name:          "non-existent file",
			fileName:      "non_existent",
			createFile:    false,
			expectedError: fuse.ENOENT,
		},
		{
			name:          "existing file",
			fileName:      "test",
			createFile:    true,
			expectedError: nil,
		},
	}

	for _, tc := range testCases {
		t.Run(tc.name, func(t *testing.T) {
			ctx := context.Background()
			bucket, server, mh, reader := createTestFileSystemWithMetrics(ctx, t, defaultServerConfigParams())
			content := "test"
			if tc.createFile {
				createWithContents(ctx, t, bucket, tc.fileName, content)
			}
			server = wrappers.WithMonitoring(server, mh)
			op := &fuseops.LookUpInodeOp{
				Parent: fuseops.RootInodeID,
				Name:   tc.fileName,
			}

			err := server.LookUpInode(ctx, op)
			waitForMetricsProcessing()

			assert.Equal(t, tc.expectedError, err)
			attrs := attribute.NewSet(attribute.String("fs_op", "LookUpInode"))
			metrics.VerifyCounterMetric(t, ctx, reader, "fs/ops_count", attrs, 1)
			metrics.VerifyHistogramMetric(t, ctx, reader, "fs/ops_latency", attrs, 1)
		})
	}
}

func TestReadFile_BufferedReadMetrics(t *testing.T) {
	ctx := context.Background()
	params := defaultServerConfigParams()
	params.enableBufferedRead = true
	bucket, server, mh, reader := createTestFileSystemWithMetrics(ctx, t, params)
	server = wrappers.WithMonitoring(server, mh)
	fileName := "test.txt"
	content := "test content"
	createWithContents(ctx, t, bucket, fileName, content)
	lookupOp := &fuseops.LookUpInodeOp{
		Parent: fuseops.RootInodeID,
		Name:   fileName,
	}
	err := server.LookUpInode(ctx, lookupOp)
	require.NoError(t, err, "LookUpInode")
	openOp := &fuseops.OpenFileOp{
		Inode: lookupOp.Entry.Child,
	}
	err = server.OpenFile(ctx, openOp)
	require.NoError(t, err, "OpenFile")
	readOp := &fuseops.ReadFileOp{
		Inode:  lookupOp.Entry.Child,
		Handle: openOp.Handle,
		Offset: 0,
		Dst:    make([]byte, len(content)),
	}

	err = server.ReadFile(ctx, readOp)
	waitForMetricsProcessing()

	require.NoError(t, err, "ReadFile")
	metrics.VerifyCounterMetric(t, ctx, reader, "gcs/download_bytes_count", attribute.NewSet(attribute.String("read_type", string(metrics.ReadTypeBufferedAttr))), int64(len(content)))
	metrics.VerifyCounterMetric(t, ctx, reader, "gcs/read_bytes_count", attribute.NewSet(attribute.String("reader", string(metrics.ReaderBufferedAttr))), int64(len(content)))
	metrics.VerifyHistogramMetric(t, ctx, reader, "buffered_read/read_latency", attribute.NewSet(), uint64(1))
}

func TestSequentialReadFile_FileCacheMetrics(t *testing.T) {
	ctx := context.Background()
	params := defaultServerConfigParams()
	params.enableFileCache = true
	bucket, server, mh, reader := createTestFileSystemWithMetrics(ctx, t, params)
	server = wrappers.WithMonitoring(server, mh)
	fileName := "test.txt"
	content := "test content"
	createWithContents(ctx, t, bucket, fileName, content)
	lookupOp := &fuseops.LookUpInodeOp{
		Parent: fuseops.RootInodeID,
		Name:   fileName,
	}
	err := server.LookUpInode(ctx, lookupOp)
	require.NoError(t, err, "LookUpInode")
	openOp := &fuseops.OpenFileOp{
		Inode: lookupOp.Entry.Child,
	}
	err = server.OpenFile(ctx, openOp)
	require.NoError(t, err, "OpenFile")
	readOp := &fuseops.ReadFileOp{
		Inode:  lookupOp.Entry.Child,
		Handle: openOp.Handle,
		Offset: 0,
		Dst:    make([]byte, len(content)),
	}

	// First read should be a cache miss.
	err = server.ReadFile(ctx, readOp)
	require.NoError(t, err, "ReadFile")
	waitForMetricsProcessing()

	// first read is a miss and second is a hit.
	metrics.VerifyCounterMetric(
		t, ctx, reader, "file_cache/read_count",
		attribute.NewSet(attribute.Bool("cache_hit", false), attribute.String("read_type", string(metrics.ReadTypeSequentialAttr))),
		int64(1),
	)
	metrics.VerifyCounterMetric(
		t, ctx, reader, "file_cache/read_bytes_count",
		attribute.NewSet(attribute.String("read_type", string(metrics.ReadTypeSequentialAttr))),
		int64(len(content)),
	)
	metrics.VerifyHistogramMetric(
		t, ctx, reader, "file_cache/read_latencies",
		attribute.NewSet(attribute.Bool("cache_hit", false)),
		uint64(1),
	)

	// Subsequent read should be a cache hit.
	err = server.ReadFile(ctx, readOp)
	require.NoError(t, err, "ReadFile")
	waitForMetricsProcessing()

	metrics.VerifyCounterMetric(
		t, ctx, reader, "file_cache/read_count",
		attribute.NewSet(attribute.Bool("cache_hit", true), attribute.String("read_type", string(metrics.ReadTypeSequentialAttr))),
		int64(1),
	)
	metrics.VerifyCounterMetric(
		t, ctx, reader, "file_cache/read_bytes_count",
		attribute.NewSet(attribute.String("read_type", string(metrics.ReadTypeSequentialAttr))),
		int64(24),
	)
	metrics.VerifyHistogramMetric(
		t, ctx, reader, "file_cache/read_latencies",
		attribute.NewSet(attribute.Bool("cache_hit", true)),
		uint64(1),
	)
}

func TestSequentialReadFile_FileCacheMetrics_DisabledRangeRead(t *testing.T) {
	ctx := context.Background()
	params := defaultServerConfigParams()
	params.enableFileCache = true
	params.enableFileCacheForRangeRead = false
	bucket, server, mh, reader := createTestFileSystemWithMetrics(ctx, t, params)
	server = wrappers.WithMonitoring(server, mh)
	fileName := "test.txt"
	fileSize := 100
	content := string(make([]byte, fileSize))
	createWithContents(ctx, t, bucket, fileName, content)
	lookupOp := &fuseops.LookUpInodeOp{
		Parent: fuseops.RootInodeID,
		Name:   fileName,
	}
	err := server.LookUpInode(ctx, lookupOp)
	require.NoError(t, err, "LookUpInode")
	openOp := &fuseops.OpenFileOp{
		Inode: lookupOp.Entry.Child,
	}
	err = server.OpenFile(ctx, openOp)
	require.NoError(t, err, "OpenFile")
	readOp := &fuseops.ReadFileOp{
		Inode:  lookupOp.Entry.Child,
		Handle: openOp.Handle,
		Offset: 0,
		Dst:    make([]byte, fileSize/2),
	}

	// First read should be a cache miss.
	err = server.ReadFile(ctx, readOp)
	require.NoError(t, err, "ReadFile")
	waitForMetricsProcessing()

	// first read is a miss.
	metrics.VerifyCounterMetric(
		t, ctx, reader, "file_cache/read_count",
		attribute.NewSet(attribute.Bool("cache_hit", false), attribute.String("read_type", string(metrics.ReadTypeSequentialAttr))),
		int64(1),
	)
	metrics.VerifyCounterMetric(
		t, ctx, reader, "file_cache/read_bytes_count",
		attribute.NewSet(attribute.String("read_type", string(metrics.ReadTypeSequentialAttr))),
		int64(fileSize/2),
	)
	metrics.VerifyHistogramMetric(
		t, ctx, reader, "file_cache/read_latencies",
		attribute.NewSet(attribute.Bool("cache_hit", false)),
		uint64(1),
	)

	// Subsequent read should be a cache hit as sequential reads are always cached.
	readOp.Offset = int64(fileSize / 2)
	err = server.ReadFile(ctx, readOp)
	require.NoError(t, err, "ReadFile")
	waitForMetricsProcessing()

	metrics.VerifyCounterMetric(
		t, ctx, reader, "file_cache/read_count",
		attribute.NewSet(attribute.Bool("cache_hit", true), attribute.String("read_type", string(metrics.ReadTypeSequentialAttr))),
		int64(1),
	)
	metrics.VerifyCounterMetric(
		t, ctx, reader, "file_cache/read_bytes_count",
		attribute.NewSet(attribute.String("read_type", string(metrics.ReadTypeSequentialAttr))),
		int64(fileSize),
	)
	metrics.VerifyHistogramMetric(
		t, ctx, reader, "file_cache/read_latencies",
		attribute.NewSet(attribute.Bool("cache_hit", true)),
		uint64(1),
	)
}

func TestRandomReadFile_FileCacheMetrics(t *testing.T) {
	ctx := context.Background()
	params := defaultServerConfigParams()
	params.enableFileCache = true
	bucket, server, mh, reader := createTestFileSystemWithMetrics(ctx, t, params)
	server = wrappers.WithMonitoring(server, mh)
	fileName := "test.txt"
	content := "test content"
	createWithContents(ctx, t, bucket, fileName, content)
	lookupOp := &fuseops.LookUpInodeOp{
		Parent: fuseops.RootInodeID,
		Name:   fileName,
	}
	err := server.LookUpInode(ctx, lookupOp)
	require.NoError(t, err, "LookUpInode")
	openOp := &fuseops.OpenFileOp{
		Inode: lookupOp.Entry.Child,
	}
	err = server.OpenFile(ctx, openOp)
	require.NoError(t, err, "OpenFile")
	readOp := &fuseops.ReadFileOp{
		Inode:  lookupOp.Entry.Child,
		Handle: openOp.Handle,
		Offset: 3,
		Dst:    make([]byte, 2),
	}

	// First read should be a cache miss.
	err = server.ReadFile(ctx, readOp)
	require.NoError(t, err, "ReadFile")
	waitForMetricsProcessing()

	// first read is a miss and file_cache/read_bytes_count won't be recorded.
	metrics.VerifyCounterMetric(
		t, ctx, reader, "file_cache/read_count",
		attribute.NewSet(attribute.Bool("cache_hit", false), attribute.String("read_type", string(metrics.ReadTypeRandomAttr))),
		int64(1),
	)
	metrics.VerifyHistogramMetric(
		t, ctx, reader, "file_cache/read_latencies",
		attribute.NewSet(attribute.Bool("cache_hit", false)),
		uint64(1),
	)

	// Subsequent read should be a cache hit.
	err = server.ReadFile(ctx, readOp)
	require.NoError(t, err, "ReadFile")
	waitForMetricsProcessing()

	metrics.VerifyCounterMetric(
		t, ctx, reader, "file_cache/read_count",
		attribute.NewSet(attribute.Bool("cache_hit", true), attribute.String("read_type", string(metrics.ReadTypeRandomAttr))),
		int64(1),
	)
	metrics.VerifyCounterMetric(
		t, ctx, reader, "file_cache/read_bytes_count",
		attribute.NewSet(attribute.String("read_type", string(metrics.ReadTypeRandomAttr))),
		int64(len(readOp.Dst)), // 2 bytes read from file cache
	)
	metrics.VerifyHistogramMetric(
		t, ctx, reader, "file_cache/read_latencies",
		attribute.NewSet(attribute.Bool("cache_hit", true)),
		uint64(1),
	)

	// Read at a different offset should be a cache hit since file is downloaded in FileCache.
	readOp.Offset = 8
	err = server.ReadFile(ctx, readOp)
	require.NoError(t, err, "ReadFile")
	waitForMetricsProcessing()

	metrics.VerifyCounterMetric(
		t, ctx, reader, "file_cache/read_count",
		attribute.NewSet(attribute.Bool("cache_hit", true), attribute.String("read_type", string(metrics.ReadTypeRandomAttr))),
		int64(2),
	)
	metrics.VerifyCounterMetric(
		t, ctx, reader, "file_cache/read_bytes_count",
		attribute.NewSet(attribute.String("read_type", string(metrics.ReadTypeRandomAttr))),
		int64(2*len(readOp.Dst)),
	)
	metrics.VerifyHistogramMetric(
		t, ctx, reader, "file_cache/read_latencies",
		attribute.NewSet(attribute.Bool("cache_hit", true)),
		uint64(2),
	)
}

func TestRandomReadFile_FileCacheMetrics_DisabledRangeRead(t *testing.T) {
	ctx := context.Background()
	params := defaultServerConfigParams()
	params.enableFileCache = true
	params.enableFileCacheForRangeRead = false
	bucket, server, mh, reader := createTestFileSystemWithMetrics(ctx, t, params)
	server = wrappers.WithMonitoring(server, mh)
	fileName := "test.txt"
	content := "test content"
	createWithContents(ctx, t, bucket, fileName, content)
	lookupOp := &fuseops.LookUpInodeOp{
		Parent: fuseops.RootInodeID,
		Name:   fileName,
	}
	err := server.LookUpInode(ctx, lookupOp)
	require.NoError(t, err, "LookUpInode")
	openOp := &fuseops.OpenFileOp{
		Inode: lookupOp.Entry.Child,
	}
	err = server.OpenFile(ctx, openOp)
	require.NoError(t, err, "OpenFile")
	readOp := &fuseops.ReadFileOp{
		Inode:  lookupOp.Entry.Child,
		Handle: openOp.Handle,
		Offset: 3,
		Dst:    make([]byte, 2),
	}

	// This read should be a cache miss as cacheFileForRangeRead is false and it is a random read.
	err = server.ReadFile(ctx, readOp)
	require.NoError(t, err, "ReadFile")
	waitForMetricsProcessing()

	metrics.VerifyCounterMetric(
		t, ctx, reader, "file_cache/read_count",
		attribute.NewSet(attribute.Bool("cache_hit", false), attribute.String("read_type", string(metrics.ReadTypeRandomAttr))),
		int64(1),
	)
	metrics.VerifyHistogramMetric(
		t, ctx, reader, "file_cache/read_latencies",
		attribute.NewSet(attribute.Bool("cache_hit", false)),
		uint64(1),
	)

	// Subsequent read should also be a cache miss as range read is disabled.
	err = server.ReadFile(ctx, readOp)
	require.NoError(t, err, "ReadFile")
	waitForMetricsProcessing()

	metrics.VerifyCounterMetric(
		t, ctx, reader, "file_cache/read_count",
		attribute.NewSet(attribute.Bool("cache_hit", false), attribute.String("read_type", string(metrics.ReadTypeRandomAttr))),
		int64(2),
	)
	metrics.VerifyHistogramMetric(
		t, ctx, reader, "file_cache/read_latencies",
		attribute.NewSet(attribute.Bool("cache_hit", false)),
		uint64(2),
	)
}

func TestSparseReadFile_GCSReadMetrics(t *testing.T) {
	ctx := context.Background()
	params := defaultServerConfigParams()
	params.enableSparseFileCache = true
	bucket, server, mh, reader := createTestFileSystemWithMetrics(ctx, t, params)
	server = wrappers.WithMonitoring(server, mh)
	fileName := "sparse_test.txt"
	// Create a file larger than the chunk size (1MB) to test sparse behavior.
	// With a 3MB file and 1MB chunks, reading from the middle should only
	// download that chunk, not the entire file.
	chunkSize := 1024 * 1024 // 1MB chunk size configured in test
	fileSize := 3 * chunkSize
	content := string(make([]byte, fileSize))
	createWithContents(ctx, t, bucket, fileName, content)
	lookupOp := &fuseops.LookUpInodeOp{
		Parent: fuseops.RootInodeID,
		Name:   fileName,
	}
	err := server.LookUpInode(ctx, lookupOp)
	require.NoError(t, err, "LookUpInode")
	openOp := &fuseops.OpenFileOp{
		Inode: lookupOp.Entry.Child,
	}
	err = server.OpenFile(ctx, openOp)
	require.NoError(t, err, "OpenFile")
	// Read from the middle chunk (offset 1.5MB) to trigger sparse download
	// of only that chunk, not the entire file
	readOp := &fuseops.ReadFileOp{
		Inode:  lookupOp.Entry.Child,
		Handle: openOp.Handle,
		Offset: int64(chunkSize + chunkSize/2), // 1.5MB offset
		Dst:    make([]byte, 100),
	}

	// First read triggers sparse download from GCS
	err = server.ReadFile(ctx, readOp)
	require.NoError(t, err, "ReadFile")
	waitForMetricsProcessing()

	// Verify GCS read metrics for sparse download with Random read type.
	// Only the chunk containing the read offset should be downloaded (1MB),
	// not the entire file (3MB), demonstrating sparse download behavior.
	metrics.VerifyCounterMetric(t, ctx, reader, "gcs/read_count", attribute.NewSet(attribute.String("read_type", string(metrics.ReadTypeRandomAttr))), int64(1))
	metrics.VerifyCounterMetric(t, ctx, reader, "gcs/download_bytes_count", attribute.NewSet(attribute.String("read_type", string(metrics.ReadTypeRandomAttr))), int64(chunkSize))
}

func TestReadFile_GCSReaderSequentialReadMetrics(t *testing.T) {
	testCases := []struct {
		name            string
		enableNewReader bool
	}{
		{"NewReader", true},
		{"OldReader", false},
	}

	for _, tc := range testCases {
		t.Run(tc.name, func(t *testing.T) {
			ctx := context.Background()
			params := defaultServerConfigParams()
			params.enableNewReader = tc.enableNewReader
			bucket, server, mh, reader := createTestFileSystemWithMetrics(ctx, t, params)
			server = wrappers.WithMonitoring(server, mh)
			fileName := "test.txt"
			content := "test content"
			createWithContents(ctx, t, bucket, fileName, content)
			lookupOp := &fuseops.LookUpInodeOp{
				Parent: fuseops.RootInodeID,
				Name:   fileName,
			}
			err := server.LookUpInode(ctx, lookupOp)
			require.NoError(t, err, "LookUpInode")
			openOp := &fuseops.OpenFileOp{
				Inode: lookupOp.Entry.Child,
			}
			err = server.OpenFile(ctx, openOp)
			require.NoError(t, err, "OpenFile")
			readOp := &fuseops.ReadFileOp{
				Inode:  lookupOp.Entry.Child,
				Handle: openOp.Handle,
				Offset: 0,
				Dst:    make([]byte, len(content)),
			}

			err = server.ReadFile(ctx, readOp)
			waitForMetricsProcessing()

			require.NoError(t, err, "ReadFile")
			metrics.VerifyCounterMetric(t, ctx, reader, "gcs/read_count", attribute.NewSet(attribute.String("read_type", string(metrics.ReadTypeSequentialAttr))), int64(1))
			metrics.VerifyCounterMetric(t, ctx, reader, "gcs/download_bytes_count", attribute.NewSet(attribute.String("read_type", string(metrics.ReadTypeSequentialAttr))), int64(len(content)))
		})
	}
}

func TestReadFile_GCSReaderRandomReadMetrics(t *testing.T) {
	testCases := []struct {
		name            string
		enableNewReader bool
	}{
		{"NewReader", true},
		{"OldReader", false},
	}

	for _, tc := range testCases {
		t.Run(tc.name, func(t *testing.T) {
			ctx := context.Background()
			params := defaultServerConfigParams()
			params.enableNewReader = tc.enableNewReader
			bucket, server, mh, reader := createTestFileSystemWithMetrics(ctx, t, params)
			server = wrappers.WithMonitoring(server, mh)
			fileName := "test.txt"
			content := "test content"
			createWithContents(ctx, t, bucket, fileName, content)
			lookupOp := &fuseops.LookUpInodeOp{
				Parent: fuseops.RootInodeID,
				Name:   fileName,
			}
			err := server.LookUpInode(ctx, lookupOp)
			require.NoError(t, err, "LookUpInode")
			openOp := &fuseops.OpenFileOp{
				Inode: lookupOp.Entry.Child,
			}
			err = server.OpenFile(ctx, openOp)
			require.NoError(t, err, "OpenFile")

			// Perform a random read at offset 10, 5, 3, and 0 in order.
			readOp := &fuseops.ReadFileOp{
				Inode:  lookupOp.Entry.Child,
				Handle: openOp.Handle,
				Offset: 10,
				Dst:    make([]byte, len(content)),
			}
			err = server.ReadFile(ctx, readOp) // Sequential read of 2 bytes (12 - 10).
			require.NoError(t, err, "ReadFile")
			readOp.Offset = 5
			err = server.ReadFile(ctx, readOp) // Sequential read of 7 bytes (12 - 5).
			require.NoError(t, err, "ReadFile")
			readOp.Offset = 3
			err = server.ReadFile(ctx, readOp) // Random read of 9 bytes (12 - 3).
			require.NoError(t, err, "ReadFile")
			readOp.Offset = 0
			err = server.ReadFile(ctx, readOp) // Random read of 12 bytes (12 - 0).
			require.NoError(t, err, "ReadFile")
			waitForMetricsProcessing()

			metrics.VerifyCounterMetric(t, ctx, reader, "gcs/read_count", attribute.NewSet(attribute.String("read_type", string(metrics.ReadTypeSequentialAttr))), int64(2))
			metrics.VerifyCounterMetric(t, ctx, reader, "gcs/read_count", attribute.NewSet(attribute.String("read_type", string(metrics.ReadTypeRandomAttr))), int64(2))
			metrics.VerifyCounterMetric(t, ctx, reader, "gcs/download_bytes_count", attribute.NewSet(attribute.String("read_type", string(metrics.ReadTypeSequentialAttr))), int64(9))
			metrics.VerifyCounterMetric(t, ctx, reader, "gcs/download_bytes_count", attribute.NewSet(attribute.String("read_type", string(metrics.ReadTypeRandomAttr))), int64(21))
		})
	}
}

func TestGetInodeAttributes_Metrics(t *testing.T) {
	ctx := context.Background()
	_, server, mh, reader := createTestFileSystemWithMetrics(ctx, t, defaultServerConfigParams())
	server = wrappers.WithMonitoring(server, mh)
	op := &fuseops.GetInodeAttributesOp{
		Inode: fuseops.RootInodeID,
	}

	err := server.GetInodeAttributes(ctx, op)
	waitForMetricsProcessing()

	assert.NoError(t, err)
	attrs := attribute.NewSet(attribute.String("fs_op", "GetInodeAttributes"))
	metrics.VerifyCounterMetric(t, ctx, reader, "fs/ops_count", attrs, 1)
	metrics.VerifyHistogramMetric(t, ctx, reader, "fs/ops_latency", attrs, 1)
}

func TestRemoveXattr_Metrics(t *testing.T) {
	ctx := context.Background()
	bucket, server, mh, reader := createTestFileSystemWithMetrics(ctx, t, defaultServerConfigParams())
	server = wrappers.WithMonitoring(server, mh)
	fileName := "test"
	createWithContents(ctx, t, bucket, fileName, "test")
	lookUpOp := &fuseops.LookUpInodeOp{
		Parent: fuseops.RootInodeID,
		Name:   fileName,
	}
	err := server.LookUpInode(ctx, lookUpOp)
	require.NoError(t, err)
	op := &fuseops.RemoveXattrOp{
		Inode: lookUpOp.Entry.Child,
		Name:  "user.test",
	}

	err = server.RemoveXattr(ctx, op)
	waitForMetricsProcessing()

	// The operation is not implemented, so we expect an error.
	assert.Error(t, err)
	attrs := attribute.NewSet(attribute.String("fs_op", "Others"))
	metrics.VerifyCounterMetric(t, ctx, reader, "fs/ops_count", attrs, 1)
	metrics.VerifyHistogramMetric(t, ctx, reader, "fs/ops_latency", attrs, 1)
}

func TestListXattr_Metrics(t *testing.T) {
	ctx := context.Background()
	bucket, server, mh, reader := createTestFileSystemWithMetrics(ctx, t, defaultServerConfigParams())
	server = wrappers.WithMonitoring(server, mh)
	fileName := "test"
	createWithContents(ctx, t, bucket, fileName, "test")
	lookUpOp := &fuseops.LookUpInodeOp{
		Parent: fuseops.RootInodeID,
		Name:   fileName,
	}
	err := server.LookUpInode(ctx, lookUpOp)
	require.NoError(t, err)
	op := &fuseops.ListXattrOp{
		Inode: lookUpOp.Entry.Child,
	}

	err = server.ListXattr(ctx, op)
	waitForMetricsProcessing()

	// The operation is not implemented, so we expect an error.
	assert.NotNil(t, err)
	attrs := attribute.NewSet(attribute.String("fs_op", "Others"))
	metrics.VerifyCounterMetric(t, ctx, reader, "fs/ops_count", attrs, 1)
	metrics.VerifyHistogramMetric(t, ctx, reader, "fs/ops_latency", attrs, 1)
}

func TestSetXattr_Metrics(t *testing.T) {
	ctx := context.Background()
	bucket, server, mh, reader := createTestFileSystemWithMetrics(ctx, t, defaultServerConfigParams())
	server = wrappers.WithMonitoring(server, mh)
	fileName := "test"
	createWithContents(ctx, t, bucket, fileName, "test")
	lookUpOp := &fuseops.LookUpInodeOp{
		Parent: fuseops.RootInodeID,
		Name:   fileName,
	}
	err := server.LookUpInode(ctx, lookUpOp)
	require.NoError(t, err)
	op := &fuseops.SetXattrOp{
		Inode: lookUpOp.Entry.Child,
		Name:  "user.test",
		Value: []byte("test"),
	}

	err = server.SetXattr(ctx, op)
	waitForMetricsProcessing()

	// The operation is not implemented, so we expect an error.
	assert.NotNil(t, err)
	attrs := attribute.NewSet(attribute.String("fs_op", "Others"))
	metrics.VerifyCounterMetric(t, ctx, reader, "fs/ops_count", attrs, 1)
	metrics.VerifyHistogramMetric(t, ctx, reader, "fs/ops_latency", attrs, 1)
}

func TestGetXattr_Metrics(t *testing.T) {
	ctx := context.Background()
	bucket, server, mh, reader := createTestFileSystemWithMetrics(ctx, t, defaultServerConfigParams())
	server = wrappers.WithMonitoring(server, mh)
	fileName := "test"
	createWithContents(ctx, t, bucket, fileName, "test")
	lookUpOp := &fuseops.LookUpInodeOp{
		Parent: fuseops.RootInodeID,
		Name:   fileName,
	}
	err := server.LookUpInode(ctx, lookUpOp)
	require.NoError(t, err)
	op := &fuseops.GetXattrOp{
		Inode: lookUpOp.Entry.Child,
		Name:  "user.test",
	}

	err = server.GetXattr(ctx, op)
	waitForMetricsProcessing()

	// The operation is not implemented, so we expect an error.
	assert.NotNil(t, err)
	attrs := attribute.NewSet(attribute.String("fs_op", "Others"))
	metrics.VerifyCounterMetric(t, ctx, reader, "fs/ops_count", attrs, 1)
	metrics.VerifyHistogramMetric(t, ctx, reader, "fs/ops_latency", attrs, 1)
}

func TestFallocate_Metrics(t *testing.T) {
	ctx := context.Background()
	bucket, server, mh, reader := createTestFileSystemWithMetrics(ctx, t, defaultServerConfigParams())
	server = wrappers.WithMonitoring(server, mh)
	fileName := "test"
	createWithContents(ctx, t, bucket, fileName, "test")
	lookUpOp := &fuseops.LookUpInodeOp{
		Parent: fuseops.RootInodeID,
		Name:   fileName,
	}
	err := server.LookUpInode(ctx, lookUpOp)
	require.NoError(t, err)
	openOp := &fuseops.OpenFileOp{
		Inode: lookUpOp.Entry.Child,
	}
	err = server.OpenFile(ctx, openOp)
	require.NoError(t, err)
	op := &fuseops.FallocateOp{
		Inode:  lookUpOp.Entry.Child,
		Handle: openOp.Handle,
		Offset: 0,
		Length: 10,
		Mode:   0,
	}

	err = server.Fallocate(ctx, op)
	waitForMetricsProcessing()

	// The operation is not implemented, so we expect an error.
	assert.Error(t, err)
	attrs := attribute.NewSet(attribute.String("fs_op", "Others"))
	metrics.VerifyCounterMetric(t, ctx, reader, "fs/ops_count", attrs, 1)
	metrics.VerifyHistogramMetric(t, ctx, reader, "fs/ops_latency", attrs, 1)
}

func TestCreateLink_Metrics(t *testing.T) {
	ctx := context.Background()
	bucket, server, mh, reader := createTestFileSystemWithMetrics(ctx, t, defaultServerConfigParams())
	server = wrappers.WithMonitoring(server, mh)
	fileName := "test"
	createWithContents(ctx, t, bucket, fileName, "test")
	lookUpOp := &fuseops.LookUpInodeOp{
		Parent: fuseops.RootInodeID,
		Name:   fileName,
	}
	err := server.LookUpInode(ctx, lookUpOp)
	require.NoError(t, err)
	op := &fuseops.CreateLinkOp{
		Parent: fuseops.RootInodeID,
		Name:   "link",
		Target: lookUpOp.Entry.Child,
	}

	err = server.CreateLink(ctx, op)
	waitForMetricsProcessing()

	// The operation is not implemented, so we expect an error.
	assert.Error(t, err)
	attrs := attribute.NewSet(attribute.String("fs_op", "CreateLink"))
	metrics.VerifyCounterMetric(t, ctx, reader, "fs/ops_count", attrs, 1)
	metrics.VerifyHistogramMetric(t, ctx, reader, "fs/ops_latency", attrs, 1)
}

func TestStatFS_Metrics(t *testing.T) {
	ctx := context.Background()
	_, server, mh, reader := createTestFileSystemWithMetrics(ctx, t, defaultServerConfigParams())
	server = wrappers.WithMonitoring(server, mh)
	op := &fuseops.StatFSOp{}

	err := server.StatFS(ctx, op)
	waitForMetricsProcessing()

	assert.NoError(t, err)
	attrs := attribute.NewSet(attribute.String("fs_op", "Others"))
	metrics.VerifyCounterMetric(t, ctx, reader, "fs/ops_count", attrs, 1)
	metrics.VerifyHistogramMetric(t, ctx, reader, "fs/ops_latency", attrs, 1)
}

func TestReleaseFileHandle_Metrics(t *testing.T) {
	ctx := context.Background()
	bucket, server, mh, reader := createTestFileSystemWithMetrics(ctx, t, defaultServerConfigParams())
	server = wrappers.WithMonitoring(server, mh)
	fileName := "test"
	createWithContents(ctx, t, bucket, fileName, "")
	lookUpOp := &fuseops.LookUpInodeOp{
		Parent: fuseops.RootInodeID,
		Name:   fileName,
	}
	err := server.LookUpInode(ctx, lookUpOp)
	require.NoError(t, err)
	openOp := &fuseops.OpenFileOp{
		Inode: lookUpOp.Entry.Child,
	}
	err = server.OpenFile(ctx, openOp)
	require.NoError(t, err)
	op := &fuseops.ReleaseFileHandleOp{
		Handle: openOp.Handle,
	}

	err = server.ReleaseFileHandle(ctx, op)
	waitForMetricsProcessing()

	assert.NoError(t, err)
	attrs := attribute.NewSet(attribute.String("fs_op", "ReleaseFileHandle"))
	metrics.VerifyCounterMetric(t, ctx, reader, "fs/ops_count", attrs, 1)
	metrics.VerifyHistogramMetric(t, ctx, reader, "fs/ops_latency", attrs, 1)
}

func TestFlushFile_Metrics(t *testing.T) {
	ctx := context.Background()
	bucket, server, mh, reader := createTestFileSystemWithMetrics(ctx, t, defaultServerConfigParams())
	server = wrappers.WithMonitoring(server, mh)
	fileName := "test"
	createWithContents(ctx, t, bucket, fileName, "")
	lookUpOp := &fuseops.LookUpInodeOp{
		Parent: fuseops.RootInodeID,
		Name:   fileName,
	}
	err := server.LookUpInode(ctx, lookUpOp)
	require.NoError(t, err)
	openOp := &fuseops.OpenFileOp{
		Inode: lookUpOp.Entry.Child,
	}
	err = server.OpenFile(ctx, openOp)
	require.NoError(t, err)
	op := &fuseops.FlushFileOp{
		Inode:  lookUpOp.Entry.Child,
		Handle: openOp.Handle,
	}

	err = server.FlushFile(ctx, op)
	waitForMetricsProcessing()

	assert.NoError(t, err)
	attrs := attribute.NewSet(attribute.String("fs_op", "FlushFile"))
	metrics.VerifyCounterMetric(t, ctx, reader, "fs/ops_count", attrs, 1)
	metrics.VerifyHistogramMetric(t, ctx, reader, "fs/ops_latency", attrs, 1)
}

func TestSyncFile_Metrics(t *testing.T) {
	ctx := context.Background()
	bucket, server, mh, reader := createTestFileSystemWithMetrics(ctx, t, defaultServerConfigParams())
	server = wrappers.WithMonitoring(server, mh)
	fileName := "test"
	createWithContents(ctx, t, bucket, fileName, "")
	lookUpOp := &fuseops.LookUpInodeOp{
		Parent: fuseops.RootInodeID,
		Name:   fileName,
	}
	err := server.LookUpInode(ctx, lookUpOp)
	assert.NoError(t, err)
	op := &fuseops.SyncFileOp{
		Inode: lookUpOp.Entry.Child,
	}

	err = server.SyncFile(ctx, op)
	waitForMetricsProcessing()

	assert.NoError(t, err)
	attrs := attribute.NewSet(attribute.String("fs_op", "SyncFile"))
	metrics.VerifyCounterMetric(t, ctx, reader, "fs/ops_count", attrs, 1)
	metrics.VerifyHistogramMetric(t, ctx, reader, "fs/ops_latency", attrs, 1)
}

func TestWriteFile_Metrics(t *testing.T) {
	ctx := context.Background()
	bucket, server, mh, reader := createTestFileSystemWithMetrics(ctx, t, defaultServerConfigParams())
	server = wrappers.WithMonitoring(server, mh)
	fileName := "test"
	createWithContents(ctx, t, bucket, fileName, "")
	lookUpOp := &fuseops.LookUpInodeOp{
		Parent: fuseops.RootInodeID,
		Name:   fileName,
	}
	err := server.LookUpInode(ctx, lookUpOp)
	require.NoError(t, err)
	openOp := &fuseops.OpenFileOp{
		Inode: lookUpOp.Entry.Child,
	}
	err = server.OpenFile(ctx, openOp)
	require.NoError(t, err)
	op := &fuseops.WriteFileOp{
		Inode:  lookUpOp.Entry.Child,
		Handle: openOp.Handle,
		Offset: 0,
		Data:   []byte("test"),
	}

	err = server.WriteFile(ctx, op)
	waitForMetricsProcessing()

	assert.NoError(t, err)
	attrs := attribute.NewSet(attribute.String("fs_op", "WriteFile"))
	metrics.VerifyCounterMetric(t, ctx, reader, "fs/ops_count", attrs, 1)
	metrics.VerifyHistogramMetric(t, ctx, reader, "fs/ops_latency", attrs, 1)
}

func TestReadSymlink_Metrics(t *testing.T) {
	ctx := context.Background()
	_, server, mh, reader := createTestFileSystemWithMetrics(ctx, t, defaultServerConfigParams())
	server = wrappers.WithMonitoring(server, mh)
	symlinkName := "test"
	target := "target"
	createSymlinkOp := &fuseops.CreateSymlinkOp{
		Parent: fuseops.RootInodeID,
		Name:   symlinkName,
		Target: target,
	}
	err := server.CreateSymlink(ctx, createSymlinkOp)
	require.NoError(t, err)
	op := &fuseops.ReadSymlinkOp{
		Inode: createSymlinkOp.Entry.Child,
	}

	err = server.ReadSymlink(ctx, op)
	waitForMetricsProcessing()

	assert.NoError(t, err)
	attrs := attribute.NewSet(attribute.String("fs_op", "ReadSymlink"))
	metrics.VerifyCounterMetric(t, ctx, reader, "fs/ops_count", attrs, 1)
	metrics.VerifyHistogramMetric(t, ctx, reader, "fs/ops_latency", attrs, 1)
}

func TestReadFile_Metrics(t *testing.T) {
	ctx := context.Background()
	bucket, server, mh, reader := createTestFileSystemWithMetrics(ctx, t, defaultServerConfigParams())
	server = wrappers.WithMonitoring(server, mh)
	fileName := "test"
	content := "test content"
	createWithContents(ctx, t, bucket, fileName, content)
	lookUpOp := &fuseops.LookUpInodeOp{
		Parent: fuseops.RootInodeID,
		Name:   fileName,
	}
	err := server.LookUpInode(ctx, lookUpOp)
	require.NoError(t, err)
	openOp := &fuseops.OpenFileOp{
		Inode: lookUpOp.Entry.Child,
	}
	err = server.OpenFile(ctx, openOp)
	require.NoError(t, err)
	op := &fuseops.ReadFileOp{
		Inode:  lookUpOp.Entry.Child,
		Handle: openOp.Handle,
		Offset: 0,
		Dst:    make([]byte, len(content)),
	}

	err = server.ReadFile(ctx, op)
	waitForMetricsProcessing()

	assert.NoError(t, err)
	attrs := attribute.NewSet(attribute.String("fs_op", "ReadFile"))
	metrics.VerifyCounterMetric(t, ctx, reader, "fs/ops_count", attrs, 1)
	metrics.VerifyHistogramMetric(t, ctx, reader, "fs/ops_latency", attrs, 1)
}

func TestOpenFile_Metrics(t *testing.T) {
	ctx := context.Background()
	bucket, server, mh, reader := createTestFileSystemWithMetrics(ctx, t, defaultServerConfigParams())
	server = wrappers.WithMonitoring(server, mh)
	fileName := "test"
	createWithContents(ctx, t, bucket, fileName, "test")
	lookUpOp := &fuseops.LookUpInodeOp{
		Parent: fuseops.RootInodeID,
		Name:   fileName,
	}
	err := server.LookUpInode(ctx, lookUpOp)
	require.NoError(t, err)
	op := &fuseops.OpenFileOp{
		Inode: lookUpOp.Entry.Child,
	}

	err = server.OpenFile(ctx, op)
	waitForMetricsProcessing()

	assert.NoError(t, err)
	attrs := attribute.NewSet(attribute.String("fs_op", "OpenFile"))
	metrics.VerifyCounterMetric(t, ctx, reader, "fs/ops_count", attrs, 1)
	metrics.VerifyHistogramMetric(t, ctx, reader, "fs/ops_latency", attrs, 1)
}

func TestReleaseDirHandle_Metrics(t *testing.T) {
	ctx := context.Background()
	_, server, mh, reader := createTestFileSystemWithMetrics(ctx, t, defaultServerConfigParams())
	server = wrappers.WithMonitoring(server, mh)
	openOp := &fuseops.OpenDirOp{
		Inode: fuseops.RootInodeID,
	}
	err := server.OpenDir(ctx, openOp)
	require.NoError(t, err)
	op := &fuseops.ReleaseDirHandleOp{
		Handle: openOp.Handle,
	}

	err = server.ReleaseDirHandle(ctx, op)
	waitForMetricsProcessing()

	assert.NoError(t, err)
	attrs := attribute.NewSet(attribute.String("fs_op", "ReleaseDirHandle"))
	metrics.VerifyCounterMetric(t, ctx, reader, "fs/ops_count", attrs, 1)
	metrics.VerifyHistogramMetric(t, ctx, reader, "fs/ops_latency", attrs, 1)
}

func TestReadDirPlus_Metrics(t *testing.T) {
	ctx := context.Background()
	_, server, mh, reader := createTestFileSystemWithMetrics(ctx, t, defaultServerConfigParams())
	server = wrappers.WithMonitoring(server, mh)
	openOp := &fuseops.OpenDirOp{
		Inode: fuseops.RootInodeID,
	}
	err := server.OpenDir(ctx, openOp)
	require.NoError(t, err)
	op := &fuseops.ReadDirPlusOp{
		ReadDirOp: fuseops.ReadDirOp{
			Inode:  fuseops.RootInodeID,
			Handle: openOp.Handle,
			Offset: 0,
			Dst:    make([]byte, 1024),
		},
	}

	err = server.ReadDirPlus(ctx, op)
	waitForMetricsProcessing()

	assert.NoError(t, err)
	attrs := attribute.NewSet(attribute.String("fs_op", "ReadDirPlus"))
	metrics.VerifyCounterMetric(t, ctx, reader, "fs/ops_count", attrs, 1)
	metrics.VerifyHistogramMetric(t, ctx, reader, "fs/ops_latency", attrs, 1)
}

func TestReadDir_Metrics(t *testing.T) {
	ctx := context.Background()
	_, server, mh, reader := createTestFileSystemWithMetrics(ctx, t, defaultServerConfigParams())
	server = wrappers.WithMonitoring(server, mh)
	openOp := &fuseops.OpenDirOp{
		Inode: fuseops.RootInodeID,
	}
	err := server.OpenDir(ctx, openOp)
	require.NoError(t, err)
	op := &fuseops.ReadDirOp{
		Inode:  fuseops.RootInodeID,
		Handle: openOp.Handle,
		Offset: 0,
		Dst:    make([]byte, 1024),
	}

	err = server.ReadDir(ctx, op)
	waitForMetricsProcessing()

	assert.NoError(t, err)
	attrs := attribute.NewSet(attribute.String("fs_op", "ReadDir"))
	metrics.VerifyCounterMetric(t, ctx, reader, "fs/ops_count", attrs, 1)
	metrics.VerifyHistogramMetric(t, ctx, reader, "fs/ops_latency", attrs, 1)
}

func TestOpenDir_Metrics(t *testing.T) {
	ctx := context.Background()
	_, server, mh, reader := createTestFileSystemWithMetrics(ctx, t, defaultServerConfigParams())
	server = wrappers.WithMonitoring(server, mh)
	op := &fuseops.OpenDirOp{
		Inode: fuseops.RootInodeID,
	}

	err := server.OpenDir(ctx, op)
	waitForMetricsProcessing()

	assert.NoError(t, err)
	attrs := attribute.NewSet(attribute.String("fs_op", "OpenDir"))
	metrics.VerifyCounterMetric(t, ctx, reader, "fs/ops_count", attrs, 1)
	metrics.VerifyHistogramMetric(t, ctx, reader, "fs/ops_latency", attrs, 1)
}

func TestForgetInode_Metrics(t *testing.T) {
	ctx := context.Background()
	bucket, server, mh, reader := createTestFileSystemWithMetrics(ctx, t, defaultServerConfigParams())
	server = wrappers.WithMonitoring(server, mh)
	fileName := "test"
	createWithContents(ctx, t, bucket, fileName, "test")
	lookUpOp := &fuseops.LookUpInodeOp{
		Parent: fuseops.RootInodeID,
		Name:   fileName,
	}
	err := server.LookUpInode(ctx, lookUpOp)
	require.NoError(t, err)
	op := &fuseops.ForgetInodeOp{
		Inode: lookUpOp.Entry.Child,
		N:     1,
	}

	err = server.ForgetInode(ctx, op)
	waitForMetricsProcessing()

	assert.NoError(t, err)
	attrs := attribute.NewSet(attribute.String("fs_op", "ForgetInode"))
	metrics.VerifyCounterMetric(t, ctx, reader, "fs/ops_count", attrs, 1)
	metrics.VerifyHistogramMetric(t, ctx, reader, "fs/ops_latency", attrs, 1)
}

func TestRename_Metrics(t *testing.T) {
	ctx := context.Background()
	bucket, server, mh, reader := createTestFileSystemWithMetrics(ctx, t, defaultServerConfigParams())
	server = wrappers.WithMonitoring(server, mh)
	oldName := "old"
	newName := "new"
	createWithContents(ctx, t, bucket, oldName, "test")
	op := &fuseops.RenameOp{
		OldParent: fuseops.RootInodeID,
		OldName:   oldName,
		NewParent: fuseops.RootInodeID,
		NewName:   newName,
	}

	err := server.Rename(ctx, op)
	waitForMetricsProcessing()

	assert.NoError(t, err)
	attrs := attribute.NewSet(attribute.String("fs_op", "Rename"))
	metrics.VerifyCounterMetric(t, ctx, reader, "fs/ops_count", attrs, 1)
	metrics.VerifyHistogramMetric(t, ctx, reader, "fs/ops_latency", attrs, 1)
}

func TestUnlink_Metrics(t *testing.T) {
	ctx := context.Background()
	bucket, server, mh, reader := createTestFileSystemWithMetrics(ctx, t, defaultServerConfigParams())
	server = wrappers.WithMonitoring(server, mh)
	fileName := "test"
	createWithContents(ctx, t, bucket, fileName, "test")
	op := &fuseops.UnlinkOp{
		Parent: fuseops.RootInodeID,
		Name:   fileName,
	}

	err := server.Unlink(ctx, op)
	waitForMetricsProcessing()

	assert.NoError(t, err)
	attrs := attribute.NewSet(attribute.String("fs_op", "Unlink"))
	metrics.VerifyCounterMetric(t, ctx, reader, "fs/ops_count", attrs, 1)
	metrics.VerifyHistogramMetric(t, ctx, reader, "fs/ops_latency", attrs, 1)
}

func TestRmDir_Metrics(t *testing.T) {
	ctx := context.Background()
	_, server, mh, reader := createTestFileSystemWithMetrics(ctx, t, defaultServerConfigParams())
	server = wrappers.WithMonitoring(server, mh)
	dirName := "test"
	mkDirOp := &fuseops.MkDirOp{
		Parent: fuseops.RootInodeID,
		Name:   dirName,
	}
	err := server.MkDir(ctx, mkDirOp)
	require.NoError(t, err)
	op := &fuseops.RmDirOp{
		Parent: fuseops.RootInodeID,
		Name:   dirName,
	}

	err = server.RmDir(ctx, op)
	waitForMetricsProcessing()

	assert.NoError(t, err)
	attrs := attribute.NewSet(attribute.String("fs_op", "RmDir"))
	metrics.VerifyCounterMetric(t, ctx, reader, "fs/ops_count", attrs, 1)
	metrics.VerifyHistogramMetric(t, ctx, reader, "fs/ops_latency", attrs, 1)
}

func TestCreateSymlink_Metrics(t *testing.T) {
	ctx := context.Background()
	_, server, mh, reader := createTestFileSystemWithMetrics(ctx, t, defaultServerConfigParams())
	server = wrappers.WithMonitoring(server, mh)
	op := &fuseops.CreateSymlinkOp{
		Parent: fuseops.RootInodeID,
		Name:   "test",
		Target: "target",
	}

	err := server.CreateSymlink(ctx, op)
	waitForMetricsProcessing()

	assert.NoError(t, err)
	attrs := attribute.NewSet(attribute.String("fs_op", "CreateSymlink"))
	metrics.VerifyCounterMetric(t, ctx, reader, "fs/ops_count", attrs, 1)
	metrics.VerifyHistogramMetric(t, ctx, reader, "fs/ops_latency", attrs, 1)
}

func TestCreateFile_Metrics(t *testing.T) {
	ctx := context.Background()
	_, server, mh, reader := createTestFileSystemWithMetrics(ctx, t, defaultServerConfigParams())
	server = wrappers.WithMonitoring(server, mh)
	op := &fuseops.CreateFileOp{
		Parent: fuseops.RootInodeID,
		Name:   "test",
	}

	err := server.CreateFile(ctx, op)
	waitForMetricsProcessing()

	assert.NoError(t, err)
	attrs := attribute.NewSet(attribute.String("fs_op", "CreateFile"))
	metrics.VerifyCounterMetric(t, ctx, reader, "fs/ops_count", attrs, 1)
	metrics.VerifyHistogramMetric(t, ctx, reader, "fs/ops_latency", attrs, 1)
}

func TestMkNode_Metrics(t *testing.T) {
	ctx := context.Background()
	_, server, mh, reader := createTestFileSystemWithMetrics(ctx, t, defaultServerConfigParams())
	server = wrappers.WithMonitoring(server, mh)
	op := &fuseops.MkNodeOp{
		Parent: fuseops.RootInodeID,
		Name:   "test",
	}

	err := server.MkNode(ctx, op)
	waitForMetricsProcessing()

	assert.NoError(t, err)
	attrs := attribute.NewSet(attribute.String("fs_op", "MkNode"))
	metrics.VerifyCounterMetric(t, ctx, reader, "fs/ops_count", attrs, 1)
	metrics.VerifyHistogramMetric(t, ctx, reader, "fs/ops_latency", attrs, 1)
}

func TestMkDir_Metrics(t *testing.T) {
	ctx := context.Background()
	_, server, mh, reader := createTestFileSystemWithMetrics(ctx, t, defaultServerConfigParams())
	server = wrappers.WithMonitoring(server, mh)
	op := &fuseops.MkDirOp{
		Parent: fuseops.RootInodeID,
		Name:   "test",
	}

	err := server.MkDir(ctx, op)
	waitForMetricsProcessing()

	assert.NoError(t, err)
	attrs := attribute.NewSet(attribute.String("fs_op", "MkDir"))
	metrics.VerifyCounterMetric(t, ctx, reader, "fs/ops_count", attrs, 1)
	metrics.VerifyHistogramMetric(t, ctx, reader, "fs/ops_latency", attrs, 1)
}

func TestSetInodeAttributes_Metrics(t *testing.T) {
	ctx := context.Background()
	bucket, server, mh, reader := createTestFileSystemWithMetrics(ctx, t, defaultServerConfigParams())
	server = wrappers.WithMonitoring(server, mh)
	fileName := "test"
	createWithContents(ctx, t, bucket, fileName, "test")
	lookUpOp := &fuseops.LookUpInodeOp{
		Parent: fuseops.RootInodeID,
		Name:   fileName,
	}
	err := server.LookUpInode(ctx, lookUpOp)
	require.NoError(t, err)
	op := &fuseops.SetInodeAttributesOp{
		Inode: lookUpOp.Entry.Child,
	}

	err = server.SetInodeAttributes(ctx, op)
	waitForMetricsProcessing()

	assert.NoError(t, err)
	attrs := attribute.NewSet(attribute.String("fs_op", "SetInodeAttributes"))
	metrics.VerifyCounterMetric(t, ctx, reader, "fs/ops_count", attrs, 1)
	metrics.VerifyHistogramMetric(t, ctx, reader, "fs/ops_latency", attrs, 1)
}<|MERGE_RESOLUTION|>--- conflicted
+++ resolved
@@ -101,13 +101,8 @@
 		serverCfg.NewConfig.CacheDir = cfg.ResolvedPath(cacheDir)
 		serverCfg.NewConfig.FileCache = cfg.FileCacheConfig{
 			MaxSizeMb:                    100,
-<<<<<<< HEAD
 			CacheFileForRangeRead:        params.enableFileCacheForRangeRead,
-			ExperimentalEnableBlockCache: params.enableSparseFileCache,
-=======
-			CacheFileForRangeRead:        true,
 			ExperimentalEnableChunkCache: params.enableSparseFileCache,
->>>>>>> 8b7b0734
 			DownloadChunkSizeMb:          1, // 1MB chunks for testing
 		}
 	}
