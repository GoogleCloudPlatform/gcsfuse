--- conflicted
+++ resolved
@@ -343,28 +343,7 @@
 		fh.readManager.Object().Size = fh.inode.SourceGeneration().Size
 		return true
 	}
-<<<<<<< HEAD
 	return false
-=======
-
-	// If we reached here, either no readManager exists, or the existing one is outdated.
-	// Destroy any old read manager before creating a new one.
-	fh.destroyReadManager()
-
-	// Create a new read manager for the current inode state.
-	fh.readManager = read_manager.NewReadManager(fh.inode.Source(), fh.inode.Bucket(), &read_manager.ReadManagerConfig{
-		SequentialReadSizeMB:  sequentialReadSizeMb,
-		FileCacheHandler:      fh.fileCacheHandler,
-		CacheFileForRangeRead: fh.cacheFileForRangeRead,
-		MetricHandle:          fh.metricHandle,
-		MrdWrapper:            &fh.inode.MRDWrapper,
-		Config:                fh.config,
-		WorkerPool:            fh.bufferedReadWorkerPool,
-		GlobalMaxBlocksSem:    fh.globalMaxReadBlocksSem,
-	})
-
-	return nil
->>>>>>> 7274664f
 }
 
 // destroyReader is a helper function to safely destroy the reader and set it to nil.
