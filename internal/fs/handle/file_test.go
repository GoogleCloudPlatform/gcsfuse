// Copyright 2025 Google LLC
//
// Licensed under the Apache License, Version 2.0 (the "License");
// you may not use this file except in compliance with the License.
// You may obtain a copy of the License at
//
//     http://www.apache.org/licenses/LICENSE-2.0
//
// Unless required by applicable law or agreed to in writing, software
// distributed under the License is distributed on an "AS IS" BASIS,
// WITHOUT WARRANTIES OR CONDITIONS OF ANY KIND, either express or implied.
// See the License for the specific language governing permissions and
// limitations under the License.

package handle

import (
	"bytes"
	"context"
	crypto_rand "crypto/rand"
	"errors"
	"fmt"
	"io"
<<<<<<< HEAD
	"math/rand"
=======
	"sync"
>>>>>>> 028357cf
	"testing"
	"time"

	"sync"

	"github.com/googlecloudplatform/gcsfuse/v3/cfg"
	"github.com/googlecloudplatform/gcsfuse/v3/internal/contentcache"
	"github.com/googlecloudplatform/gcsfuse/v3/internal/fs/inode"
	"github.com/googlecloudplatform/gcsfuse/v3/internal/gcsx"
	"github.com/googlecloudplatform/gcsfuse/v3/internal/gcsx/read_manager"
	"github.com/googlecloudplatform/gcsfuse/v3/internal/storage/fake"
	"github.com/googlecloudplatform/gcsfuse/v3/internal/storage/gcs"
	"github.com/googlecloudplatform/gcsfuse/v3/internal/util"
	"github.com/googlecloudplatform/gcsfuse/v3/internal/workerpool"
	"github.com/googlecloudplatform/gcsfuse/v3/metrics"
	"github.com/jacobsa/fuse/fuseops"
	"github.com/jacobsa/timeutil"
	"github.com/stretchr/testify/assert"
	"github.com/stretchr/testify/require"
	"github.com/stretchr/testify/suite"
	"golang.org/x/sync/semaphore"
)

const testDirName = "parentRoot"

////////////////////////////////////////////////////////////////////////
// Boilerplate
////////////////////////////////////////////////////////////////////////

type fileTest struct {
	suite.Suite
	ctx    context.Context
	clock  timeutil.SimulatedClock
	bucket gcsx.SyncerBucket
}

func TestFileTestSuite(t *testing.T) {
	suite.Run(t, new(fileTest))
}

func (t *fileTest) SetupTest() {
	t.ctx = context.TODO()
	t.clock.SetTime(time.Date(2015, 4, 5, 2, 15, 0, 0, time.Local))
	t.bucket = gcsx.NewSyncerBucket(1, 10, ".gcsfuse_tmp/", fake.NewFakeBucket(&t.clock, "some_bucket", gcs.BucketType{}))
}

func (t *fileTest) TearDownTest() {
}

////////////////////////////////////////////////////////////////////////
// Helpers
////////////////////////////////////////////////////////////////////////

// createDirInode helps create the parent directory inode for the file inode
// which will be used for testing methods defined on the fileHandle.
func createDirInode(
	bucket *gcsx.SyncerBucket,
	clock *timeutil.SimulatedClock) inode.DirInode {
	return inode.NewDirInode(
		1,
		inode.NewDirName(inode.NewRootName(""), testDirName),
		fuseops.InodeAttributes{
			Uid:  0,
			Gid:  0,
			Mode: 0712,
		},
		false,
		false,
		true,
		0,
		bucket,
		clock,
		clock,
		4,
		false,
	)
}

// createFileInode is a helper to create a FileInode for testing.
func createFileInode(
	t *testing.T,
	bucket *gcsx.SyncerBucket,
	clock *timeutil.SimulatedClock,
	config *cfg.Config,
	parent inode.DirInode,
	objectName string,
	content []byte,
	localFileCache bool) *inode.FileInode {

	fullObjectName := parent.Name().GcsObjectName() + objectName
	obj := &gcs.MinObject{
		Name:           fullObjectName,
		Size:           uint64(len(content)),
		Generation:     1,
		MetaGeneration: 1,
		Updated:        clock.Now(),
	}

	// Create object in the fake bucket to simulate existing GCS object
	_, err := bucket.CreateObject(context.Background(), &gcs.CreateObjectRequest{
		Name:     fullObjectName,
		Contents: io.NopCloser(bytes.NewReader(content)),
	})
	if err != nil {
		t.Fatalf("Failed to create object in fake bucket: %v", err)
	}

	return inode.NewFileInode(
		fuseops.InodeID(2),
		inode.NewFileName(parent.Name(), objectName),
		obj,
		fuseops.InodeAttributes{},
		bucket,
		localFileCache,
		contentcache.New("", clock),
		clock,
		false,
		config,
		semaphore.NewWeighted(100),
	)
}

////////////////////////////////////////////////////////////////////////
// Tests
////////////////////////////////////////////////////////////////////////

func (t *fileTest) TestFileHandleWrite() {
	parent := createDirInode(&t.bucket, &t.clock)
	config := &cfg.Config{Write: cfg.WriteConfig{EnableStreamingWrites: false}}
	in := createFileInode(t.T(), &t.bucket, &t.clock, config, parent, "test_obj", nil, false)
	fh := NewFileHandle(in, nil, false, nil, util.Write, &cfg.Config{}, nil, nil)
	data := []byte("hello")

	_, err := fh.Write(t.ctx, data, 0)

	assert.Nil(t.T(), err)
	// Validate that write is successful at inode.
	buf := make([]byte, len(data))
	n, err := in.Read(t.ctx, buf, 0)
	buf = buf[:n]
	// Ignore EOF.
	if err == io.EOF {
		err = nil
	}
	assert.Nil(t.T(), err)
	assert.Equal(t.T(), data, buf)
}

func (t *fileTest) Test_IsValidReadManager_NilReadManager() {
	parent := createDirInode(&t.bucket, &t.clock)
	config := &cfg.Config{}
	const objectName = "test_obj"
	const objectContent = "some data"
	in := createFileInode(t.T(), &t.bucket, &t.clock, config, parent, objectName, []byte(objectContent), false)
	fh := NewFileHandle(in, nil, false, nil, util.Read, config, nil, nil)
	fh.inode.Lock()
	defer fh.inode.Unlock()
	fh.readManager = nil

	result := fh.isValidReadManager()

	assert.False(t.T(), result)
}

func (t *fileTest) Test_IsValidReadManager_GenerationMisMatch() {
	parent := createDirInode(&t.bucket, &t.clock)
	config := &cfg.Config{}
	const objectName = "test_obj"
	const objectContent = "some data"
	in := createFileInode(t.T(), &t.bucket, &t.clock, config, parent, objectName, []byte(objectContent), false)
	fh := NewFileHandle(in, nil, false, nil, util.Read, config, nil, nil)
	fh.inode.Lock()
	defer fh.inode.Unlock()
	mockRMForMismatch := new(read_manager.MockReadManager)
	mockRMForMismatch.On("Object").Return(&gcs.MinObject{Generation: 2})
	fh.readManager = mockRMForMismatch

	result := fh.isValidReadManager()

	assert.False(t.T(), result)
	mockRMForMismatch.AssertExpectations(t.T())
}

func (t *fileTest) Test_IsValidReadManager_GenerationMatch() {
	parent := createDirInode(&t.bucket, &t.clock)
	config := &cfg.Config{}
	const objectName = "test_obj"
	const objectContent = "some data"
	in := createFileInode(t.T(), &t.bucket, &t.clock, config, parent, objectName, []byte(objectContent), false)
	fh := NewFileHandle(in, nil, false, nil, util.Read, config, nil, nil)
	fh.inode.Lock()
	defer fh.inode.Unlock()
	rmObjectForMatch := &gcs.MinObject{Generation: 1, Size: 0}
	mockRMForMatch := new(read_manager.MockReadManager)
	// Inode has generation 1.
	mockRMForMatch.On("Object").Return(rmObjectForMatch)
	fh.readManager = mockRMForMatch

	result := fh.isValidReadManager()

	assert.True(t.T(), result)
	mockRMForMatch.AssertExpectations(t.T())
}

func (t *fileTest) Test_IsValidReader_NilReader() {
	parent := createDirInode(&t.bucket, &t.clock)
	config := &cfg.Config{}
	const objectName = "test_obj"
	const objectContent = "some data"
	in := createFileInode(t.T(), &t.bucket, &t.clock, config, parent, objectName, []byte(objectContent), false)
	fh := NewFileHandle(in, nil, false, nil, util.Read, config, nil, nil)
	fh.inode.Lock()
	defer fh.inode.Unlock()
	fh.reader = nil

	result := fh.isValidReader()

	assert.False(t.T(), result)
}

func (t *fileTest) Test_IsValidReader_GenerationMisMatch() {
	parent := createDirInode(&t.bucket, &t.clock)
	config := &cfg.Config{}
	const objectName = "test_obj"
	const objectContent = "some data"
	in := createFileInode(t.T(), &t.bucket, &t.clock, config, parent, objectName, []byte(objectContent), false)
	fh := NewFileHandle(in, nil, false, nil, util.Read, config, nil, nil)
	fh.inode.Lock()
	defer fh.inode.Unlock()
	mockReaderForMismatch := new(gcsx.MockRandomReader)
	mockReaderForMismatch.On("Object").Return(&gcs.MinObject{Generation: 2})
	fh.reader = mockReaderForMismatch

	result := fh.isValidReader()

	assert.False(t.T(), result)
	mockReaderForMismatch.AssertExpectations(t.T())
}

func (t *fileTest) Test_IsValidReader_GenerationMatch() {
	parent := createDirInode(&t.bucket, &t.clock)
	config := &cfg.Config{}
	const objectName = "test_obj"
	const objectContent = "some data"
	in := createFileInode(t.T(), &t.bucket, &t.clock, config, parent, objectName, []byte(objectContent), false)
	fh := NewFileHandle(in, nil, false, nil, util.Read, config, nil, nil)
	fh.inode.Lock()
	defer fh.inode.Unlock()
	readerObjectForMatch := &gcs.MinObject{Generation: 1, Size: 0}
	mockReaderForMatch := new(gcsx.MockRandomReader)
	// Inode has generation 1.
	mockReaderForMatch.On("Object").Return(readerObjectForMatch)
	fh.reader = mockReaderForMatch

	result := fh.isValidReader()

	assert.True(t.T(), result)
	mockReaderForMatch.AssertExpectations(t.T())
}

// Test_Read_Success validates successful read behavior using the random reader.
func (t *fileTest) Test_Read_Success() {
	expectedData := []byte("hello from reader")
	parent := createDirInode(&t.bucket, &t.clock)
	in := createFileInode(t.T(), &t.bucket, &t.clock, nil, parent, "test_obj_reader", expectedData, false)
	fh := NewFileHandle(in, nil, false, metrics.NewNoopMetrics(), util.Read, &cfg.Config{}, nil, nil)
	buf := make([]byte, len(expectedData))
	fh.inode.Lock()

	output, n, err := fh.Read(t.ctx, buf, 0, 200)

	assert.NoError(t.T(), err)
	assert.Equal(t.T(), len(expectedData), n)
	assert.Equal(t.T(), expectedData, output)
}

// Test_ReadWithReadManager_Success validates successful read behavior using the readManager.
func (t *fileTest) Test_ReadWithReadManager_Success() {
	expectedData := []byte("hello from readManager")
	parent := createDirInode(&t.bucket, &t.clock)
	in := createFileInode(t.T(), &t.bucket, &t.clock, nil, parent, "test_obj_readManager", expectedData, false)
	fh := NewFileHandle(in, nil, false, metrics.NewNoopMetrics(), util.Read, &cfg.Config{}, nil, nil)
	buf := make([]byte, len(expectedData))
	fh.inode.Lock()

	output, n, err := fh.ReadWithReadManager(t.ctx, buf, 0, 200)

	assert.NoError(t.T(), err)
	assert.Equal(t.T(), len(expectedData), n)
	assert.Equal(t.T(), expectedData, output)
}

// Test_ReadWithReadManager_Concurrent validates concurrent read behavior using the readManager.
func (t *fileTest) Test_ReadWithReadManager_Concurrent() {
	// Setup
	const (
		fileSize    = 1 * 1024 * 1024 // 1 MiB
		numReaders  = 20
		maxReadSize = 16 * 1024 // 16 KiB
	)
	// Create large content for the file.
	objectContent := make([]byte, fileSize)
	_, err := crypto_rand.Read(objectContent)
	assert.NoError(t.T(), err)

	parent := createDirInode(&t.bucket, &t.clock)
	in := createFileInode(t.T(), &t.bucket, &t.clock, &cfg.Config{}, parent, "concurrent_read_obj", objectContent, false)
	fh := NewFileHandle(in, nil, false, metrics.NewNoopMetrics(), util.Read, &cfg.Config{}, nil, nil)

	var wg sync.WaitGroup
	wg.Add(numReaders)

	// Run concurrent reads
	for i := 0; i < numReaders; i++ {
		go func() {
			defer wg.Done()

			// Each goroutine reads a random chunk.
			readSize := rand.Intn(maxReadSize-1) + 1 // Ensure readSize > 0
			offset := rand.Intn(fileSize - readSize)
			dst := make([]byte, readSize)

			fh.inode.Lock() // Lock required by ReadWithReadManager
			// The method is responsible for unlocking.
			_, n, err := fh.ReadWithReadManager(t.ctx, dst, int64(offset), 200)

			// Assertions
			assert.NoError(t.T(), err)
			assert.Equal(t.T(), readSize, n)
			assert.Equal(t.T(), objectContent[offset:offset+readSize], dst[:n])
		}()
	}

	// Wait for all goroutines to finish, with a timeout to detect deadlocks.
	done := make(chan struct{})
	go func() {
		wg.Wait()
		close(done)
	}()

	select {
	case <-done:
	// Test completed successfully.
	case <-time.After(10 * time.Second):
		t.T().Fatal("Test timed out, potential deadlock in ReadWithReadManager")
	}
}

// Test_Read_Concurrent validates concurrent read behavior using the random reader
func (t *fileTest) Test_Read_Concurrent() {
	// Setup
	const (
		fileSize    = 1 * 1024 * 1024 // 1 MiB
		numReaders  = 20
		maxReadSize = 16 * 1024 // 16 KiB
	)
	// Create large content for the file.
	objectContent := make([]byte, fileSize)
	_, err := crypto_rand.Read(objectContent)
	assert.NoError(t.T(), err)

	parent := createDirInode(&t.bucket, &t.clock)
	in := createFileInode(t.T(), &t.bucket, &t.clock, &cfg.Config{}, parent, "concurrent_read_obj", objectContent, false)
	fh := NewFileHandle(in, nil, false, metrics.NewNoopMetrics(), util.Read, &cfg.Config{}, nil, nil)

	var wg sync.WaitGroup
	wg.Add(numReaders)

	// Run concurrent reads
	for i := 0; i < numReaders; i++ {
		go func() {
			defer wg.Done()

			// Each goroutine reads a random chunk.
			readSize := rand.Intn(maxReadSize-1) + 1 // Ensure readSize > 0
			offset := rand.Intn(fileSize - readSize)
			dst := make([]byte, readSize)

			fh.inode.Lock() // Lock required by ReadWithReadManager
			// The method is responsible for unlocking.
			_, n, err := fh.Read(t.ctx, dst, int64(offset), 200)

			// Assertions
			assert.NoError(t.T(), err)
			assert.Equal(t.T(), readSize, n)
			assert.Equal(t.T(), objectContent[offset:offset+readSize], dst[:n])
		}()
	}

	// Wait for all goroutines to finish, with a timeout to detect deadlocks.
	done := make(chan struct{})
	go func() {
		wg.Wait()
		close(done)
	}()

	select {
	case <-done:
	// Test completed successfully.
	case <-time.After(10 * time.Second):
		t.T().Fatal("Test timed out, potential deadlock in ReadWithReadManager")
	}
}

// Test_ReadWithReadManager_ErrorScenarios verifies error handling in ReadWithReadManager.
func (t *fileTest) Test_ReadWithReadManager_ErrorScenarios() {
	type testCase struct {
		name      string
		returnErr error
	}

	object := gcs.MinObject{Name: "test_obj", Generation: 1}
	mockErr := fmt.Errorf("mock error")
	dst := make([]byte, 100)

	testCases := []testCase{
		{name: "EOF via readManager", returnErr: io.EOF},
		{name: "mock error via readManager", returnErr: mockErr},
	}

	for _, tc := range testCases {
		t.Run(tc.name, func() {
			t.SetupTest()
			parent := createDirInode(&t.bucket, &t.clock)
			testInode := createFileInode(t.T(), &t.bucket, &t.clock, nil, parent, object.Name, []byte("data"), false)
			fh := NewFileHandle(testInode, nil, false, metrics.NewNoopMetrics(), util.Read, &cfg.Config{}, nil, nil)
			fh.inode.Lock()
			mockRM := new(read_manager.MockReadManager)
			mockRM.On("ReadAt", t.ctx, dst, int64(0)).Return(gcsx.ReaderResponse{}, tc.returnErr)
			mockRM.On("Object").Return(&object)
			fh.readManager = mockRM

			output, n, err := fh.ReadWithReadManager(t.ctx, dst, 0, 200)

			assert.Zero(t.T(), n, "expected 0 bytes read")
			assert.Nil(t.T(), output, "expected output to be nil")
			assert.True(t.T(), errors.Is(err, tc.returnErr), "expected error to match")
			mockRM.AssertExpectations(t.T())
		})
	}
}

// Test_Read_ErrorScenarios verifies error handling in Read (random reader).
func (t *fileTest) Test_Read_ErrorScenarios() {
	type testCase struct {
		name      string
		returnErr error
	}

	object := gcs.MinObject{Name: "test_obj", Generation: 1}
	mockErr := fmt.Errorf("mock error")
	dst := make([]byte, 100)

	testCases := []testCase{
		{name: "EOF via random reader", returnErr: io.EOF},
		{name: "mock error via random reader", returnErr: mockErr},
	}

	for _, tc := range testCases {
		t.Run(tc.name, func() {
			t.SetupTest()
			parent := createDirInode(&t.bucket, &t.clock)
			testInode := createFileInode(t.T(), &t.bucket, &t.clock, nil, parent, object.Name, []byte("data"), false)
			fh := NewFileHandle(testInode, nil, false, metrics.NewNoopMetrics(), util.Read, &cfg.Config{}, nil, nil)
			fh.inode.Lock()
			mockReader := new(gcsx.MockRandomReader)
			mockReader.On("ReadAt", t.ctx, dst, int64(0)).Return(gcsx.ObjectData{}, tc.returnErr)
			mockReader.On("Object").Return(&object)
			fh.reader = mockReader

			output, n, err := fh.Read(t.ctx, dst, 0, 200)

			assert.Zero(t.T(), n, "expected 0 bytes read")
			assert.Nil(t.T(), output, "expected output to be nil")
			assert.True(t.T(), errors.Is(err, tc.returnErr), "expected error to match")
			mockReader.AssertExpectations(t.T())
		})
	}
}

// Test_ReadWithReadManager_FallbackToInode verifies that ReadWithReadManager
// falls back to inode object data when readManager is not valid.
func (t *fileTest) Test_ReadWithReadManager_FallbackToInode() {
	dst := make([]byte, 100)
	objectData := []byte("fallback data")
	object := gcs.MinObject{Name: "test_obj", Generation: 0}
	parent := createDirInode(&t.bucket, &t.clock)
	in := createFileInode(t.T(), &t.bucket, &t.clock, nil, parent, object.Name, objectData, true)
	fh := NewFileHandle(in, nil, false, metrics.NewNoopMetrics(), util.Read, &cfg.Config{}, nil, nil)
	fh.inode.Lock()
	mockRM := new(read_manager.MockReadManager)
	fh.readManager = mockRM

	output, n, err := fh.ReadWithReadManager(t.ctx, dst, 0, 200)

	assert.Equal(t.T(), io.EOF, err)
	assert.Equal(t.T(), len(objectData), n)
	assert.Equal(t.T(), objectData, output[:n])
	mockRM.AssertExpectations(t.T())
}

// Test_Read_FallbackToInode verifies that Read falls back to inode object data
// when reader is not valid.
func (t *fileTest) Test_Read_FallbackToInode() {
	dst := make([]byte, 100)
	objectData := []byte("fallback data")
	object := gcs.MinObject{Name: "test_obj", Generation: 0}
	parent := createDirInode(&t.bucket, &t.clock)
	in := createFileInode(t.T(), &t.bucket, &t.clock, nil, parent, object.Name, objectData, true)
	fh := NewFileHandle(in, nil, false, metrics.NewNoopMetrics(), util.Read, &cfg.Config{}, nil, nil)
	fh.inode.Lock()
	mockR := new(gcsx.MockRandomReader)
	fh.reader = mockR

	output, n, err := fh.Read(t.ctx, dst, 0, 200)

	assert.Equal(t.T(), io.EOF, err)
	assert.Equal(t.T(), len(objectData), n)
	assert.Equal(t.T(), objectData, output[:n])
	mockR.AssertExpectations(t.T())
}

func (t *fileTest) TestOpenMode() {
	testCases := []struct {
		name     string
		openMode util.OpenMode
	}{
		{
			name:     "OpenModeRead",
			openMode: util.Read,
		},
		{
			name:     "OpenModeWrite",
			openMode: util.Write,
		},
		{
			name:     "OpenModeAppend",
			openMode: util.Append,
		},
	}
	for _, tc := range testCases {
		parent := createDirInode(&t.bucket, &t.clock)
		config := &cfg.Config{Write: cfg.WriteConfig{EnableStreamingWrites: false}}
		in := createFileInode(t.T(), &t.bucket, &t.clock, config, parent, "test_obj", nil, false)
		fh := NewFileHandle(in, nil, false, nil, tc.openMode, &cfg.Config{}, nil, nil)

		openMode := fh.OpenMode()

		assert.Equal(t.T(), tc.openMode, openMode)
	}
}

func (t *fileTest) TestFileHandle_Destroy_WithReaderAndReadManager() {
	parent := createDirInode(&t.bucket, &t.clock)
	config := &cfg.Config{}
	fileInode := createFileInode(t.T(), &t.bucket, &t.clock, config, parent, "destroy_test_obj", nil, false)
	// Create mocks
	mockReader := new(gcsx.MockRandomReader)
	mockReadManager := new(read_manager.MockReadManager)
	// Expect Destroy to be called on both
	mockReader.On("Destroy").Once()
	mockReadManager.On("Destroy").Once()
	// Construct file handle with mocks
	fh := NewFileHandle(fileInode, nil, false, nil, util.Read, config, nil, nil)
	fh.reader = mockReader
	fh.readManager = mockReadManager

	fh.Destroy()

	// Assert expectations
	mockReader.AssertExpectations(t.T())
	mockReadManager.AssertExpectations(t.T())
}

func (t *fileTest) TestFileHandle_Destroy_WithNilReaderAndReadManager() {
	parent := createDirInode(&t.bucket, &t.clock)
	config := &cfg.Config{}
	fileInode := createFileInode(t.T(), &t.bucket, &t.clock, config, parent, "destroy_test_nil_obj", nil, false)
	// Construct file handle with nils
	fh := NewFileHandle(fileInode, nil, false, nil, util.Read, config, nil, nil)
	fh.reader = nil
	fh.readManager = nil

	// Should not panic
	assert.NotPanics(t.T(), func() {
		fh.Destroy()
	})
}

func (t *fileTest) TestFileHandle_CheckInvariants_WithNonNilReaderAndManager() {
	parent := createDirInode(&t.bucket, &t.clock)
	config := &cfg.Config{}
	fileInode := createFileInode(t.T(), &t.bucket, &t.clock, config, parent, "destroy_test_obj", nil, false)
	// Create mocks
	mockReader := new(gcsx.MockRandomReader)
	mockRM := new(read_manager.MockReadManager)
	// Expectations
	mockReader.On("CheckInvariants").Once()
	mockRM.On("CheckInvariants").Once()
	fh := NewFileHandle(fileInode, nil, false, nil, util.Read, config, nil, nil)
	fh.reader = mockReader
	fh.readManager = mockRM

	assert.NotPanics(t.T(), func() {
		fh.checkInvariants()
	})

	mockReader.AssertExpectations(t.T())
	mockRM.AssertExpectations(t.T())
}

func (t *fileTest) TestFileHandle_CheckInvariants_WithNilReaderAndManager() {
	parent := createDirInode(&t.bucket, &t.clock)
	config := &cfg.Config{}
	in := createFileInode(t.T(), &t.bucket, &t.clock, config, parent, "test_check_invariants_nil", nil, false)

	fh := NewFileHandle(in, nil, false, nil, util.Read, config, nil, nil)

	// Should not panic even if both are nil
	assert.NotPanics(t.T(), func() {
		fh.checkInvariants()
	})
}

<<<<<<< HEAD
func (t *fileTest) Test_ReadWithReadManager_ReadManagerInvalidatedByGenerationChange() {
	content1 := []byte("content1")
	content2 := []byte("content2-larger")
	dst := make([]byte, len(content2))
	objectName := "test_obj_rm_gen_change"

	parent := createDirInode(&t.bucket, &t.clock)
	in := createFileInode(t.T(), &t.bucket, &t.clock, &cfg.Config{}, parent, objectName, content1, false)
	fh := NewFileHandle(in, nil, false, metrics.NewNoopMetrics(), util.Read, &cfg.Config{}, nil, nil)

	// First read, to create a readManager.
	fh.inode.Lock()
	_, _, err := fh.ReadWithReadManager(t.ctx, make([]byte, len(content1)), 0, 200)
	assert.NoError(t.T(), err)
	assert.NotNil(t.T(), fh.readManager)
	oldReadManager := fh.readManager

	// Now, update the object in GCS, which changes its generation.
	in.Lock()
	gcsSynced, err := in.Write(t.ctx, content2, 0, util.Write)
	assert.NoError(t.T(), err)
	assert.False(t.T(), gcsSynced)
	gcsSynced, err = in.Sync(t.ctx)
	assert.NoError(t.T(), err)
	assert.True(t.T(), gcsSynced)
	in.Unlock()

	// The existing readManager is now for an old generation.
	// The next ReadWithReadManager should detect this, destroy the old one, create a new one, and read the new content.
	fh.inode.Lock()
	output, n, err := fh.ReadWithReadManager(t.ctx, dst, 0, 200)

	assert.NoError(t.T(), err)
	assert.NotNil(t.T(), fh.readManager)
	assert.NotEqual(t.T(), oldReadManager, fh.readManager)
	assert.Equal(t.T(), len(content2), n)
	assert.Equal(t.T(), content2, output)
}

func (t *fileTest) TestLockHandleAndRelockInode_Lock_NoDeadlockWithContention() {
	parent := createDirInode(&t.bucket, &t.clock)
	config := &cfg.Config{}
	in := createFileInode(t.T(), &t.bucket, &t.clock, config, parent, "test_obj_deadlock", []byte("content"), false)
	fh := NewFileHandle(in, nil, false, nil, util.Read, config, nil, nil)
	var wg sync.WaitGroup
	const numContenders = 4
	wg.Add(2 * numContenders)
	done := make(chan struct{})

	// Simulate the flow that uses lockHandleAndRelockInode
	for i := 0; i < numContenders; i++ {
		go func() {
			defer wg.Done()
			fh.inode.Lock()
			fh.lockHandleAndRelockInode(false) // This should not deadlock
			fh.inode.Unlock()
			fh.mu.Unlock()
		}()
	}

	// Simulate conflicting lock acquisition order
	for i := 0; i < numContenders; i++ {
		go func() {
			defer wg.Done()
			fh.mu.Lock()
			defer fh.mu.Unlock()
			// Now try to get the inode lock
			fh.inode.Lock()
			defer fh.inode.Unlock()
		}()
	}

	go func() {
		wg.Wait()
		close(done)
	}()

	select {
	case <-done:
	// Success, no deadlock
	case <-time.After(2 * time.Second):
		t.T().Fatal("Potential deadlock detected with Lock")
	}
}

func (t *fileTest) TestLockHandleAndRelockInode_RLock_NoDeadlockWithContention() {
	parent := createDirInode(&t.bucket, &t.clock)
	config := &cfg.Config{}
	in := createFileInode(t.T(), &t.bucket, &t.clock, config, parent, "test_obj_deadlock", []byte("content"), false)
	fh := NewFileHandle(in, nil, false, nil, util.Read, config, nil, nil)
	var wg sync.WaitGroup
	const numContenders = 4
	wg.Add(2 * numContenders)
	done := make(chan struct{})

	// Simulate the flow that uses lockHandleAndRelockInode
	for i := 0; i < numContenders; i++ {
		go func() {
			defer wg.Done()
			fh.inode.Lock()
			fh.lockHandleAndRelockInode(true) // This should not deadlock
			fh.inode.Unlock()
			fh.mu.RUnlock()
		}()
	}

	// Simulate conflicting lock acquisition order
	for i := 0; i < numContenders; i++ {
		go func() {
			defer wg.Done()
			fh.mu.Lock()
			defer fh.mu.Unlock()
			// Now try to get the inode lock
			fh.inode.Lock()
			defer fh.inode.Unlock()
		}()
	}

	go func() {
		wg.Wait()
		close(done)
	}()

	select {
	case <-done:
	// Success, no deadlock
	case <-time.After(2 * time.Second):
		t.T().Fatal("Potential deadlock detected with RLock")
	}
}

func (t *fileTest) TestLockHandleAndRelockInode_Mixed_NoDeadlockWithContention() {
	parent := createDirInode(&t.bucket, &t.clock)
	config := &cfg.Config{}
	in := createFileInode(t.T(), &t.bucket, &t.clock, config, parent, "test_obj_deadlock", []byte("content"), false)
	fh := NewFileHandle(in, nil, false, nil, util.Read, config, nil, nil)
	var wg sync.WaitGroup
	const numRContenders = 4
	const numWContenders = 4
	wg.Add(numRContenders + numWContenders)
	done := make(chan struct{})

	// Simulate the flow that uses lockHandleAndRelockInode(false)
	for i := 0; i < numWContenders; i++ {
		go func() {
			defer wg.Done()
			fh.inode.Lock()
			fh.lockHandleAndRelockInode(false) // This should not deadlock
			fh.mu.Unlock()
			fh.inode.Unlock()
		}()
	}

	// Simulate the flow that uses lockHandleAndRelockInode(true)
	for i := 0; i < numRContenders; i++ {
		go func() {
			defer wg.Done()
			fh.inode.Lock()
			fh.lockHandleAndRelockInode(true) // This should not deadlock
			fh.mu.RUnlock()
			fh.inode.Unlock()
		}()
	}

	go func() {
		wg.Wait()
		close(done)
	}()

	select {
	case <-done:
	// Success, no deadlock
	case <-time.After(2 * time.Second):
		t.T().Fatal("Potential deadlock detected with mixed Lock/RLock")
	}
}

func (t *fileTest) TestUnlockHandleAndInode_Unlock() {
	parent := createDirInode(&t.bucket, &t.clock)
	config := &cfg.Config{}
	in := createFileInode(t.T(), &t.bucket, &t.clock, config, parent, "test_obj_deadlock", []byte("content"), false)
	fh := NewFileHandle(in, nil, false, nil, util.Read, config, nil, nil)

	var wg sync.WaitGroup
	const numContenders = 4
	wg.Add(3 * numContenders)
	done := make(chan struct{})

	for i := 0; i < numContenders; i++ {
		go func() {
			defer wg.Done()
			fh.inode.Lock()
			fh.mu.Lock()
			fh.unlockHandleAndInode(false)
		}()
	}

	for i := 0; i < numContenders; i++ {
		go func() {
			defer wg.Done()
			fh.inode.Lock()
			fh.mu.RLock()
			fh.unlockHandleAndInode(true)
		}()
	}

	for i := 0; i < numContenders; i++ {
		go func() {
			defer wg.Done()
			fh.inode.Lock()
			fh.mu.Lock()
			fh.inode.Unlock()
			fh.mu.Unlock()
		}()
	}

	go func() {
		wg.Wait()
		close(done)
	}()

	select {
	case <-done:
	// Success: locks were re-acquired without blocking.
	case <-time.After(1 * time.Second):
		t.T().Fatal("Potential deadlock detected: locks were not released for write lock.")
	}
}

func (t *fileTest) TestUnlockHandleAndInode_RUnlock() {
	parent := createDirInode(&t.bucket, &t.clock)
	config := &cfg.Config{}
	in := createFileInode(t.T(), &t.bucket, &t.clock, config, parent, "test_obj_deadlock", []byte("content"), false)
	fh := NewFileHandle(in, nil, false, nil, util.Read, config, nil, nil)

	// Lock in the required order.
	fh.inode.Lock()
	fh.mu.RLock()

	// Unlock using the function under test.
	fh.unlockHandleAndInode(true)

	// Verify both locks are released by trying to lock them again.
	done := make(chan struct{})
	go func() {
		defer close(done)
		// Use a write lock to ensure the read lock is fully released.
		fh.mu.Lock()
		defer fh.mu.Unlock()
		fh.inode.Lock()
		defer fh.inode.Unlock()
	}()

	select {
	case <-done:
	// Success: locks were re-acquired without blocking.
	case <-time.After(1 * time.Second):
		t.T().Fatal("Potential deadlock detected: locks were not released for read lock.")
	}
=======
func (t *fileTest) Test_ReadWithReadManager_FullReadSuccessWithBufferedRead() {
	const (
		fileSize = 1 * 1024 * 1024 // 1 MiB
	)
	expectedData := make([]byte, fileSize)
	for i := 0; i < fileSize; i++ {
		expectedData[i] = byte(i % 256)
	}
	// Setup for Buffered Read test case
	config := &cfg.Config{
		Read: cfg.ReadConfig{
			EnableBufferedRead:   true,
			MaxBlocksPerHandle:   10,
			BlockSizeMb:          1,
			StartBlocksPerHandle: 2,
		},
	}
	workerPool, err := workerpool.NewStaticWorkerPoolForCurrentCPU()
	require.NoError(t.T(), err)
	defer workerPool.Stop()
	globalSemaphore := semaphore.NewWeighted(20) // Sufficient blocks for the test
	parent := createDirInode(&t.bucket, &t.clock)
	in := createFileInode(t.T(), &t.bucket, &t.clock, config, parent, "read_obj", expectedData, false)
	fh := NewFileHandle(in, nil, false, metrics.NewNoopMetrics(), util.Read, config, workerPool, globalSemaphore)
	fh.inode.Lock()
	buf := make([]byte, fileSize)

	// ReadWithReadManager will unlock the inode.
	output, n, err := fh.ReadWithReadManager(context.Background(), buf, 0, 200)

	assert.NoError(t.T(), err)
	assert.Equal(t.T(), fileSize, n)
	assert.Equal(t.T(), expectedData, output)
}

func (t *fileTest) Test_ReadWithReadManager_ConcurrentReadsWithBufferedReader() {
	const (
		fileSize      = 9 * 1024 * 1024 // 9 MiB
		numGoroutines = 3
	)
	// Create expected data for the file.
	expectedData := make([]byte, fileSize)
	for i := 0; i < fileSize; i++ {
		expectedData[i] = byte(i % 256)
	}
	// Setup configuration for buffered read.
	config := &cfg.Config{
		Read: cfg.ReadConfig{
			EnableBufferedRead:   true,
			MaxBlocksPerHandle:   10,
			StartBlocksPerHandle: 2,
			BlockSizeMb:          1,
		},
	}
	workerPool, err := workerpool.NewStaticWorkerPoolForCurrentCPU()
	require.NoError(t.T(), err)
	defer workerPool.Stop()
	globalSemaphore := semaphore.NewWeighted(20)
	// Create mock inode and file handle.
	parent := createDirInode(&t.bucket, &t.clock)
	in := createFileInode(t.T(), &t.bucket, &t.clock, config, parent, "read_obj", expectedData, false)
	fh := NewFileHandle(in, nil, false, metrics.NewNoopMetrics(), util.Read, config, workerPool, globalSemaphore)
	// Use a WaitGroup to synchronize goroutines.
	var wg sync.WaitGroup
	wg.Add(numGoroutines)
	readSize := fileSize / numGoroutines
	results := make([][]byte, numGoroutines)
	for i := 0; i < numGoroutines; i++ {
		go func(index int) {
			defer wg.Done()
			offset := int64(index * readSize)
			readBuf := make([]byte, readSize)
			fh.inode.Lock()

			// Each goroutine use same file handle.
			output, n, err := fh.ReadWithReadManager(context.Background(), readBuf, offset, int32(readSize))

			assert.NoError(t.T(), err)
			assert.Equal(t.T(), readSize, n)
			results[index] = output
		}(i)
	}
	// Wait for all goroutines to finish.
	wg.Wait()
	// Combine the results from all goroutines.
	combinedResult := make([]byte, 0, fileSize)
	for _, res := range results {
		combinedResult = append(combinedResult, res...)
	}
	// Final assertion: compare the combined result with the original expected data.
	assert.Equal(t.T(), expectedData, combinedResult, "Combined result should match expected data.")
	// Clean up the original file handle.
	fh.Destroy()
>>>>>>> 028357cf
}<|MERGE_RESOLUTION|>--- conflicted
+++ resolved
@@ -21,15 +21,10 @@
 	"errors"
 	"fmt"
 	"io"
-<<<<<<< HEAD
 	"math/rand"
-=======
 	"sync"
->>>>>>> 028357cf
 	"testing"
 	"time"
-
-	"sync"
 
 	"github.com/googlecloudplatform/gcsfuse/v3/cfg"
 	"github.com/googlecloudplatform/gcsfuse/v3/internal/contentcache"
@@ -650,7 +645,6 @@
 	})
 }
 
-<<<<<<< HEAD
 func (t *fileTest) Test_ReadWithReadManager_ReadManagerInvalidatedByGenerationChange() {
 	content1 := []byte("content1")
 	content2 := []byte("content2-larger")
@@ -910,7 +904,8 @@
 	case <-time.After(1 * time.Second):
 		t.T().Fatal("Potential deadlock detected: locks were not released for read lock.")
 	}
-=======
+}
+
 func (t *fileTest) Test_ReadWithReadManager_FullReadSuccessWithBufferedRead() {
 	const (
 		fileSize = 1 * 1024 * 1024 // 1 MiB
@@ -1004,5 +999,4 @@
 	assert.Equal(t.T(), expectedData, combinedResult, "Combined result should match expected data.")
 	// Clean up the original file handle.
 	fh.Destroy()
->>>>>>> 028357cf
 }