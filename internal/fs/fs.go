// Copyright 2015 Google LLC
//
// Licensed under the Apache License, Version 2.0 (the "License");
// you may not use this file except in compliance with the License.
// You may obtain a copy of the License at
//
//     http://www.apache.org/licenses/LICENSE-2.0
//
// Unless required by applicable law or agreed to in writing, software
// distributed under the License is distributed on an "AS IS" BASIS,
// WITHOUT WARRANTIES OR CONDITIONS OF ANY KIND, either express or implied.
// See the License for the specific language governing permissions and
// limitations under the License.

package fs

import (
	"context"
	"errors"
	"fmt"
	"io"
	iofs "io/fs"
	"math"
	"os"
	"path"
	"reflect"
	"strings"
	"syscall"
	"time"

<<<<<<< HEAD
	"github.com/googlecloudplatform/gcsfuse/v3/internal/cache/metadata"
=======
	"github.com/googlecloudplatform/gcsfuse/v2/internal/cache/metadata"
>>>>>>> 3b520414

	"golang.org/x/sync/semaphore"

	"github.com/googlecloudplatform/gcsfuse/v3/cfg"
	"github.com/googlecloudplatform/gcsfuse/v3/common"
	"github.com/googlecloudplatform/gcsfuse/v3/internal/cache/file"
	"github.com/googlecloudplatform/gcsfuse/v3/internal/cache/file/downloader"
	"github.com/googlecloudplatform/gcsfuse/v3/internal/cache/lru"
	cacheutil "github.com/googlecloudplatform/gcsfuse/v3/internal/cache/util"
	"github.com/googlecloudplatform/gcsfuse/v3/internal/contentcache"
	"github.com/googlecloudplatform/gcsfuse/v3/internal/fs/handle"
	"github.com/googlecloudplatform/gcsfuse/v3/internal/fs/inode"
	"github.com/googlecloudplatform/gcsfuse/v3/internal/gcsx"
	"github.com/googlecloudplatform/gcsfuse/v3/internal/locker"
	"github.com/googlecloudplatform/gcsfuse/v3/internal/logger"
	"github.com/googlecloudplatform/gcsfuse/v3/internal/storage/gcs"
	"github.com/googlecloudplatform/gcsfuse/v3/internal/util"
	"github.com/jacobsa/fuse"
	"github.com/jacobsa/fuse/fuseops"
	"github.com/jacobsa/fuse/fuseutil"
	"github.com/jacobsa/timeutil"
)

type ServerConfig struct {
	// A clock used for cache expiration. It is *not* used for inode times, for
	// which we use the wall clock.
	CacheClock timeutil.Clock

	// The bucket manager is responsible for setting up buckets.
	BucketManager gcsx.BucketManager

	// The name of the specific GCS bucket to be mounted. If it's empty or "_",
	// all accessible GCS buckets are mounted as subdirectories of the FS root.
	BucketName string

	// LocalFileCache
	LocalFileCache bool

	// The temporary directory to use for local caching, or the empty string to
	// use the system default.
	TempDir string

	// By default, if a bucket contains the object "foo/bar" but no object named
	// "foo/", it's as if the directory doesn't exist. This allows us to have
	// non-flaky name resolution code.
	//
	// Setting this bool to true enables a mode where object listings are
	// consulted to allow for the directory in the situation above to exist. Note
	// that this has drawbacks in the form of name resolution flakiness and
	// surprising behavior.
	//
	// See docs/semantics.md for more info.
	ImplicitDirectories bool

	// By default, if a file/directory does not exist in GCS, this nonexistent state is
	// not cached in type cache. So the inode lookup request will hit GCS every
	// time.
	//
	// Setting this bool to true enables the nonexistent type cache so if the
	// inode state is NonexistentType in type cache, the lookup request will
	// return nil immediately.
	EnableNonexistentTypeCache bool

	// How long to allow the kernel to cache inode attributes.
	//
	// Any given object generation in GCS is immutable, and a new generation
	// results in a new inode number. So every update from a remote system results
	// in a new inode number, and it's therefore safe to allow the kernel to cache
	// inode attributes.
	//
	// The one exception to the above logic is that objects can be _deleted_, in
	// which case stat::st_nlink changes. So choosing this value comes down to
	// whether you care about that field being up to date.
	InodeAttributeCacheTTL time.Duration

	// If non-zero, each directory will maintain a cache from child name to
	// information about whether that name exists as a file and/or directory.
	// This may speed up calls to look up and stat inodes, especially when
	// combined with a stat-caching GCS bucket, but comes at the cost of
	// consistency: if the child is removed and recreated with a different type
	// before the expiration, we may fail to find it.
	DirTypeCacheTTL time.Duration

	// The UID and GID that owns all inodes in the file system.
	Uid uint32
	Gid uint32

	// Permissions bits to use for files and directories. No bits outside of
	// os.ModePerm may be set.
	FilePerms os.FileMode
	DirPerms  os.FileMode

	// Allow renaming a directory containing fewer descendants than this limit.
	RenameDirLimit int64

	// File chunk size to read from GCS in one call. Specified in MB.
	SequentialReadSizeMb int32

	// NewConfig has all the config specified by the user using config-file or CLI flags.
	NewConfig *cfg.Config

	MetricHandle common.MetricHandle
}

// Create a fuse file system server according to the supplied configuration.
func NewFileSystem(ctx context.Context, serverCfg *ServerConfig) (fuseutil.FileSystem, error) {
	// Check permissions bits.
	if serverCfg.FilePerms&^os.ModePerm != 0 {
		return nil, fmt.Errorf("illegal file perms: %v", serverCfg.FilePerms)
	}

	if serverCfg.DirPerms&^os.ModePerm != 0 {
		return nil, fmt.Errorf("illegal dir perms: %v", serverCfg.FilePerms)
	}

	mtimeClock := timeutil.RealClock()

	contentCache := contentcache.New(serverCfg.TempDir, mtimeClock)

	if serverCfg.LocalFileCache {
		err := contentCache.RecoverCache()
		if err != nil {
			fmt.Printf("Encountered error retrieving files from cache directory, disabling local file cache: %v", err)
			serverCfg.LocalFileCache = false
		}
	}

	// Create file cache handler if cache is enabled by user. Cache is considered
	// enabled only if cache-dir is not empty and file-cache:max-size-mb is non 0.
	var fileCacheHandler *file.CacheHandler
	if cfg.IsFileCacheEnabled(serverCfg.NewConfig) {
		var err error
		fileCacheHandler, err = createFileCacheHandler(serverCfg)
		if err != nil {
			return nil, err
		}
	}

	// Set up the basic struct.
	fs := &fileSystem{
		mtimeClock:                 mtimeClock,
		cacheClock:                 serverCfg.CacheClock,
		bucketManager:              serverCfg.BucketManager,
		localFileCache:             serverCfg.LocalFileCache,
		contentCache:               contentCache,
		implicitDirs:               serverCfg.ImplicitDirectories,
		enableNonexistentTypeCache: serverCfg.EnableNonexistentTypeCache,
		inodeAttributeCacheTTL:     serverCfg.InodeAttributeCacheTTL,
		dirTypeCacheTTL:            serverCfg.DirTypeCacheTTL,
		kernelListCacheTTL:         cfg.ListCacheTTLSecsToDuration(serverCfg.NewConfig.FileSystem.KernelListCacheTtlSecs),
		renameDirLimit:             serverCfg.RenameDirLimit,
		sequentialReadSizeMb:       serverCfg.SequentialReadSizeMb,
		uid:                        serverCfg.Uid,
		gid:                        serverCfg.Gid,
		fileMode:                   serverCfg.FilePerms,
		dirMode:                    serverCfg.DirPerms | os.ModeDir,
		inodes:                     make(map[fuseops.InodeID]inode.Inode),
		nextInodeID:                fuseops.RootInodeID + 1,
		generationBackedInodes:     make(map[inode.Name]inode.GenerationBackedInode),
		implicitDirInodes:          make(map[inode.Name]inode.DirInode),
		folderInodes:               make(map[inode.Name]inode.DirInode),
		localFileInodes:            make(map[inode.Name]inode.Inode),
		handles:                    make(map[fuseops.HandleID]interface{}),
		newConfig:                  serverCfg.NewConfig,
		fileCacheHandler:           fileCacheHandler,
		cacheFileForRangeRead:      serverCfg.NewConfig.FileCache.CacheFileForRangeRead,
		metricHandle:               serverCfg.MetricHandle,
		enableAtomicRenameObject:   serverCfg.NewConfig.EnableAtomicRenameObject,
		globalMaxWriteBlocksSem:    semaphore.NewWeighted(serverCfg.NewConfig.Write.GlobalMaxBlocks),
	}

	// Set up root bucket
	var root inode.DirInode
	if serverCfg.BucketName == "" || serverCfg.BucketName == "_" {
		logger.Info("Set up root directory for all accessible buckets")
		root = makeRootForAllBuckets(fs)
	} else {
		logger.Info("Set up root directory for bucket " + serverCfg.BucketName)
		syncerBucket, err := fs.bucketManager.SetUpBucket(ctx, serverCfg.BucketName, false, fs.metricHandle)
		if err != nil {
			return nil, fmt.Errorf("SetUpBucket: %w", err)
		}
		root = makeRootForBucket(ctx, fs, syncerBucket)
	}
	root.Lock()
	root.IncrementLookupCount()
	fs.inodes[fuseops.RootInodeID] = root
	fs.implicitDirInodes[root.Name()] = root
	fs.folderInodes[root.Name()] = root
	root.Unlock()

	// Set up invariant checking.
	fs.mu = locker.New("FS", fs.checkInvariants)
	return fs, nil
}

func createFileCacheHandler(serverCfg *ServerConfig) (fileCacheHandler *file.CacheHandler, err error) {
	var sizeInBytes uint64
	// -1 means unlimited size for cache, the underlying LRU cache doesn't handle
	// -1 explicitly, hence we pass MaxUint64 as capacity in that case.
	if serverCfg.NewConfig.FileCache.MaxSizeMb == -1 {
		sizeInBytes = math.MaxUint64
	} else {
		sizeInBytes = uint64(serverCfg.NewConfig.FileCache.MaxSizeMb) * cacheutil.MiB
	}
	fileInfoCache := lru.NewCache(sizeInBytes)

	cacheDir := string(serverCfg.NewConfig.CacheDir)
	// Adding a new directory inside cacheDir to keep file-cache separate from
	// metadata cache if and when we support storing metadata cache on disk in
	// the future.
	cacheDir = path.Join(cacheDir, cacheutil.FileCache)

	filePerm := cacheutil.DefaultFilePerm
	dirPerm := cacheutil.DefaultDirPerm

	cacheDirErr := cacheutil.CreateCacheDirectoryIfNotPresentAt(cacheDir, dirPerm)
	if cacheDirErr != nil {
		return nil, fmt.Errorf("createFileCacheHandler: while creating file cache directory: %w", cacheDirErr)
	}

	jobManager := downloader.NewJobManager(fileInfoCache, filePerm, dirPerm, cacheDir, serverCfg.SequentialReadSizeMb, &serverCfg.NewConfig.FileCache, serverCfg.MetricHandle)
	fileCacheHandler = file.NewCacheHandler(fileInfoCache, jobManager, cacheDir, filePerm, dirPerm)
	return
}

func makeRootForBucket(
	ctx context.Context,
	fs *fileSystem,
	syncerBucket gcsx.SyncerBucket) inode.DirInode {
	return inode.NewDirInode(
		fuseops.RootInodeID,
		inode.NewRootName(""),
		fuseops.InodeAttributes{
			Uid:  fs.uid,
			Gid:  fs.gid,
			Mode: fs.dirMode,

			// We guarantee only that directory times be "reasonable".
			Atime: fs.mtimeClock.Now(),
			Ctime: fs.mtimeClock.Now(),
			Mtime: fs.mtimeClock.Now(),
		},
		fs.implicitDirs,
		fs.newConfig.List.EnableEmptyManagedFolders,
		fs.enableNonexistentTypeCache,
		fs.dirTypeCacheTTL,
		&syncerBucket,
		fs.mtimeClock,
		fs.cacheClock,
		fs.newConfig.MetadataCache.TypeCacheMaxSizeMb,
		fs.newConfig.EnableHns,
	)
}

func makeRootForAllBuckets(fs *fileSystem) inode.DirInode {
	return inode.NewBaseDirInode(
		fuseops.RootInodeID,
		inode.NewRootName(""),
		fuseops.InodeAttributes{
			Uid:  fs.uid,
			Gid:  fs.gid,
			Mode: fs.dirMode,

			// We guarantee only that directory times be "reasonable".
			Atime: fs.mtimeClock.Now(),
			Ctime: fs.mtimeClock.Now(),
			Mtime: fs.mtimeClock.Now(),
		},
		fs.bucketManager,
		fs.metricHandle,
	)
}

////////////////////////////////////////////////////////////////////////
// fileSystem type
////////////////////////////////////////////////////////////////////////

// LOCK ORDERING
//
// Let FS be the file system lock. Define a strict partial order < as follows:
//
//  1. For any inode lock I, I < FS.
//  2. For any handle lock H and inode lock I, H < I.
//
// We follow the rule "acquire A then B only if A < B".
//
// In other words:
//
//  *  Don't hold multiple handle locks at the same time.
//  *  Don't hold multiple inode locks at the same time.
//  *  Don't acquire inode locks before handle locks.
//  *  Don't acquire file system locks before either.
//
// The intuition is that we hold inode and handle locks for long-running
// operations, and we don't want to block the entire file system on those.
//
// See https://tinyurl.com/4nh4w7u9 for more discussion, including an informal
// proof that a strict partial order is sufficient.

type fileSystem struct {
	fuseutil.NotImplementedFileSystem

	/////////////////////////
	// Dependencies
	/////////////////////////

	mtimeClock    timeutil.Clock
	cacheClock    timeutil.Clock
	bucketManager gcsx.BucketManager

	/////////////////////////
	// Constant data
	/////////////////////////

	localFileCache             bool
	contentCache               *contentcache.ContentCache
	implicitDirs               bool
	enableNonexistentTypeCache bool
	inodeAttributeCacheTTL     time.Duration
	dirTypeCacheTTL            time.Duration

	// kernelListCacheTTL specifies the duration to keep the readdir response cached
	// in kernel. After ttl, gcsfuse, (filesystem) on next opendir call (just before as part
	// of next list call) from user, asks the kernel to evict the old cache entries.
	kernelListCacheTTL time.Duration

	renameDirLimit       int64
	sequentialReadSizeMb int32

	// The user and group owning everything in the file system.
	uid uint32
	gid uint32

	// Mode bits for all inodes.
	fileMode os.FileMode
	dirMode  os.FileMode

	/////////////////////////
	// Mutable state
	/////////////////////////

	// A lock protecting the state of the file system struct itself (distinct
	// from per-inode locks). Make sure to see the notes on lock ordering above.
	mu locker.Locker

	// The next inode ID to hand out. We assume that this will never overflow,
	// since even if we were handing out inode IDs at 4 GHz, it would still take
	// over a century to do so.
	//
	// GUARDED_BY(mu)
	nextInodeID fuseops.InodeID

	// The collection of live inodes, keyed by inode ID. No ID less than
	// fuseops.RootInodeID is ever used.
	//
	// INVARIANT: For all keys k, fuseops.RootInodeID <= k < nextInodeID
	// INVARIANT: For all keys k, inodes[k].ID() == k
	// INVARIANT: inodes[fuseops.RootInodeID] is missing or of type inode.DirInode
	// INVARIANT: For all v, if v.Name().IsDir() then v is inode.DirInode
	//
	// GUARDED_BY(mu)
	inodes map[fuseops.InodeID]inode.Inode

	// A map from object name to an inode for that name backed by a GCS object.
	// Populated during the name -> inode lookup process, cleared during the
	// forget inode process.
	//
	// Entries may be stale for two reasons:
	//
	//  1. There is a newer generation in GCS, not caused by the inode. The next
	//     name lookup will detect this by statting the object, acquiring the
	//     inode's lock (to get an up to date look at what the latest generation
	//     the inode caused was), and replacing the entry if the inode's
	//     generation is less than the stat generation.
	//
	//  2. The object no longer exists. This is harmless; the name lookup process
	//     will return ENOENT before it ever consults this map. Eventually the
	//     kernel will send ForgetInodeOp and we will clear the entry.
	//
	// Crucially, we never replace an up to date entry with a stale one. If the
	// name lookup process sees that the stat result is older than the inode, it
	// starts over, statting again.
	//
	// Note that there is no invariant that says *all* of the object-backed
	// inodes are represented here because we may have multiple distinct inodes
	// for a given name existing concurrently if we observe an object generation
	// that was not caused by our existing inode (e.g. if the file is clobbered
	// remotely). We must retain the old inode until the kernel tells us to
	// forget it.
	//
	// INVARIANT: For each k/v, v.Name() == k
	// INVARIANT: For each value v, inodes[v.ID()] == v
	//
	// GUARDED_BY(mu)
	generationBackedInodes map[inode.Name]inode.GenerationBackedInode

	// A map from object name to the implicit directory inode that represents
	// that name, if any. There can be at most one implicit directory inode for a
	// given name accessible to us at any given time.
	//
	// INVARIANT: For each k/v, v.Name() == k
	// INVARIANT: For each value v, inodes[v.ID()] == v
	// INVARIANT: For each value v, v is not ExplicitDirInode
	// INVARIANT: For each in in inodes such that in is DirInode but not
	//            ExplicitDirInode, implicitDirInodes[d.Name()] == d
	//
	// GUARDED_BY(mu)
	implicitDirInodes map[inode.Name]inode.DirInode

	// A map from folder name to the folder inode that represents
	// that name, if any. There can be at most one folder inode for a
	// given name accessible to us at any given time.
	//
	// INVARIANT: For each k/v, v.Name() == k
	// INVARIANT: For each value v, inodes[v.ID()] == v
	//
	// GUARDED_BY(mu)
	folderInodes map[inode.Name]inode.DirInode

	// A map from object name to the local fileInode that represents
	// that name. There can be at most one local file inode for a
	// given name accessible to us at any given time.
	//
	// INVARIANT: For each k/v, v.Name() == k
	// INVARIANT: For each value v, inodes[v.ID()] == v
	// INVARIANT: For each value v, v is not fileInode
	// INVARIANT: For each f in inodes that is local fileInode,
	//            localFileInodes[f.Name()] == f
	//
	// GUARDED_BY(mu)
	localFileInodes map[inode.Name]inode.Inode

	// The collection of live handles, keyed by handle ID.
	//
	// INVARIANT: All values are of type *dirHandle or *handle.FileHandle
	//
	// GUARDED_BY(mu)
	handles map[fuseops.HandleID]interface{}

	// The next handle ID to hand out. We assume that this will never overflow.
	//
	// INVARIANT: For all keys k in handles, k < nextHandleID
	//
	// GUARDED_BY(mu)
	nextHandleID fuseops.HandleID

	// newConfig specified by the user using config-file flag and CLI flags.
	newConfig *cfg.Config

	// fileCacheHandler manages read only file cache. It is non-nil only when
	// file cache is enabled at the time of mounting.
	fileCacheHandler *file.CacheHandler

	// cacheFileForRangeRead when true downloads file into cache even for
	// random file access.
	cacheFileForRangeRead bool

	metricHandle common.MetricHandle

	enableAtomicRenameObject bool

	// Limits the max number of blocks that can be created across file system when
	// streaming writes are enabled.
	globalMaxWriteBlocksSem *semaphore.Weighted
}

////////////////////////////////////////////////////////////////////////
// Helpers
////////////////////////////////////////////////////////////////////////

func (fs *fileSystem) checkInvariantsForLocalFileInodes() {
	// INVARIANT: For each k/v, v.Name() == k
	for k, v := range fs.localFileInodes {
		if !(v.Name() == k) {
			panic(fmt.Sprintf(
				"Unexpected name: \"%s\" vs. \"%s\"",
				v.Name(),
				k))
		}
	}

	// INVARIANT: For each value v, inodes[v.ID()] == v
	for _, v := range fs.localFileInodes {
		if fs.inodes[v.ID()] != v {
			panic(fmt.Sprintf(
				"Mismatch for ID %v: %v %v",
				v.ID(),
				fs.inodes[v.ID()],
				v))
		}
	}

	// INVARIANT: For each value v, v is not fileInode
	for _, v := range fs.localFileInodes {
		if _, ok := v.(*inode.FileInode); !ok {
			panic(fmt.Sprintf(
				"Unexpected file inode %d, type %T",
				v.ID(),
				v))
		}
	}

	// INVARIANT: For each f in inodes that is local fileInode
	//            localFileInodes[d.Name()] == f
	for _, in := range fs.inodes {
		fileInode, ok := in.(*inode.FileInode)

		if ok && fileInode.IsLocal() && !fileInode.IsUnlinked() {
			if !(fs.localFileInodes[in.Name()] == in) {
				panic(fmt.Sprintf(
					"localFileInodes mismatch: %q %v %v",
					in.Name(),
					fs.localFileInodes[in.Name()],
					in))
			}
		}
	}
}

func (fs *fileSystem) checkInvariantsForFolderInodes() {
	// INVARIANT: For each k/v, v.Name() == k
	for k, v := range fs.folderInodes {
		if !(v.Name() == k) {
			panic(fmt.Sprintf(
				"Unexpected name: \"%s\" vs. \"%s\"",
				v.Name(),
				k))
		}
	}

	// INVARIANT: For each value v, inodes[v.ID()] == v
	for _, v := range fs.folderInodes {
		if fs.inodes[v.ID()] != v {
			panic(fmt.Sprintf(
				"Mismatch for ID %v: %v %v",
				v.ID(),
				fs.inodes[v.ID()],
				v))
		}
	}
}

func (fs *fileSystem) checkInvariantsForImplicitDirs() {
	// INVARIANT: For each k/v, v.Name() == k
	for k, v := range fs.implicitDirInodes {
		if !(v.Name() == k) {
			panic(fmt.Sprintf(
				"Unexpected name: \"%s\" vs. \"%s\"",
				v.Name(),
				k))
		}
	}

	// INVARIANT: For each value v, inodes[v.ID()] == v
	for _, v := range fs.implicitDirInodes {
		if fs.inodes[v.ID()] != v {
			panic(fmt.Sprintf(
				"Mismatch for ID %v: %v %v",
				v.ID(),
				fs.inodes[v.ID()],
				v))
		}
	}

	// INVARIANT: For each value v, v is not ExplicitDirInode
	for _, v := range fs.implicitDirInodes {
		if _, ok := v.(inode.ExplicitDirInode); ok {
			panic(fmt.Sprintf(
				"Unexpected implicit dir inode %d, type %T",
				v.ID(),
				v))
		}
	}

	// INVARIANT: For each in in inodes such that in is DirInode but not
	//            ExplicitDirInode, implicitDirInodes[d.Name()] == d
	for _, in := range fs.inodes {
		_, dir := in.(inode.DirInode)
		_, edir := in.(inode.ExplicitDirInode)

		if dir && !edir {
			if !(fs.implicitDirInodes[in.Name()] == in) {
				panic(fmt.Sprintf(
					"implicitDirInodes mismatch: %q %v %v",
					in.Name(),
					fs.implicitDirInodes[in.Name()],
					in))
			}
		}
	}
}

func (fs *fileSystem) checkInvariantsForGenerationBackedInodes() {
	// INVARIANT: For each k/v, v.Name() == k
	for k, v := range fs.generationBackedInodes {
		if !(v.Name() == k) {
			panic(fmt.Sprintf(
				"Unexpected name: \"%s\" vs. \"%s\"",
				v.Name(),
				k))
		}
	}

	// INVARIANT: For each value v, inodes[v.ID()] == v
	for _, v := range fs.generationBackedInodes {
		if fs.inodes[v.ID()] != v {
			panic(fmt.Sprintf(
				"Mismatch for ID %v: %v %v",
				v.ID(),
				fs.inodes[v.ID()],
				v))
		}
	}
}

func (fs *fileSystem) checkInvariantsForInodes() {
	// INVARIANT: For all keys k, fuseops.RootInodeID <= k < nextInodeID
	for id := range fs.inodes {
		if id < fuseops.RootInodeID || id >= fs.nextInodeID {
			panic(fmt.Sprintf("Illegal inode ID: %v", id))
		}
	}

	// INVARIANT: For all keys k, inodes[k].ID() == k
	for id, in := range fs.inodes {
		if in.ID() != id {
			panic(fmt.Sprintf("ID mismatch: %v vs. %v", in.ID(), id))
		}
	}

	// INVARIANT: inodes[fuseops.RootInodeID] is missing or of type inode.DirInode
	//
	// The missing case is when we've received a forget request for the root
	// inode, while unmounting.
	switch in := fs.inodes[fuseops.RootInodeID].(type) {
	case nil:
	case inode.DirInode:
	default:
		panic(fmt.Sprintf("Unexpected type for root: %v", reflect.TypeOf(in)))
	}

	// INVARIANT: For all v, if v.Name().IsDir() then v is inode.DirInode
	for _, in := range fs.inodes {
		if in.Name().IsDir() {
			_, ok := in.(inode.DirInode)
			if !ok {
				panic(fmt.Sprintf(
					"Unexpected inode type for name \"%s\": %v",
					in.Name(),
					reflect.TypeOf(in)))
			}
		}
	}
}

func (fs *fileSystem) checkInvariants() {
	// Check invariants for different type of inodes
	fs.checkInvariantsForInodes()
	fs.checkInvariantsForGenerationBackedInodes()
	fs.checkInvariantsForImplicitDirs()
	fs.checkInvariantsForFolderInodes()
	fs.checkInvariantsForLocalFileInodes()

	//////////////////////////////////
	// handles
	//////////////////////////////////

	// INVARIANT: All values are of type *dirHandle or *handle.FileHandle
	for _, h := range fs.handles {
		switch h.(type) {
		case *handle.DirHandle:
		case *handle.FileHandle:
		default:
			panic(fmt.Sprintf("Unexpected handle type: %T", h))
		}
	}

	//////////////////////////////////
	// nextHandleID
	//////////////////////////////////

	// INVARIANT: For all keys k in handles, k < nextHandleID
	for k := range fs.handles {
		if k >= fs.nextHandleID {
			panic(fmt.Sprintf("Illegal handle ID: %v", k))
		}
	}
}

func (fs *fileSystem) createExplicitDirInode(inodeID fuseops.InodeID, ic inode.Core) inode.Inode {
	in := inode.NewExplicitDirInode(
		inodeID,
		ic.FullName,
		ic.MinObject,
		fuseops.InodeAttributes{
			Uid:  fs.uid,
			Gid:  fs.gid,
			Mode: fs.dirMode,

			// We guarantee only that directory times be "reasonable".
			Atime: fs.mtimeClock.Now(),
			Ctime: fs.mtimeClock.Now(),
			Mtime: fs.mtimeClock.Now(),
		},
		fs.implicitDirs,
		fs.newConfig.List.EnableEmptyManagedFolders,
		fs.enableNonexistentTypeCache,
		fs.dirTypeCacheTTL,
		ic.Bucket,
		fs.mtimeClock,
		fs.cacheClock,
		fs.newConfig.MetadataCache.TypeCacheMaxSizeMb,
		fs.newConfig.EnableHns)

	return in
}

// Implementation detail of lookUpOrCreateInodeIfNotStale; do not use outside
// of that function.
//
// LOCKS_REQUIRED(fs.mu)
func (fs *fileSystem) mintInode(ic inode.Core) (in inode.Inode) {
	// Choose an ID.
	id := fs.nextInodeID
	fs.nextInodeID++

	// Create the inode.
	switch {
	// Explicit directories or folders in hierarchical bucket.
	case (ic.MinObject != nil && ic.FullName.IsDir()), ic.Folder != nil:
		in = fs.createExplicitDirInode(id, ic)

		// Implicit directories
	case ic.FullName.IsDir():
		in = inode.NewDirInode(
			id,
			ic.FullName,
			fuseops.InodeAttributes{
				Uid:  fs.uid,
				Gid:  fs.gid,
				Mode: fs.dirMode,

				// We guarantee only that directory times be "reasonable".
				Atime: fs.mtimeClock.Now(),
				Ctime: fs.mtimeClock.Now(),
				Mtime: fs.mtimeClock.Now(),
			},
			fs.implicitDirs,
			fs.newConfig.List.EnableEmptyManagedFolders,
			fs.enableNonexistentTypeCache,
			fs.dirTypeCacheTTL,
			ic.Bucket,
			fs.mtimeClock,
			fs.cacheClock,
			fs.newConfig.MetadataCache.TypeCacheMaxSizeMb,
			fs.newConfig.EnableHns,
		)

	case inode.IsSymlink(ic.MinObject):
		in = inode.NewSymlinkInode(
			id,
			ic.FullName,
			ic.MinObject,
			fuseops.InodeAttributes{
				Uid:  fs.uid,
				Gid:  fs.gid,
				Mode: fs.fileMode | os.ModeSymlink,
			})

	default:
		in = inode.NewFileInode(
			id,
			ic.FullName,
			ic.MinObject,
			fuseops.InodeAttributes{
				Uid:  fs.uid,
				Gid:  fs.gid,
				Mode: fs.fileMode,
			},
			ic.Bucket,
			fs.localFileCache,
			fs.contentCache,
			fs.mtimeClock,
			ic.Local,
			fs.newConfig,
			fs.globalMaxWriteBlocksSem)
	}

	// Place it in our map of IDs to inodes.
	fs.inodes[in.ID()] = in

	return
}

// Return the dir Inode.
//
// LOCKS_EXCLUDED(fs.mu)
// UNLOCK_FUNCTION(fs.mu)
// LOCK_FUNCTION(in)
func (fs *fileSystem) createDirInode(ic inode.Core, inodes map[inode.Name]inode.DirInode) inode.Inode {
	if !ic.FullName.IsDir() {
		panic(fmt.Sprintf("Unexpected name for a directory: %q", ic.FullName))
	}

	var maxTriesToCreateInode = 3

	for n := 0; n < maxTriesToCreateInode; n++ {
		in, ok := (inodes)[ic.FullName]
		// Create a new inode when a folder is created first time, or when a folder is deleted and then recreated with the same name.
		if !ok || in.IsUnlinked() {
			in := fs.mintInode(ic)
			(inodes)[in.Name()] = in.(inode.DirInode)
			in.Lock()
			return in
		}

		fs.mu.Unlock()
		in.Lock()
		fs.mu.Lock()

		if (inodes)[ic.FullName] != in {
			in.Unlock()
			continue
		}

		return in
	}

	return nil
}

// Attempt to find an inode for a backing object or an implicit directory.
// Create an inode if (1) it has never yet existed, or (2) the object is newer
// than the existing one.
//
// If the backing object is older than the existing inode, return nil. In this
// case, the caller may obtain a fresh record and try again. Otherwise,
// increment the inode's lookup count and return it locked.
//
// LOCKS_EXCLUDED(fs.mu)
// UNLOCK_FUNCTION(fs.mu)
// LOCK_FUNCTION(in)
func (fs *fileSystem) lookUpOrCreateInodeIfNotStale(ic inode.Core) (in inode.Inode) {

	if err := ic.SanityCheck(); err != nil {
		panic(err.Error())
	}

	// Ensure that no matter which inode we return, we increase its lookup count
	// on the way out and then release the file system lock.
	defer func() {
		if in != nil {
			in.IncrementLookupCount()
		}

		fs.mu.Unlock()
	}()

	fs.mu.Lock()

	// Handle Folders in hierarchical bucket.
	if ic.Folder != nil {
		return fs.createDirInode(ic, fs.folderInodes)
	}

	// Handle implicit directories.
	if ic.MinObject == nil {
		return fs.createDirInode(ic, fs.implicitDirInodes)
	}

	oGen := inode.Generation{
		Object:   ic.MinObject.Generation,
		Metadata: ic.MinObject.MetaGeneration,
		Size:     ic.MinObject.Size,
	}

	// Retry loop for the stale index entry case below. On entry, we hold fs.mu
	// but no inode lock.
	for {
		// Look at the current index entry.
		existingInode, ok := fs.generationBackedInodes[ic.FullName]

		// If we have no existing record, mint an inode and return it.
		if !ok {
			in = fs.mintInode(ic)
			fs.generationBackedInodes[in.Name()] = in.(inode.GenerationBackedInode)

			in.Lock()
			return
		}

		// Otherwise we need to read the inode's source generation below, which
		// requires the inode's lock. We must not hold the inode lock while
		// acquiring the file system lock, so drop it while acquiring the inode's
		// lock, then reacquire.
		fs.mu.Unlock()
		existingInode.Lock()
		fs.mu.Lock()

		// Check that the index still points at this inode. If not, it's possible
		// that the inode is in the process of being destroyed and is unsafe to
		// use. Go around and try again.
		if fs.generationBackedInodes[ic.FullName] != existingInode {
			existingInode.Unlock()
			continue
		}

		// Have we found the correct inode?
		cmp := oGen.Compare(existingInode.SourceGeneration())
		if cmp == 0 {
			in = existingInode
			return
		}

		// The existing inode is newer than the backing object. The caller
		// should call again with a newer backing object.
		if cmp == -1 {
			existingInode.Unlock()
			return
		}

		// The backing object is newer than the existing inode, while
		// holding the inode lock, excluding concurrent actions by the inode (in
		// particular concurrent calls to Sync, which changes generation numbers).
		// This means we've proven that the record cannot have been caused by the
		// inode's actions, and therefore this is not the inode we want.
		//
		// Replace it with a newly-mintend inode and then go around, acquiring its
		// lock in accordance with our lock ordering rules.
		existingInode.Unlock()

		in = fs.mintInode(ic)
		fs.generationBackedInodes[in.Name()] = in.(inode.GenerationBackedInode)

		continue
	}
}

// Look up the child with the given name within the parent, then return an
// existing inode for that child or create a new one if necessary. Return
// ENOENT if the child doesn't exist.
//
// Return the child locked, incrementing its lookup count.
//
// LOCKS_EXCLUDED(fs.mu)
// LOCKS_EXCLUDED(parent)
// LOCK_FUNCTION(child)
func (fs *fileSystem) lookUpOrCreateChildInode(
	ctx context.Context,
	parent inode.DirInode,
	childName string) (child inode.Inode, err error) {
	// First check if the requested child is a localFileInode.
	child, err = fs.lookUpLocalFileInode(parent, childName)
	if err != nil {
		return nil, err
	}
	if child != nil {
		return
	}

	// If the requested child is not a localFileInode, continue with the existing
	// flow of checking GCS for file/directory.

	// Set up a function that will find a lookup result for the child with the
	// given name. Expects no locks to be held.
	getLookupResult := func() (*inode.Core, error) {
		if fs.newConfig.FileSystem.DisableParallelDirops {
			parent.Lock()
			defer parent.Unlock()
		} else {
			// LockForChildLookup takes read-only or exclusive lock based on the
			// inode when its child is looked up.
			parent.LockForChildLookup()
			defer parent.UnlockForChildLookup()
		}
		return parent.LookUpChild(ctx, childName)
	}

	// Run a retry loop around lookUpOrCreateInodeIfNotStale.
	const maxTries = 3
	for n := 0; n < maxTries; n++ {
		// Create a record.
		var core *inode.Core
		core, err = getLookupResult()

		if err != nil {
			return
		}

		if core == nil {
			err = fuse.ENOENT
			return
		}

		// Attempt to create the inode. Return if successful.
		child = fs.lookUpOrCreateInodeIfNotStale(*core)
		if child != nil {
			return
		}
	}

	err = fmt.Errorf("cannot find %q in %q with %v tries", childName, parent.Name(), maxTries)
	return
}

// Look up the localFileInodes to check if a file with given name exists.
// Return inode if it exists, else return nil.
// LOCKS_EXCLUDED(fs.mu)
// LOCKS_EXCLUDED(parent)
// UNLOCK_FUNCTION(fs.mu)
// LOCK_FUNCTION(child)
func (fs *fileSystem) lookUpLocalFileInode(parent inode.DirInode, childName string) (child inode.Inode, err error) {
	// If the path specified is "a/\n", the child would come as \n which is not a valid childname.
	// In such cases, simply return a file-not-found.
	if childName == inode.ConflictingFileNameSuffix {
		return nil, syscall.ENOENT
	}
	// Trim the suffix assigned to fix conflicting names.
	childName = strings.TrimSuffix(childName, inode.ConflictingFileNameSuffix)
	fileName := inode.NewFileName(parent.Name(), childName)

	fs.mu.Lock()
	defer func() {
		if child != nil {
			child.IncrementLookupCount()
		}
		fs.mu.Unlock()
	}()

	var maxTriesToLookupInode = 3
	for n := 0; n < maxTriesToLookupInode; n++ {
		child = fs.localFileInodes[fileName]

		if child == nil {
			return
		}

		// If the inode already exists, we need to follow the lock ordering rules
		// to get the lock. First get inode lock and then fs lock.
		fs.mu.Unlock()
		child.Lock()
		// Acquiring fs lock early to use common defer function even though it is
		// not required to check if local file inode has been unlinked.
		// Filesystem lock will be held till we increment lookUpCount to avoid
		// deletion of inode from fs.inodes/fs.localFileInodes map by other flows.
		fs.mu.Lock()
		// Check if local file inode has been unlinked?
		fileInode, ok := child.(*inode.FileInode)
		if ok && fileInode.IsUnlinked() {
			child.Unlock()
			child = nil
			return
		}
		// Once we get fs lock, validate if the inode is still valid. If not
		// try to fetch it again. Eg: If the inode is deleted by other thread after
		// we fetched it from fs.localFileInodes map, then any call to perform
		// inode operation will crash GCSFuse since the inode is not valid. Hence
		// it is important to acquire lock and increment lookUpCount before letting
		// other threads modify it.
		if fs.localFileInodes[fileName] != child {
			child.Unlock()
			continue
		}

		return
	}

	// In case we exhausted the retries, return nil object.
	child = nil
	return
}

// Look up the child directory with the given name within the parent, then
// return an existing dir inode for that child or create a new one if necessary.
// Return ENOENT if the child doesn't exist.
//
// Return the child locked, incrementing its lookup count.
//
// LOCKS_EXCLUDED(fs.mu)
// LOCKS_EXCLUDED(parent)
// LOCK_FUNCTION(child)
func (fs *fileSystem) lookUpOrCreateChildDirInode(
	ctx context.Context,
	parent inode.DirInode,
	childName string) (child inode.BucketOwnedDirInode, err error) {
	in, err := fs.lookUpOrCreateChildInode(ctx, parent, childName)
	if err != nil {
		return nil, fmt.Errorf("lookup or create %q: %w", childName, err)
	}
	var ok bool
	if child, ok = in.(inode.BucketOwnedDirInode); !ok {
		fs.unlockAndDecrementLookupCount(in, 1)
		return nil, fmt.Errorf("not a bucket owned directory: %q", childName)
	}
	return child, nil
}

// promoteToGenerationBacked updates the file system maps for the given file inode
// after it has been synced to GCS.
// The inode is removed from the localFileInodes map and added to the
// generationBackedInodes map.
//
// LOCKS_EXCLUDED(fs.mu)
// LOCKS_REQUIRED(f)
func (fs *fileSystem) promoteToGenerationBacked(f *inode.FileInode) {
	fs.mu.Lock()
	delete(fs.localFileInodes, f.Name())
	if _, ok := fs.generationBackedInodes[f.Name()]; !ok {
		fs.generationBackedInodes[f.Name()] = f
	}
	fs.mu.Unlock()

	// We need not update fileIndex:
	//
	// We've held the inode lock the whole time, so there's no way that this
	// inode could have been booted from the index. Therefore, if it's not in the
	// index at the moment, it must not have been in there when we started. That
	// is, it must have been clobbered remotely.
	//
	// In other words, either this inode is still in the index or it has been
	// clobbered and *should* be anonymous.
}

// Flushes the supplied file inode to GCS, updating the index as
// appropriate.
//
// LOCKS_EXCLUDED(fs.mu)
// LOCKS_REQUIRED(f)
func (fs *fileSystem) flushFile(
	ctx context.Context,
	f *inode.FileInode) error {
	// FlushFile mirrors the behavior of native filesystems by not returning an error
	// when file to be synced has been unlinked from the same mount.
	if f.IsUnlinked() {
		return nil
	}

	// Flush the inode.
	err := f.Flush(ctx)
	if err != nil {
		err = fmt.Errorf("FileInode.Sync: %w", err)
		// If the inode was local file inode, treat it as unlinked.
		fs.mu.Lock()
		delete(fs.localFileInodes, f.Name())
		fs.mu.Unlock()
		return err
	}

	// Promote the inode to generationBackedInodes in fs maps.
	fs.promoteToGenerationBacked(f)
	return nil
}

// Synchronizes the supplied file inode to GCS, updating the index as
// appropriate.
//
// LOCKS_EXCLUDED(fs.mu)
// LOCKS_REQUIRED(f)
func (fs *fileSystem) syncFile(
	ctx context.Context,
	f *inode.FileInode) error {
	// SyncFile mirrors the behavior of native filesystems by not returning an error
	// when file to be synced has been unlinked from the same mount.
	if f.IsUnlinked() {
		return nil
	}

	// Sync the inode.
	gcsSynced, err := f.Sync(ctx)
	if err != nil {
		err = fmt.Errorf("FileInode.Sync: %w", err)
		// If the inode was local file inode, treat it as unlinked.
		fs.mu.Lock()
		delete(fs.localFileInodes, f.Name())
		fs.mu.Unlock()
		return err
	}

	// If gcsSynced is true, it means the inode was fully synced to GCS In this
	// case, we need to promote the inode to generationBackedInodes in fs maps.
	if gcsSynced {
		fs.promoteToGenerationBacked(f)
	}
	return nil
}

// Initializes Buffered Write Handler if Eligible and synchronizes the file inode to GCS if initialization succeeds.
// Otherwise creates an empty temp writer if temp file nil.
//
// LOCKS_EXCLUDED(fs.mu)
// LOCKS_REQUIRED(f.mu)
func (fs *fileSystem) createBufferedWriteHandlerAndSyncOrTempWriter(ctx context.Context, f *inode.FileInode) error {
	err := fs.initBufferedWriteHandlerAndSyncFileIfEligible(ctx, f)
	if err != nil {
		return err
	}
	err = f.CreateEmptyTempFile(ctx)
	if err != nil {
		return err
	}
	return nil
}

// Initializes Buffered Write Handler if Eligible and synchronizes the file inode to GCS if initialization succeeds.
//
// LOCKS_EXCLUDED(fs.mu)
// LOCKS_REQUIRED(f.mu)
func (fs *fileSystem) initBufferedWriteHandlerAndSyncFileIfEligible(ctx context.Context, f *inode.FileInode) error {
	initialized, err := f.InitBufferedWriteHandlerIfEligible(ctx)
	if err != nil {
		return err
	}
	if initialized {
		// Calling syncFile is safe here as we have file inode lock and BWH is initialized.
		// Thus sync method of BWH will be invoked.
		// 1. In case of zonal bucket it creates unfinalized new generation object.
		// 2. In case of non zonal bucket it's no-op as we don't have pending buffers to upload.
		err = fs.syncFile(ctx, f)
		if err != nil {
			return err
		}
	}
	return nil
}

// Decrement the supplied inode's lookup count, destroying it if the inode says
// that it has hit zero.
//
// We require the file system lock to exclude concurrent lookups, which might
// otherwise find an inode whose lookup count has gone to zero.
//
// LOCKS_REQUIRED(in)
// LOCKS_EXCLUDED(fs.mu)
// UNLOCK_FUNCTION(fs.mu)
// UNLOCK_FUNCTION(in)
func (fs *fileSystem) unlockAndDecrementLookupCount(in inode.Inode, N uint64) {
	name := in.Name()

	// Decrement the lookup count.
	shouldDestroy := in.DecrementLookupCount(N)

	// Update file system state, orphaning the inode if we're going to destroy it
	// below.
	if shouldDestroy {
		fs.mu.Lock()
		delete(fs.inodes, in.ID())

		// Update indexes if necessary.
		if fs.generationBackedInodes[name] == in {
			delete(fs.generationBackedInodes, name)
		}
		if fs.implicitDirInodes[name] == in {
			delete(fs.implicitDirInodes, name)
		}
		if fs.localFileInodes[name] == in {
			delete(fs.localFileInodes, name)
		}
		if fs.folderInodes[name] == in {
			delete(fs.folderInodes, name)
		}
		fs.mu.Unlock()
	}

	// Now we can destroy the inode if necessary.
	if shouldDestroy {
		destroyErr := in.Destroy()
		if destroyErr != nil {
			logger.Infof("Error destroying inode %q: %v", name, destroyErr)
		}
	}

	in.Unlock()
}

// A helper function for use after incrementing an inode's lookup count.
// Ensures that the lookup count is decremented again if the caller is going to
// return in error (in which case the kernel and gcsfuse would otherwise
// disagree about the lookup count for the inode's ID), so that the inode isn't
// leaked.
//
// Typical usage:
//
//	func (fs *fileSystem) doFoo() (err error) {
//	  in, err := fs.lookUpOrCreateInodeIfNotStale(...)
//	  if err != nil {
//	    return
//	  }
//
//	  defer fs.unlockAndMaybeDisposeOfInode(in, &err)
//
//	  ...
//	}
//
// LOCKS_REQUIRED(in)
// LOCKS_EXCLUDED(fs.mu)
// UNLOCK_FUNCTION(in)
func (fs *fileSystem) unlockAndMaybeDisposeOfInode(
	in inode.Inode,
	err *error) {
	// If there is no error, just unlock.
	if *err == nil {
		in.Unlock()
		return
	}

	// Otherwise, go through the decrement helper
	fs.unlockAndDecrementLookupCount(in, 1)
}

// Fetch attributes for the supplied inode and fill in an appropriate
// expiration time for them.
//
// LOCKS_REQUIRED(in)
func (fs *fileSystem) getAttributes(
	ctx context.Context,
	in inode.Inode) (
	attr fuseops.InodeAttributes,
	expiration time.Time,
	err error) {
	// Call through.
	attr, err = in.Attributes(ctx)
	if err != nil {
		return
	}

	// Set up the expiration time.
	if fs.inodeAttributeCacheTTL > 0 {
		expiration = time.Now().Add(fs.inodeAttributeCacheTTL)
	}

	return
}

// inodeOrDie returns the inode with the given ID, panicking with a helpful
// error message if it doesn't exist.
//
// LOCKS_REQUIRED(fs.mu)
func (fs *fileSystem) inodeOrDie(id fuseops.InodeID) (in inode.Inode) {
	in = fs.inodes[id]
	if in == nil {
		panic(fmt.Sprintf("inode %d doesn't exist", id))
	}

	return
}

// dirInodeOrDie returns the directory inode with the given ID, panicking with
// a helpful error message if it doesn't exist or is the wrong type.
//
// LOCKS_REQUIRED(fs.mu)
func (fs *fileSystem) dirInodeOrDie(id fuseops.InodeID) (in inode.DirInode) {
	tmp := fs.inodes[id]
	in, ok := tmp.(inode.DirInode)
	if !ok {
		panic(fmt.Sprintf("inode %d is %T, wanted inode.DirInode", id, tmp))
	}

	return
}

// fileInodeOrDie returns the file inode with the given ID, panicking with a
// helpful error message if it doesn't exist or is the wrong type.
//
// LOCKS_REQUIRED(fs.mu)
func (fs *fileSystem) fileInodeOrDie(id fuseops.InodeID) (in *inode.FileInode) {
	tmp := fs.inodes[id]
	in, ok := tmp.(*inode.FileInode)
	if !ok {
		panic(fmt.Sprintf("inode %d is %T, wanted *inode.FileInode", id, tmp))
	}

	return
}

// symlinkInodeOrDie returns the symlink inode with the given ID, panicking
// with a helpful error message if it doesn't exist or is the wrong type.
//
// LOCKS_REQUIRED(fs.mu)
func (fs *fileSystem) symlinkInodeOrDie(
	id fuseops.InodeID) (in *inode.SymlinkInode) {
	tmp := fs.inodes[id]
	in, ok := tmp.(*inode.SymlinkInode)
	if !ok {
		panic(fmt.Sprintf("inode %d is %T, wanted *inode.SymlinkInode", id, tmp))
	}

	return
}

// invalidateChildFileCacheIfExist invalidates the file in read cache. This is used to
// invalidate the file in read cache after deletion of original file.
func (fs *fileSystem) invalidateChildFileCacheIfExist(parentInode inode.DirInode, objectGCSName string) (err error) {
	if fs.fileCacheHandler != nil {
		if bucketOwnedDirInode, ok := parentInode.(inode.BucketOwnedDirInode); ok {
			bucketName := bucketOwnedDirInode.Bucket().Name()
			// Invalidate the file cache entry if it exists.
			err := fs.fileCacheHandler.InvalidateCache(objectGCSName, bucketName)
			if err != nil {
				return fmt.Errorf("invalidateChildFileCacheIfExist: while invalidating the file cache: %w", err)
			}
		} else {
			// The parentInode is not owned by any bucket, which means it's the base
			// directory that holds all the buckets' root directories. So, this op
			// is to delete a bucket, which is not supported.
			return fmt.Errorf("invalidateChildFileCacheIfExist: not an BucketOwnedDirInode: %w", syscall.ENOTSUP)
		}
	}

	return nil
}

////////////////////////////////////////////////////////////////////////
// fuse.FileSystem methods
////////////////////////////////////////////////////////////////////////

func (fs *fileSystem) Destroy() {
	fs.bucketManager.ShutDown()
	if fs.fileCacheHandler != nil {
		_ = fs.fileCacheHandler.Destroy()
	}
}

func (fs *fileSystem) StatFS(
	ctx context.Context,
	op *fuseops.StatFSOp) (err error) {
	// Simulate a large amount of free space so that the Finder doesn't refuse to
	// copy in files. (See issue #125.) Use 2^17 as the block size because that
	// is the largest that OS X will pass on.
	op.BlockSize = 1 << 17
	op.Blocks = 1 << 33
	op.BlocksFree = op.Blocks
	op.BlocksAvailable = op.Blocks

	// Similarly with inodes.
	op.Inodes = 1 << 50
	op.InodesFree = op.Inodes

	// Prefer large transfers. This is the largest value that OS X will
	// faithfully pass on, according to fuseops/ops.go.
	op.IoSize = 1 << 20

	return
}

// LOCKS_EXCLUDED(fs.mu)
func (fs *fileSystem) LookUpInode(
	ctx context.Context,
	op *fuseops.LookUpInodeOp) (err error) {
	if fs.newConfig.FileSystem.IgnoreInterrupts {
		// When ignore interrupts config is set, we are creating a new context not
		// cancellable by parent context.
		var cancel context.CancelFunc
		ctx, cancel = util.IsolateContextFromParentContext(ctx)
		defer cancel()
	}
	// Find the parent directory in question.
	fs.mu.Lock()
	parent := fs.dirInodeOrDie(op.Parent)
	fs.mu.Unlock()

	// Find or create the child inode.
	child, err := fs.lookUpOrCreateChildInode(ctx, parent, op.Name)
	if err != nil {
		return err
	}

	defer fs.unlockAndMaybeDisposeOfInode(child, &err)

	// Fill out the response.
	e := &op.Entry
	e.Child = child.ID()
	e.Attributes, e.AttributesExpiration, err = fs.getAttributes(ctx, child)
	e.EntryExpiration = time.Now().Add(24 * time.Hour)
	e.AttributesExpiration = e.EntryExpiration

	if err != nil {
		return err
	}

	return
}

// LOCKS_EXCLUDED(fs.mu)
func (fs *fileSystem) GetInodeAttributes(
	ctx context.Context,
	op *fuseops.GetInodeAttributesOp) (err error) {
	if fs.newConfig.FileSystem.IgnoreInterrupts {
		// When ignore interrupts config is set, we are creating a new context not
		// cancellable by parent context.
		var cancel context.CancelFunc
		ctx, cancel = util.IsolateContextFromParentContext(ctx)
		defer cancel()
	}
	// Find the inode.
	fs.mu.Lock()
	in := fs.inodeOrDie(op.Inode)
	fs.mu.Unlock()

	in.Lock()
	defer in.Unlock()

	// Grab its attributes.
	op.Attributes, op.AttributesExpiration, err = fs.getAttributes(ctx, in)
	if err != nil {
		return err
	}

	return
}

// LOCKS_EXCLUDED(fs.mu)
func (fs *fileSystem) SetInodeAttributes(
	ctx context.Context,
	op *fuseops.SetInodeAttributesOp) (err error) {
	if fs.newConfig.FileSystem.IgnoreInterrupts {
		// When ignore interrupts config is set, we are creating a new context not
		// cancellable by parent context.
		var cancel context.CancelFunc
		ctx, cancel = util.IsolateContextFromParentContext(ctx)
		defer cancel()
	}
	// Find the inode.
	fs.mu.Lock()
	in := fs.inodeOrDie(op.Inode)
	fs.mu.Unlock()

	in.Lock()
	defer in.Unlock()
	file, isFile := in.(*inode.FileInode)

	// Set file mtimes.
	if isFile && op.Mtime != nil {
		err = file.SetMtime(ctx, *op.Mtime)
		if err != nil {
			err = fmt.Errorf("SetMtime: %w", err)
			return err
		}
	}

	// Truncate files.
	if isFile && op.Size != nil {
		// Initialize BWH if eligible and Sync file inode.
		err = fs.initBufferedWriteHandlerAndSyncFileIfEligible(ctx, file)
		if err != nil {
			return
		}
		gcsSynced, err := file.Truncate(ctx, int64(*op.Size))
		// Sync the inode if finalize during truncate is successful
		// even if the truncate operation later resulted error.
		if gcsSynced {
			fs.promoteToGenerationBacked(file)
		}
		if err != nil {
			err = fmt.Errorf("truncate: %w", err)
			return err
		}
	}

	// We silently ignore updates to mode and atime.

	// Fill in the response.
	op.Attributes, op.AttributesExpiration, err = fs.getAttributes(ctx, in)
	if err != nil {
		err = fmt.Errorf("getAttributes: %w", err)
		return err
	}

	return
}

// LOCKS_EXCLUDED(fs.mu)
func (fs *fileSystem) ForgetInode(
	ctx context.Context,
	op *fuseops.ForgetInodeOp) (err error) {
	// Find the inode.
	fs.mu.Lock()
	in := fs.inodeOrDie(op.Inode)
	fs.mu.Unlock()

	// Decrement and unlock.
	in.Lock()
	fs.unlockAndDecrementLookupCount(in, op.N)

	return
}

// LOCKS_EXCLUDED(fs.mu)
func (fs *fileSystem) MkDir(
	ctx context.Context,
	op *fuseops.MkDirOp) (err error) {
	if fs.newConfig.FileSystem.IgnoreInterrupts {
		// When ignore interrupts config is set, we are creating a new context not
		// cancellable by parent context.
		var cancel context.CancelFunc
		ctx, cancel = util.IsolateContextFromParentContext(ctx)
		defer cancel()
	}
	// Find the parent.
	fs.mu.Lock()
	parent := fs.dirInodeOrDie(op.Parent)
	fs.mu.Unlock()

	// Create an empty backing object for the child, failing if it already
	// exists.
	parent.Lock()
	result, err := parent.CreateChildDir(ctx, op.Name)
	parent.Unlock()

	// Special case: *gcs.PreconditionError means the name already exists.
	var preconditionErr *gcs.PreconditionError
	if errors.As(err, &preconditionErr) {
		err = fuse.EEXIST
		return
	}

	// Propagate other errors.
	if err != nil {
		err = fmt.Errorf("CreateChildDir: %w", err)
		return err
	}

	// Attempt to create a child inode using the object we created. If we fail to
	// do so, it means someone beat us to the punch with a newer generation
	// (unlikely, so we're probably okay with failing here).
	child := fs.lookUpOrCreateInodeIfNotStale(*result)
	if child == nil {
		err = fmt.Errorf("newly-created record is already stale")
		return err
	}

	defer fs.unlockAndMaybeDisposeOfInode(child, &err)

	// Fill out the response.
	e := &op.Entry
	e.Child = child.ID()
	e.Attributes, e.AttributesExpiration, err = fs.getAttributes(ctx, child)

	if err != nil {
		err = fmt.Errorf("getAttributes: %w", err)
		return err
	}

	return
}

// LOCKS_EXCLUDED(fs.mu)
func (fs *fileSystem) MkNode(
	ctx context.Context,
	op *fuseops.MkNodeOp) (err error) {
	if fs.newConfig.FileSystem.IgnoreInterrupts {
		// When ignore interrupts config is set, we are creating a new context not
		// cancellable by parent context.
		var cancel context.CancelFunc
		ctx, cancel = util.IsolateContextFromParentContext(ctx)
		defer cancel()
	}
	if (op.Mode & (iofs.ModeNamedPipe | iofs.ModeSocket)) != 0 {
		return syscall.ENOTSUP
	}

	// Create the child.
	child, err := fs.createFile(ctx, op.Parent, op.Name, op.Mode)
	if err != nil {
		return err
	}

	defer fs.unlockAndMaybeDisposeOfInode(child, &err)

	// Fill out the response.
	e := &op.Entry
	e.Child = child.ID()
	e.Attributes, e.AttributesExpiration, err = fs.getAttributes(ctx, child)

	if err != nil {
		err = fmt.Errorf("getAttributes: %w", err)
		return err
	}

	return
}

// Create a child of the parent with the given ID, returning the child locked
// and with its lookup count incremented.
//
// LOCKS_EXCLUDED(fs.mu)
// LOCK_FUNCTION(child)
func (fs *fileSystem) createFile(
	ctx context.Context,
	parentID fuseops.InodeID,
	name string,
	mode os.FileMode) (child inode.Inode, err error) {
	// Find the parent.
	fs.mu.Lock()
	parent := fs.dirInodeOrDie(parentID)
	fs.mu.Unlock()

	// Create an empty backing object for the child, failing if it already
	// exists.
	parent.Lock()
	result, err := parent.CreateChildFile(ctx, name)
	parent.Unlock()

	// Special case: *gcs.PreconditionError means the name already exists.
	var preconditionErr *gcs.PreconditionError
	if errors.As(err, &preconditionErr) {
		err = fuse.EEXIST
		return
	}

	// Propagate other errors.
	if err != nil {
		err = fmt.Errorf("CreateChildFile: %w", err)
		return
	}

	// Attempt to create a child inode using the object we created. If we fail to
	// do so, it means someone beat us to the punch with a newer generation
	// (unlikely, so we're probably okay with failing here).
	child = fs.lookUpOrCreateInodeIfNotStale(*result)
	if child == nil {
		err = fmt.Errorf("newly-created record is already stale")
		return
	}

	return
}

// Creates localFileInode with the given name under the parent inode.
// LOCKS_EXCLUDED(fs.mu)
// UNLOCK_FUNCTION(fs.mu)
// LOCK_FUNCTION(child)
func (fs *fileSystem) createLocalFile(ctx context.Context, parentID fuseops.InodeID, name string) (child inode.Inode, err error) {
	// Find the parent.
	fs.mu.Lock()
	parent := fs.dirInodeOrDie(parentID)

	defer func() {
		if err != nil {
			if child == nil {
				return
			}
			// fs.mu lock is already taken
			delete(fs.localFileInodes, child.Name())
		}
		// We need to release the filesystem lock before acquiring the inode lock.
		fs.mu.Unlock()

		if child != nil {
			child.Lock()
			child.IncrementLookupCount()
			// Unlock is done by the calling method.
		}
	}()

	fullName := inode.NewFileName(parent.Name(), name)
	child, ok := fs.localFileInodes[fullName]

	if ok && !child.(*inode.FileInode).IsUnlinked() {
		return
	}

	// Create a new inode when a file is created first time, or when a local file is unlinked and then recreated with the same name.
	core, err := parent.CreateLocalChildFileCore(name)
	if err != nil {
		return
	}
	child = fs.mintInode(core)
	fs.localFileInodes[child.Name()] = child
	fileInode := child.(*inode.FileInode)
	// Use deferred locking on filesystem so that it is locked before the defer call that unlocks the mutex and it doesn't fail.
	// We need to release the filesystem lock before acquiring the inode lock.
	fs.mu.Unlock()
	defer fs.mu.Lock()
	fileInode.Lock()
	err = fs.createBufferedWriteHandlerAndSyncOrTempWriter(ctx, fileInode)
	fileInode.Unlock()
	if err != nil {
		return
	}

	parent.Lock()
	defer parent.Unlock()
	parent.InsertFileIntoTypeCache(name)
	return child, nil
}

// LOCKS_EXCLUDED(fs.mu)
func (fs *fileSystem) CreateFile(
	ctx context.Context,
	op *fuseops.CreateFileOp) (err error) {
	if fs.newConfig.FileSystem.IgnoreInterrupts {
		// When ignore interrupts config is set, we are creating a new context not
		// cancellable by parent context.
		var cancel context.CancelFunc
		ctx, cancel = util.IsolateContextFromParentContext(ctx)
		defer cancel()
	}
	// Create the child.
	var child inode.Inode
	if fs.newConfig.Write.CreateEmptyFile {
		child, err = fs.createFile(ctx, op.Parent, op.Name, op.Mode)
	} else {
		child, err = fs.createLocalFile(ctx, op.Parent, op.Name)
	}

	if err != nil {
		return err
	}

	defer fs.unlockAndMaybeDisposeOfInode(child, &err)

	// Allocate a handle.
	fs.mu.Lock()

	handleID := fs.nextHandleID
	fs.nextHandleID++

	// CreateFile() invoked to create new files, can be safely considered as filehandle
	// opened in append mode.
	fs.handles[handleID] = handle.NewFileHandle(child.(*inode.FileInode), fs.fileCacheHandler, fs.cacheFileForRangeRead, fs.metricHandle, util.Append, &fs.newConfig.Read)
	op.Handle = handleID

	fs.mu.Unlock()

	// Fill out the response.
	e := &op.Entry
	e.Child = child.ID()
	e.Attributes, e.AttributesExpiration, err = fs.getAttributes(ctx, child)

	if err != nil {
		err = fmt.Errorf("getAttributes: %w", err)
		return err
	}

	return
}

// LOCKS_EXCLUDED(fs.mu)
func (fs *fileSystem) CreateSymlink(
	ctx context.Context,
	op *fuseops.CreateSymlinkOp) (err error) {
	if fs.newConfig.FileSystem.IgnoreInterrupts {
		// When ignore interrupts config is set, we are creating a new context not
		// cancellable by parent context.
		var cancel context.CancelFunc
		ctx, cancel = util.IsolateContextFromParentContext(ctx)
		defer cancel()
	}
	// Find the parent.
	fs.mu.Lock()
	parent := fs.dirInodeOrDie(op.Parent)
	fs.mu.Unlock()

	// Create the object in GCS, failing if it already exists.
	parent.Lock()
	result, err := parent.CreateChildSymlink(ctx, op.Name, op.Target)
	parent.Unlock()

	// Special case: *gcs.PreconditionError means the name already exists.
	var preconditionErr *gcs.PreconditionError
	if errors.As(err, &preconditionErr) {
		err = fuse.EEXIST
		return
	}

	// Propagate other errors.
	if err != nil {
		err = fmt.Errorf("CreateChildSymlink: %w", err)
		return err
	}

	// Attempt to create a child inode using the object we created. If we fail to
	// do so, it means someone beat us to the punch with a newer generation
	// (unlikely, so we're probably okay with failing here).
	child := fs.lookUpOrCreateInodeIfNotStale(*result)
	if child == nil {
		err = fmt.Errorf("newly-created record is already stale")
		return err
	}

	defer fs.unlockAndMaybeDisposeOfInode(child, &err)

	// Fill out the response.
	e := &op.Entry
	e.Child = child.ID()
	e.Attributes, e.AttributesExpiration, err = fs.getAttributes(ctx, child)

	if err != nil {
		err = fmt.Errorf("getAttributes: %w", err)
		return err
	}

	return
}

// LOCKS_EXCLUDED(fs.mu)
func (fs *fileSystem) RmDir(
// When rm -r or os.RemoveAll call is made, the following calls are made in order
//	 1. RmDir (only in the case of os.RemoveAll)
//	 2. Unlink all nested files,
//	 3. lookupInode call on implicit directory
//	 4. Rmdir on the directory.
//
// When type cache ttl is set, we construct an implicitDir even though one doesn't
// exist on GCS (https://github.com/GoogleCloudPlatform/gcsfuse/blob/master/internal/fs/inode/dir.go#L452),
// and thus, we get rmDir call to GCSFuse.
// Whereas when ttl is zero, lookupInode call itself fails and RmDir is not called
// because object is not present in GCS.

	ctx context.Context,
	op *fuseops.RmDirOp) (err error) {
	if fs.newConfig.FileSystem.IgnoreInterrupts {
		// When ignore interrupts config is set, we are creating a new context not
		// cancellable by parent context.
		var cancel context.CancelFunc
		ctx, cancel = util.IsolateContextFromParentContext(ctx)
		defer cancel()
	}
	// Find the parent.
	fs.mu.Lock()
	parent := fs.dirInodeOrDie(op.Parent)
	fs.mu.Unlock()

	// Find or create the child inode, locked.
	child, err := fs.lookUpOrCreateChildInode(ctx, parent, op.Name)
	if err != nil {
		return
	}

	// Set up a function that throws away the lookup count increment that we
	// implicitly did above (since we're not handing the child back to the
	// kernel) and unlocks the child, but only once. Ensure it is called at least
	// once in case we exit early.
	childCleanedUp := false
	cleanUpAndUnlockChild := func() {
		if !childCleanedUp {
			childCleanedUp = true
			fs.unlockAndDecrementLookupCount(child, 1)
		}
	}

	defer cleanUpAndUnlockChild()

	// Is the child a directory?
	childDir, ok := child.(inode.DirInode)
	if !ok {
		err = fuse.ENOTDIR
		return
	}

	// Ensure that the child directory is empty.
	//
	// Yes, this is not atomic with the delete below. See here for discussion:
	//
	//     https://github.com/GoogleCloudPlatform/gcsfuse/issues/9
	//
	//

	// Check for local file entries.
	fs.mu.Lock()
	localFileEntries := childDir.LocalFileEntries(fs.localFileInodes)
	fs.mu.Unlock()
	// Are there any local entries?
	if len(localFileEntries) != 0 {
		err = fuse.ENOTEMPTY
		return
	}

	// Check for entries on GCS.
	var tok string
	for {
		var entries []fuseutil.Dirent
		entries, tok, err = childDir.ReadEntries(ctx, tok)
		if err != nil {
			err = fmt.Errorf("ReadEntries: %w", err)
			return err
		}

		if fs.kernelListCacheTTL > 0 {
			// Clear kernel list cache after removing a directory. This ensures remote
			// GCS files are included in future directory listings for unlinking.
			childDir.InvalidateKernelListCache()
		}

		// Are there any entries?
		if len(entries) != 0 {
			err = fuse.ENOTEMPTY
			return
		}

		// Are we done listing?
		if tok == "" {
			break
		}
	}

	// We are done with the child.
	cleanUpAndUnlockChild()

	// Delete the backing object.
	fs.mu.Lock()
	_, isImplicitDir := fs.implicitDirInodes[child.Name()]
	fs.mu.Unlock()
	parent.Lock()
	err = parent.DeleteChildDir(ctx, op.Name, isImplicitDir, childDir)
	parent.Unlock()

	if err != nil {
		err = fmt.Errorf("DeleteChildDir: %w", err)
		return err
	}

	return
}

// LOCKS_EXCLUDED(fs.mu)
func (fs *fileSystem) Rename(
	ctx context.Context,
	op *fuseops.RenameOp) (err error) {
	if fs.newConfig.FileSystem.IgnoreInterrupts {
		// When ignore interrupts config is set, we are creating a new context not
		// cancellable by parent context.
		var cancel context.CancelFunc
		ctx, cancel = util.IsolateContextFromParentContext(ctx)
		defer cancel()
	}
	// Find the old and new parents.
	fs.mu.Lock()
	oldParent := fs.dirInodeOrDie(op.OldParent)
	newParent := fs.dirInodeOrDie(op.NewParent)
	fs.mu.Unlock()

	if oldInode, ok := oldParent.(inode.BucketOwnedInode); !ok {
		// The old parent is not owned by any bucket, which means it's the base
		// directory that holds all the buckets' root directories. So, this op
		// is to rename a bucket, which is not supported.
		return fmt.Errorf("rename a bucket: %w", syscall.ENOTSUP)
	} else {
		// The target path must exist in the same bucket.
		oldBucket := oldInode.Bucket().Name()
		if newInode, ok := newParent.(inode.BucketOwnedInode); !ok || oldBucket != newInode.Bucket().Name() {
			return fmt.Errorf("move out of bucket %q: %w", oldBucket, syscall.ENOTSUP)
		}
	}

	child, err := fs.lookUpOrCreateChildInode(ctx, oldParent, op.OldName)
	if err != nil {
		return err
	}
	if child == nil {
		return fuse.ENOENT
	}
	child.DecrementLookupCount(1)
	child.Unlock()

	childBktOwned, ok := child.(inode.BucketOwnedInode)
	if !ok { // Won't happen in ideal case.
		return fmt.Errorf("child inode (id %v) is not owned by any bucket", child.ID())
	}

	if child.Name().IsDir() {
		// If 'enable-hns' flag is false, the bucket type is set to 'NonHierarchical' even for HNS buckets because the control client is nil.
		// Therefore, an additional 'enable hns' check is not required here.
		if childBktOwned.Bucket().BucketType().Hierarchical {
			return fs.renameHierarchicalDir(ctx, oldParent, op.OldName, newParent, op.NewName)
		}
		return fs.renameNonHierarchicalDir(ctx, oldParent, op.OldName, newParent, op.NewName)
	}
	childFileInode, ok := child.(*inode.FileInode)
	if !ok {
		return fmt.Errorf("child inode (id %v) is neither file nor directory inode", child.ID())
	}
	// TODO(b/402335988): Fix rename flow for local files when streaming writes is disabled.
	// If object to be renamed is a local file inode and streaming writes are disabled, rename operation is not supported.
	if childFileInode.IsLocal() && !fs.newConfig.Write.EnableStreamingWrites {
		return fmt.Errorf("cannot rename open file %q: %w", op.OldName, syscall.ENOTSUP)
	}
	return fs.renameFile(ctx, op, childFileInode, oldParent, newParent)
}

// LOCKS_EXCLUDED(oldParent)
// LOCKS_EXCLUDED(newParent)
func (fs *fileSystem) renameFile(ctx context.Context, op *fuseops.RenameOp, oldObject *inode.FileInode, oldParent, newParent inode.DirInode) error {
	updatedMinObject, err := fs.flushPendingWrites(ctx, oldObject)
	if err != nil {
		return fmt.Errorf("flushPendingWrites: %w", err)
	}
	if (oldObject.Bucket().BucketType().Hierarchical && fs.enableAtomicRenameObject) || oldObject.Bucket().BucketType().Zonal {
		return fs.renameHierarchicalFile(ctx, oldParent, op.OldName, updatedMinObject, newParent, op.NewName)
	}
	return fs.renameNonHierarchicalFile(ctx, oldParent, op.OldName, updatedMinObject, newParent, op.NewName)
}

// LOCKS_EXCLUDED(fileInode)
func (fs *fileSystem) flushPendingWrites(ctx context.Context, fileInode *inode.FileInode) (minObject *gcs.MinObject, err error) {
	// We will return modified minObject if flush is done, otherwise the original
	// minObject is returned. Original minObject is the one passed in the request.
	fileInode.Lock()
	defer fileInode.Unlock()
	minObject = fileInode.Source()
	if !fs.newConfig.Write.EnableStreamingWrites {
		return
	}
	// Try to flush if there are any pending writes.
	err = fs.flushFile(ctx, fileInode)
	minObject = fileInode.Source()
	return
}

// LOCKS_EXCLUDED(oldParent)
// LOCKS_EXCLUDED(newParent)
func (fs *fileSystem) renameHierarchicalFile(ctx context.Context, oldParent inode.DirInode, oldName string, oldObject *gcs.MinObject, newParent inode.DirInode, newName string) error {
	oldParent.Lock()
	defer oldParent.Unlock()

	if newParent != oldParent {
		newParent.Lock()
		defer newParent.Unlock()
	}

	newFileName := inode.NewFileName(newParent.Name(), newName)

	if _, err := oldParent.RenameFile(ctx, oldObject, newFileName.GcsObjectName()); err != nil {
		return fmt.Errorf("renameFile: while renaming file: %w", err)
	}

	if err := fs.invalidateChildFileCacheIfExist(oldParent, oldName); err != nil {
		return fmt.Errorf("renameHierarchicalFile: while invalidating cache for delete file: %w", err)
	}

	// Insert new file in type cache.
	newParent.InsertFileIntoTypeCache(newName)

	return nil
}

// LOCKS_EXCLUDED(oldParent)
// LOCKS_EXCLUDED(newParent)
func (fs *fileSystem) renameNonHierarchicalFile(
	ctx context.Context,
	oldParent inode.DirInode,
	oldName string,
	oldObject *gcs.MinObject,
	newParent inode.DirInode,
	newFileName string) error {
	// Clone into the new location.
	newParent.Lock()
	_, err := newParent.CloneToChildFile(ctx, newFileName, oldObject)
	newParent.Unlock()

	if err != nil {
		err = fmt.Errorf("CloneToChildFile: %w", err)
		return err
	}

	// Delete behind. Make sure to delete exactly the generation we cloned, in
	// case the referent of the name has changed in the meantime.
	oldParent.Lock()
	err = oldParent.DeleteChildFile(
		ctx,
		oldName,
		oldObject.Generation,
		&oldObject.MetaGeneration)

	if err := fs.invalidateChildFileCacheIfExist(oldParent, oldObject.Name); err != nil {
		return fmt.Errorf("renameNonHierarchicalFile: while invalidating cache for delete file: %w", err)
	}

	oldParent.Unlock()

	if err != nil {
		err = fmt.Errorf("DeleteChildFile: %w", err)
		return err
	}

	return nil
}

func (fs *fileSystem) releaseInodes(inodes *[]inode.DirInode) {
	for _, in := range *inodes {
		fs.unlockAndDecrementLookupCount(in, 1)
	}
	*inodes = []inode.DirInode{}
}

func (fs *fileSystem) getBucketDirInode(ctx context.Context, parent inode.DirInode, name string) (inode.BucketOwnedDirInode, error) {
	dir, err := fs.lookUpOrCreateChildDirInode(ctx, parent, name)
	if err != nil {
		return nil, fmt.Errorf("lookup directory: %w", err)
	}
	return dir, nil
}

func (fs *fileSystem) ensureNoLocalFilesInDirectory(dir inode.BucketOwnedDirInode, name string) error {
	fs.mu.Lock()
	entries := dir.LocalFileEntries(fs.localFileInodes)
	fs.mu.Unlock()

	if len(entries) != 0 {
		return fmt.Errorf("can't rename directory %s with open files: %w", name, syscall.ENOTSUP)
	}
	return nil
}

func (fs *fileSystem) checkDirNotEmpty(dir inode.BucketOwnedDirInode, name string) error {
	unexpected, err := dir.ReadDescendants(context.Background(), 1)
	if err != nil {
		return fmt.Errorf("read descendants of the new directory %q: %w", name, err)
	}

	if len(unexpected) > 0 {
		return fuse.ENOTEMPTY
	}
	return nil
}

// Rename an old folder to a new folder in a hierarchical bucket. If the new folder already
// exists and is non-empty, return ENOTEMPTY. If old folder have open files then return
// ENOTSUP.
//
// LOCKS_EXCLUDED(fs.mu)
// LOCKS_EXCLUDED(oldParent)
// LOCKS_EXCLUDED(newParent)
func (fs *fileSystem) renameHierarchicalDir(ctx context.Context, oldParent inode.DirInode, oldName string, newParent inode.DirInode, newName string) (err error) {
	// Set up a function that throws away the lookup count increment from
	// lookUpOrCreateChildInode (since the pending inodes are not sent back to
	// the kernel) and unlocks the pending inodes, but only once.
	var pendingInodes []inode.DirInode
	defer fs.releaseInodes(&pendingInodes)

	oldDirInode, err := fs.getBucketDirInode(ctx, oldParent, oldName)
	if err != nil {
		return err
	}
	pendingInodes = append(pendingInodes, oldDirInode)

	if err = fs.ensureNoLocalFilesInDirectory(oldDirInode, oldName); err != nil {
		return err
	}

	oldDirName := inode.NewDirName(oldParent.Name(), oldName)
	newDirName := inode.NewDirName(newParent.Name(), newName)

	// If the call for getBucketDirInode fails it means directory does not exist.
	newDirInode, err := fs.getBucketDirInode(ctx, newParent, newName)
	if err == nil {
		// If the directory exists, then check if it is empty or not.
		if err = fs.checkDirNotEmpty(newDirInode, newName); err != nil {
			return err
		}

		// This refers to an empty destination directory.
		// The RenameFolder API does not allow renaming to an existing empty directory.
		// To make this work, we delete the empty directory first from gcsfuse and then perform rename.
		newParent.Lock()
		_ = newParent.DeleteChildDir(ctx, newName, false, newDirInode)
		newParent.Unlock()
		pendingInodes = append(pendingInodes, newDirInode)
	}

	// Note:The renameDirLimit is not utilized in the folder rename operation because there is no user-defined limit on new renames.
	oldParent.Lock()
	defer oldParent.Unlock()

	if newParent != oldParent {
		newParent.Lock()
		defer newParent.Unlock()
	}

	// Rename old directory to the new directory, keeping both parent directories locked.
	_, err = oldParent.RenameFolder(ctx, oldDirName.GcsObjectName(), newDirName.GcsObjectName())
	if err != nil {
		return fmt.Errorf("failed to rename folder: %w", err)
	}

	return
}

// Rename an old directory to a new directory in a non-hierarchical bucket. If the new directory already
// exists and is non-empty, return ENOTEMPTY.
//
// LOCKS_EXCLUDED(fs.mu)
// LOCKS_EXCLUDED(oldParent)
// LOCKS_EXCLUDED(newParent)
func (fs *fileSystem) renameNonHierarchicalDir(
	ctx context.Context,
	oldParent inode.DirInode,
	oldName string,
	newParent inode.DirInode,
	newName string) error {

	// Set up a function that throws away the lookup count increment from
	// lookUpOrCreateChildInode (since the pending inodes are not sent back to
	// the kernel) and unlocks the pending inodes, but only once
	var pendingInodes []inode.DirInode
	defer fs.releaseInodes(&pendingInodes)

	oldDir, err := fs.getBucketDirInode(ctx, oldParent, oldName)
	if err != nil {
		return err
	}
	pendingInodes = append(pendingInodes, oldDir)

	if err = fs.ensureNoLocalFilesInDirectory(oldDir, oldName); err != nil {
		return err
	}

	// Fetch all the descendants of the old directory recursively
	descendants, err := oldDir.ReadDescendants(ctx, int(fs.renameDirLimit+1))
	if err != nil {
		return fmt.Errorf("read descendants of the old directory %q: %w", oldName, err)
	}
	if len(descendants) > int(fs.renameDirLimit) {
		return fmt.Errorf("too many objects to be renamed: %w", syscall.EMFILE)
	}

	// Create the backing object of the new directory.
	newParent.Lock()
	_, err = newParent.CreateChildDir(ctx, newName)
	newParent.Unlock()
	if err != nil {
		var preconditionErr *gcs.PreconditionError
		if errors.As(err, &preconditionErr) {
			// This means the new directory already exists, which is OK if
			// it is empty (checked below).
		} else {
			return fmt.Errorf("CreateChildDir: %w", err)
		}
	}

	newDir, err := fs.getBucketDirInode(ctx, newParent, newName)
	if err != nil {
		return err
	}
	pendingInodes = append(pendingInodes, newDir)

	if err = fs.checkDirNotEmpty(newDir, newName); err != nil {
		return err
	}

	// Move all the files from the old directory to the new directory, keeping both directories locked.
	for _, descendant := range descendants {
		nameDiff := strings.TrimPrefix(descendant.FullName.GcsObjectName(), oldDir.Name().GcsObjectName())
		if nameDiff == descendant.FullName.GcsObjectName() {
			return fmt.Errorf("unwanted descendant %q not from dir %q", descendant.FullName, oldDir.Name())
		}

		o := descendant.MinObject
		if _, err := newDir.CloneToChildFile(ctx, nameDiff, o); err != nil {
			return fmt.Errorf("copy file %q: %w", o.Name, err)
		}
		if err := oldDir.DeleteChildFile(ctx, nameDiff, o.Generation, &o.MetaGeneration); err != nil {
			return fmt.Errorf("delete file %q: %w", o.Name, err)
		}

		if err = fs.invalidateChildFileCacheIfExist(oldDir, o.Name); err != nil {
			return fmt.Errorf("unlink: while invalidating cache for delete file: %w", err)
		}
	}

	fs.releaseInodes(&pendingInodes)

	// Delete the backing object of the old directory.
	fs.mu.Lock()
	_, isImplicitDir := fs.implicitDirInodes[oldDir.Name()]
	fs.mu.Unlock()
	oldParent.Lock()
	err = oldParent.DeleteChildDir(ctx, oldName, isImplicitDir, oldDir)
	oldParent.Unlock()
	if err != nil {
		return fmt.Errorf("DeleteChildDir: %w", err)
	}

	return nil
}

// LOCKS_EXCLUDED(fs.mu)
func (fs *fileSystem) Unlink(
	ctx context.Context,
	op *fuseops.UnlinkOp) (err error) {
	if fs.newConfig.FileSystem.IgnoreInterrupts {
		// When ignore interrupts config is set, we are creating a new context not
		// cancellable by parent context.
		var cancel context.CancelFunc
		ctx, cancel = util.IsolateContextFromParentContext(ctx)
		defer cancel()
	}

	fs.mu.Lock()

	// Find the parent and file name.
	parent := fs.dirInodeOrDie(op.Parent)
	fileName := inode.NewFileName(parent.Name(), op.Name)

	// Get the inode for the given file.
	// Files must have an associated inode, which can be found in either:
	//  - localFileInodes: For files created locally.
	//  - generationBackedInodes: For files backed by an object.
	// We are not checking implicitDirInodes or folderInodes because
	// the unlink operation is only applicable to files.
	in, isLocalFile := fs.localFileInodes[fileName]
	if !isLocalFile {
		in = fs.generationBackedInodes[fileName]
	}

	fs.mu.Unlock()

	if in != nil {
		// Perform the unlink operation on the inode.
		in.Lock()
		in.Unlink()
		in.Unlock()
	}

	// If the inode represents a local file, we don't need to delete
	// the backing object on GCS, so return early.
	if isLocalFile {
		return
	}

	// Delete the backing object present on GCS.
	parent.Lock()
	defer parent.Unlock()

	err = parent.DeleteChildFile(
		ctx,
		op.Name,
		0, // Latest generation
		nil) // No meta-generation precondition

	if err != nil {
		err = fmt.Errorf("DeleteChildFile: %w", err)
		return err
	}

	if err := fs.invalidateChildFileCacheIfExist(parent, fileName.GcsObjectName()); err != nil {
		return fmt.Errorf("unlink: while invalidating cache for delete file: %w", err)
	}

	return
}

// LOCKS_EXCLUDED(fs.mu)
func (fs *fileSystem) OpenDir(
	ctx context.Context,
	op *fuseops.OpenDirOp) (err error) {
	fs.mu.Lock()

	// Make sure the inode still exists and is a directory. If not, something has
	// screwed up because the VFS layer shouldn't have let us forget the inode
	// before opening it.
	in := fs.dirInodeOrDie(op.Inode)

	// Allocate a handle.
	handleID := fs.nextHandleID
	fs.nextHandleID++

	fs.handles[handleID] = handle.NewDirHandle(in, fs.implicitDirs)
	op.Handle = handleID

	fs.mu.Unlock()

	// Enables kernel list-cache in case of non-zero kernelListCacheTTL.
	if fs.kernelListCacheTTL > 0 {
		// Invalidates the kernel list-cache once the last cached response is out of
		// kernelListCacheTTL.
		op.KeepCache = !in.ShouldInvalidateKernelListCache(fs.kernelListCacheTTL)

		op.CacheDir = true
	}
	return
}

// LOCKS_EXCLUDED(fs.mu)
func (fs *fileSystem) ReadDir(
	ctx context.Context,
	op *fuseops.ReadDirOp) (err error) {
	if fs.newConfig.FileSystem.IgnoreInterrupts {
		// When ignore interrupts config is set, we are creating a new context not
		// cancellable by parent context.
		var cancel context.CancelFunc
		ctx, cancel = util.IsolateContextFromParentContext(ctx)
		defer cancel()
	}
	// Find the handle.
	fs.mu.Lock()
	dh := fs.handles[op.Handle].(*handle.DirHandle)
	in := fs.dirInodeOrDie(op.Inode)
	// Fetch local file entries beforehand and pass it to directory handle as
	// we need fs lock to fetch local file entries.
	localFileEntries := in.LocalFileEntries(fs.localFileInodes)
	fs.mu.Unlock()

	dh.Mu.Lock()
	defer dh.Mu.Unlock()
	// Serve the request.
	if err := dh.ReadDir(ctx, op, localFileEntries); err != nil {
		return err
	}

	return
}

// LOCKS_EXCLUDED(fs.mu)
func (fs *fileSystem) ReadDirPlus(
	ctx context.Context,
	op *fuseops.ReadDirPlusOp) (err error) {
	if fs.newConfig.FileSystem.IgnoreInterrupts {
		// When ignore interrupts config is set, we are creating a new context not
		// cancellable by parent context.
		var cancel context.CancelFunc
		ctx, cancel = util.IsolateContextFromParentContext(ctx)
		defer cancel()
	}
	// Find the handle.
	fs.mu.Lock()
	dh := fs.handles[op.Handle].(*handle.DirHandle)
	in := fs.dirInodeOrDie(op.Inode)
	// Fetch local file entries beforehand and pass it to directory handle as
	// we need fs lock to fetch local file entries.
	localFileEntriesPlus := in.LocalFileEntriesPlus(fs.localFileInodes)
	fs.mu.Unlock()

<<<<<<< HEAD
	expiration := time.Now().Add(24 * time.Hour)
=======
	expiration := time.Now().Add(fs.inodeAttributeCacheTTL)
>>>>>>> 3b520414
	for localEntryName, localEntryPlus := range localFileEntriesPlus {
		localEntryPlus.Entry.AttributesExpiration = expiration
		localEntryPlus.Entry.EntryExpiration = expiration
		localFileEntriesPlus[localEntryName] = localEntryPlus
	}

	dh.Mu.Lock()
	// Serve the request.
	var cores map[inode.Name]*inode.Core
	cores, err = dh.ReadDirPlusHelper(ctx, op)

	if err != nil {
		err = fmt.Errorf("ReadDirPlusHelper: %w", err)
		dh.Mu.Unlock()
		return
	}
	dh.Mu.Unlock()
	var child inode.Inode
	var attributes fuseops.InodeAttributes
	var entriesPlus []fuseutil.DirentPlus
	for fullName, core := range cores {
		child = fs.lookUpOrCreateInodeIfNotStale(*core)
		if child == nil {
			continue
		}
		attributes, err = child.AttributesPlus(ctx)
		if err != nil {
			continue
		}
		childInodeEntry := fuseops.ChildInodeEntry{
			Child:                child.ID(),
			Attributes:           attributes,
			AttributesExpiration: expiration,
			EntryExpiration:      expiration,
		}
		entry := fuseutil.DirentPlus{
			Dirent: fuseutil.Dirent{
				Name: path.Base(fullName.LocalName()),
				Type: fuseutil.DT_Unknown,
			},
			Entry: childInodeEntry,
		}
		switch core.Type() {
		case metadata.SymlinkType:
			entry.Dirent.Type = fuseutil.DT_Link
		case metadata.RegularFileType:
			entry.Dirent.Type = fuseutil.DT_File
		case metadata.ImplicitDirType, metadata.ExplicitDirType:
			entry.Dirent.Type = fuseutil.DT_Directory
		}

		entriesPlus = append(entriesPlus, entry)
		child.Unlock()
	}

	dh.Mu.Lock()
	if err := dh.ReadDirPlus(op, entriesPlus, localFileEntriesPlus); err != nil {
		return err
	}
	dh.Mu.Unlock()
	return
}

// LOCKS_EXCLUDED(fs.mu)
func (fs *fileSystem) ReleaseDirHandle(
	ctx context.Context,
	op *fuseops.ReleaseDirHandleOp) (err error) {
	fs.mu.Lock()
	defer fs.mu.Unlock()

	// Sanity check that this handle exists and is of the correct type.
	_ = fs.handles[op.Handle].(*handle.DirHandle)

	// Clear the entry from the map.
	delete(fs.handles, op.Handle)

	return
}

// LOCKS_EXCLUDED(fs.mu)
func (fs *fileSystem) OpenFile(
	ctx context.Context,
	op *fuseops.OpenFileOp) (err error) {
	fs.mu.Lock()

	// Find the inode.
	in := fs.fileInodeOrDie(op.Inode)
	// Follow lock ordering rules to get inode lock.
	// Inode lock is required to register fileHandle with the inode.
	fs.mu.Unlock()
	in.Lock()
	defer in.Unlock()

	// Get the fs lock again.
	fs.mu.Lock()
	defer fs.mu.Unlock()

	// Allocate a handle.
	handleID := fs.nextHandleID
	fs.nextHandleID++

	// Figure out the mode in which the file is being opened.
	openMode := util.FileOpenMode(op)
	fs.handles[handleID] = handle.NewFileHandle(in, fs.fileCacheHandler, fs.cacheFileForRangeRead, fs.metricHandle, openMode, &fs.newConfig.Read)
	op.Handle = handleID

	// When we observe object generations that we didn't create, we assign them
	// new inode IDs. So for a given inode, all modifications go through the
	// kernel. Therefore it's safe to tell the kernel to keep the page cache from
	// open to open for a given inode.
	op.KeepPageCache = true

	return
}

// LOCKS_EXCLUDED(fs.mu)
func (fs *fileSystem) ReadFile(
	ctx context.Context,
	op *fuseops.ReadFileOp) (err error) {
	if fs.newConfig.FileSystem.IgnoreInterrupts {
		// When ignore interrupts config is set, we are creating a new context not
		// cancellable by parent context.
		var cancel context.CancelFunc
		ctx, cancel = util.IsolateContextFromParentContext(ctx)
		defer cancel()
	}
	// Save readOp in context for access in logs.
	ctx = context.WithValue(ctx, gcsx.ReadOp, op)

	// Find the handle and lock it.
	fs.mu.Lock()
	fh := fs.handles[op.Handle].(*handle.FileHandle)
	fs.mu.Unlock()

	fh.Lock()
	fh.Inode().Lock()
	defer fh.Unlock()
	// TODO(b/417136852): Remove bucket type check when we start leaving zonal bucket objects unfinalized.
	// Flush Pending streaming writes file for regional bucket and issue read within same inode lock.
	if fh.Inode().IsUsingBWH() && !fh.Inode().Bucket().BucketType().Zonal {
		err = fs.flushFile(ctx, fh.Inode())
		if err != nil {
			fh.Inode().Unlock()
			return err
		}
	}
	// Serve the read.

	if fs.newConfig.EnableNewReader {
		op.Dst, op.BytesRead, err = fh.ReadWithReadManager(ctx, op.Dst, op.Offset, fs.sequentialReadSizeMb)
	} else {
		op.Dst, op.BytesRead, err = fh.Read(ctx, op.Dst, op.Offset, fs.sequentialReadSizeMb)
	}

	// As required by fuse, we don't treat EOF as an error.
	if err == io.EOF {
		err = nil
	}

	return
}

// LOCKS_EXCLUDED(fs.mu)
func (fs *fileSystem) ReadSymlink(
	ctx context.Context,
	op *fuseops.ReadSymlinkOp) (err error) {
	// Find the inode.
	fs.mu.Lock()
	in := fs.symlinkInodeOrDie(op.Inode)
	fs.mu.Unlock()

	in.Lock()
	defer in.Unlock()

	// Serve the request.
	op.Target = in.Target()

	return
}

// LOCKS_EXCLUDED(fs.mu)
func (fs *fileSystem) WriteFile(
	ctx context.Context,
	op *fuseops.WriteFileOp) (err error) {
	if fs.newConfig.FileSystem.IgnoreInterrupts {
		// When ignore interrupts config is set, we are creating a new context not
		// cancellable by parent context.
		var cancel context.CancelFunc
		ctx, cancel = util.IsolateContextFromParentContext(ctx)
		defer cancel()
	}

	if fs.newConfig.Write.ExperimentalEnableRapidAppends {
		fs.mu.Lock()
		fh := fs.handles[op.Handle].(*handle.FileHandle)
		fs.mu.Unlock()

		//TODO: Initialize BWH before invoking write()
		if _, err := fh.Write(ctx, op.Data, op.Offset); err != nil {
			return err
		}
		return
	}
	// Find the inode.
	fs.mu.Lock()
	in := fs.fileInodeOrDie(op.Inode)
	fs.mu.Unlock()

	in.Lock()
	defer in.Unlock()

	err = fs.initBufferedWriteHandlerAndSyncFileIfEligible(ctx, in)
	if err != nil {
		return
	}

	// Serve the request.
	gcsSynced, err := in.Write(ctx, op.Data, op.Offset, util.Write)
	// Sync the inode if finalize during write is successful
	// even if the write operation later resulted in error.
	if gcsSynced {
		fs.promoteToGenerationBacked(in)
	}
	return
}

// LOCKS_EXCLUDED(fs.mu)
func (fs *fileSystem) SyncFile(
	ctx context.Context,
	op *fuseops.SyncFileOp) (err error) {
	if fs.newConfig.FileSystem.IgnoreInterrupts {
		// When ignore interrupts config is set, we are creating a new context not
		// cancellable by parent context.
		var cancel context.CancelFunc
		ctx, cancel = util.IsolateContextFromParentContext(ctx)
		defer cancel()
	}
	// Find the inode.
	fs.mu.Lock()
	in := fs.inodeOrDie(op.Inode)
	fs.mu.Unlock()

	file, ok := in.(*inode.FileInode)
	if !ok {
		// No-op if the target is not a file
		return
	}

	file.Lock()
	defer file.Unlock()

	// Sync it.
	if err := fs.syncFile(ctx, file); err != nil {
		return err
	}

	return
}

// LOCKS_EXCLUDED(fs.mu)
func (fs *fileSystem) FlushFile(
	ctx context.Context,
	op *fuseops.FlushFileOp) (err error) {
	if fs.newConfig.FileSystem.IgnoreInterrupts {
		// When ignore interrupts config is set, we are creating a new context not
		// cancellable by parent context.
		var cancel context.CancelFunc
		ctx, cancel = util.IsolateContextFromParentContext(ctx)
		defer cancel()
	}
	// Find the inode.
	fs.mu.Lock()
	in := fs.fileInodeOrDie(op.Inode)
	fs.mu.Unlock()

	in.Lock()
	defer in.Unlock()

	// Sync it.
	if err := fs.flushFile(ctx, in); err != nil {
		return err
	}

	return
}

// LOCKS_EXCLUDED(fs.mu)
func (fs *fileSystem) ReleaseFileHandle(
	ctx context.Context,
	op *fuseops.ReleaseFileHandleOp) (err error) {
	fs.mu.Lock()

	fileHandle := fs.handles[op.Handle].(*handle.FileHandle)
	// Update the map. We are okay updating the map before destroy is called
	// since destroy is doing only internal cleanup.
	delete(fs.handles, op.Handle)
	fs.mu.Unlock()

	// Destroy the handle.
	fileHandle.Lock()
	defer fileHandle.Unlock()
	fileHandle.Destroy()

	return
}

func (fs *fileSystem) GetXattr(
	ctx context.Context,
	op *fuseops.GetXattrOp) (err error) {
	return syscall.ENOSYS
}

func (fs *fileSystem) ListXattr(
	ctx context.Context,
	op *fuseops.ListXattrOp) error {
	return syscall.ENOSYS
}

func (fs *fileSystem) SyncFS(
	ctx context.Context,
	op *fuseops.SyncFSOp) error {
	return syscall.ENOSYS
}<|MERGE_RESOLUTION|>--- conflicted
+++ resolved
@@ -28,11 +28,7 @@
 	"syscall"
 	"time"
 
-<<<<<<< HEAD
 	"github.com/googlecloudplatform/gcsfuse/v3/internal/cache/metadata"
-=======
-	"github.com/googlecloudplatform/gcsfuse/v2/internal/cache/metadata"
->>>>>>> 3b520414
 
 	"golang.org/x/sync/semaphore"
 
@@ -1506,8 +1502,6 @@
 	e := &op.Entry
 	e.Child = child.ID()
 	e.Attributes, e.AttributesExpiration, err = fs.getAttributes(ctx, child)
-	e.EntryExpiration = time.Now().Add(24 * time.Hour)
-	e.AttributesExpiration = e.EntryExpiration
 
 	if err != nil {
 		return err
@@ -2461,7 +2455,7 @@
 	err = parent.DeleteChildFile(
 		ctx,
 		op.Name,
-		0, // Latest generation
+		0,   // Latest generation
 		nil) // No meta-generation precondition
 
 	if err != nil {
@@ -2557,11 +2551,7 @@
 	localFileEntriesPlus := in.LocalFileEntriesPlus(fs.localFileInodes)
 	fs.mu.Unlock()
 
-<<<<<<< HEAD
 	expiration := time.Now().Add(24 * time.Hour)
-=======
-	expiration := time.Now().Add(fs.inodeAttributeCacheTTL)
->>>>>>> 3b520414
 	for localEntryName, localEntryPlus := range localFileEntriesPlus {
 		localEntryPlus.Entry.AttributesExpiration = expiration
 		localEntryPlus.Entry.EntryExpiration = expiration
