// Copyright 2015 Google LLC
//
// Licensed under the Apache License, Version 2.0 (the "License");
// you may not use this file except in compliance with the License.
// You may obtain a copy of the License at
//
//     http://www.apache.org/licenses/LICENSE-2.0
//
// Unless required by applicable law or agreed to in writing, software
// distributed under the License is distributed on an "AS IS" BASIS,
// WITHOUT WARRANTIES OR CONDITIONS OF ANY KIND, either express or implied.
// See the License for the specific language governing permissions and
// limitations under the License.

package gcsx

import (
	"errors"
	"fmt"
	"io"
	"math"
	"sync"
	"sync/atomic"
	"time"

	"github.com/google/uuid"
	"github.com/googlecloudplatform/gcsfuse/v3/cfg"
	"github.com/googlecloudplatform/gcsfuse/v3/internal/cache/file"
	"github.com/googlecloudplatform/gcsfuse/v3/internal/cache/lru"
	cacheutil "github.com/googlecloudplatform/gcsfuse/v3/internal/cache/util"
	"github.com/googlecloudplatform/gcsfuse/v3/internal/fs/gcsfuse_errors"
	"github.com/googlecloudplatform/gcsfuse/v3/internal/logger"
	"github.com/googlecloudplatform/gcsfuse/v3/internal/storage/gcs"
	"github.com/googlecloudplatform/gcsfuse/v3/metrics"
	"github.com/jacobsa/fuse/fuseops"
	"golang.org/x/net/context"
)

// Min read size in bytes for random reads.
// We will not send a request to GCS for less than this many bytes (unless the
// end of the object comes first).
const minReadSize = MiB

// Max read size in bytes for random reads.
// If the average read size (between seeks) is below this number, reads will
// optimised for random access.
// We will skip forwards in a GCS response at most this many bytes.
// About 6 MiB of data is buffered anyway, so 8 MiB seems like a good round number.
const maxReadSize = 8 * MiB

// Minimum number of seeks before evaluating if the read pattern is random.
const minSeeksForRandom = 2

// TODO(b/385826024): Revert timeout to an appropriate value
const TimeoutForMultiRangeRead = time.Hour

var FallbackToNewRangeReader = errors.New("fallback to new range reader is required")

// RandomReader is an object that knows how to read ranges within a particular
// generation of a particular GCS object. Optimised for (large) sequential reads.
//
// Not safe for concurrent access.
//
// TODO - (raj-prince) - Rename this with appropriate name as it also started
// fulfilling the responsibility of reading object's content from cache.
type RandomReader interface {
	// Panic if any internal invariants are violated.
	CheckInvariants()

	// ReadAt returns the data from the requested offset and upto the size of input
	// byte array. It either populates input array i.e., p or returns a different
	// byte array. In case input array is populated, the same array will be returned
	// as part of response. Hence the callers should use the byte array returned
	// as part of response always.
	ReadAt(ctx context.Context, p []byte, offset int64) (objectData ObjectData, err error)

	// Return the record for the object to which the reader is bound.
	Object() (o *gcs.MinObject)

	// Clean up any resources associated with the reader, which must not be used
	// again.
	Destroy()
}

// ObjectData specifies the response returned as part of ReadAt call.
type ObjectData struct {
	// Byte array populated with the requested data.
	DataBuf []byte
	// Size of the data returned.
	Size int
	// Specified whether data is served from cache or not.
	CacheHit bool
}

// ReaderType represents different types of go-sdk gcs readers.
// For eg: NewReader and MRD both point to bidi read api. This enum specifies
// the go-sdk type.
type ReaderType int

// ReaderType enum values.
const (
	// RangeReader corresponds to NewReader method in bucket_handle.go
	RangeReader ReaderType = iota
	// MultiRangeReader corresponds to NewMultiRangeDownloader method in bucket_handle.go
	MultiRangeReader
)

// NewRandomReader create a random reader for the supplied object record that
// reads using the given bucket.
func NewRandomReader(o *gcs.MinObject, bucket gcs.Bucket, sequentialReadSizeMb int32, fileCacheHandler *file.CacheHandler, cacheFileForRangeRead bool, metricHandle metrics.MetricHandle, mrdWrapper *MultiRangeDownloaderWrapper, config *cfg.Config, handleID fuseops.HandleID) RandomReader {
	return &randomReader{
		object:                o,
		bucket:                bucket,
		start:                 -1,
		limit:                 -1,
		sequentialReadSizeMb:  sequentialReadSizeMb,
		fileCacheHandler:      fileCacheHandler,
		cacheFileForRangeRead: cacheFileForRangeRead,
		mrdWrapper:            mrdWrapper,
		metricHandle:          metricHandle,
		config:                config,
		handleID:              handleID,
	}
}

type randomReader struct {
	object *gcs.MinObject
	bucket gcs.Bucket

	// If non-nil, an in-flight read request and a function for cancelling it.
	//
	// INVARIANT: (reader == nil) == (cancel == nil)
	reader gcs.StorageReader
	cancel func()

	// The range of the object that we expect reader to yield, when reader is
	// non-nil. When reader is nil, limit is the limit of the previous read
	// operation, or -1 if there has never been one.
	//
	// INVARIANT: start <= limit
	// INVARIANT: limit < 0 implies reader != nil
	// All these properties will be used only in case of GCS reads and not for
	// reads from cache.
	start          int64
	limit          int64
	seeks          atomic.Uint64
	totalReadBytes atomic.Uint64

	// ReadType of the reader. Will be sequential by default.
	readType atomic.Int64

	sequentialReadSizeMb int32

	// fileCacheHandler is used to get file cache handle and read happens using that.
	// This will be nil if the file cache is disabled.
	fileCacheHandler *file.CacheHandler

	// cacheFileForRangeRead is also valid for cache workflow, if true, object content
	// will be downloaded for random reads as well too.
	cacheFileForRangeRead bool

	// fileCacheHandle is used to read from the cached location. It is created on the fly
	// using fileCacheHandler for the given object and bucket.
	fileCacheHandle *file.CacheHandle

	// Stores the handle associated with the previously closed newReader instance.
	// This will be used while making the new connection to bypass auth and metadata
	// checks.
	readHandle []byte

	handleID fuseops.HandleID

	// mrdWrapper points to the wrapper object within inode.
	mrdWrapper *MultiRangeDownloaderWrapper

	// boolean variable to determine if MRD is being used or not.
	isMRDInUse atomic.Bool

	metricHandle metrics.MetricHandle

	config *cfg.Config

	// Specifies the next expected offset for the reads. Used to distinguish between
	// sequential and random reads.
	expectedOffset atomic.Int64

	// To synchronize reads served from range reader.
	mu sync.Mutex

	// To synchronize access to fileCacheHandle
	fileCacheMu sync.RWMutex
}

type readInfo struct {
	readType       int64
	expectedOffset int64
	seekRecorded   bool
}

func (rr *randomReader) CheckInvariants() {
	// INVARIANT: (reader == nil) == (cancel == nil)
	if (rr.reader == nil) != (rr.cancel == nil) {
		panic(fmt.Sprintf("Mismatch: %v vs. %v", rr.reader == nil, rr.cancel == nil))
	}

	// INVARIANT: start <= limit
	if !(rr.start <= rr.limit) {
		panic(fmt.Sprintf("Unexpected range: [%d, %d)", rr.start, rr.limit))
	}

	// INVARIANT: limit < 0 implies reader != nil
	if rr.limit < 0 && rr.reader != nil {
		panic(fmt.Sprintf("Unexpected non-nil reader with limit == %d", rr.limit))
	}
}

// tryReadingFromFileCache creates the cache handle first if it doesn't exist already
// and then use that handle to read object's content which is cached in local file.
// For the successful read, it returns number of bytes read, and a boolean representing
// cacheHit as true.
// For unsuccessful read, returns cacheHit as false, in this case content
// should be read from GCS.
// And it returns non-nil error in case something unexpected happens during the execution.
// In this case, we must abort the Read operation.
//
// Important: What happens if the file in cache deleted externally?
// That means, we have fileInfo entry in the fileInfoCache for that deleted file.
// (a) If a new fileCacheHandle is created in that case it will return FileNotPresentInCache
// error, given by fileCacheHandler.GetCacheHandle().
// (b) If there is already an open fileCacheHandle then it means there is an open
// fileHandle to file in cache. So, we will get the correct data from fileHandle
// because Linux does not delete a file until open fileHandle count for a file is zero.
func (rr *randomReader) tryReadingFromFileCache(ctx context.Context,
	p []byte,
	offset int64) (n int, cacheHit bool, err error) {

	if rr.fileCacheHandler == nil {
		return
	}

	// By default, consider read type random if the offset is non-zero.
	isSeq := offset == 0

	// Request log and start the execution timer.
	requestId := uuid.New()
	logger.Tracef("%.13v <- FileCache(%s:/%s, offset: %d, size: %d handle: %d)", requestId, rr.bucket.Name(), rr.object.Name, offset, len(p), rr.handleID)
	startTime := time.Now()

	// Response log
	defer func() {
		executionTime := time.Since(startTime)
		var requestOutput string
		if err != nil {
			requestOutput = fmt.Sprintf("err: %v (%v)", err, executionTime)
		} else {
			rr.fileCacheMu.RLock()
			if rr.fileCacheHandle != nil {
				isSeq = rr.fileCacheHandle.IsSequential(offset)
			}
			rr.fileCacheMu.RUnlock()
			requestOutput = fmt.Sprintf("OK (isSeq: %t, hit: %t) (%v)", isSeq, cacheHit, executionTime)
		}

		// Here rr.fileCacheHandle will not be nil since we return from the above in those cases.
		logger.Tracef("%.13v -> %s", requestId, requestOutput)

		readType := metrics.ReadTypeRandom
		if isSeq {
			readType = metrics.ReadTypeSequential
		}
		captureFileCacheMetrics(ctx, rr.metricHandle, metrics.ReadTypeNames[readType], n, cacheHit, executionTime)
	}()

	// Create fileCacheHandle if not already.
	rr.fileCacheMu.Lock()
	if rr.fileCacheHandle == nil {
		rr.fileCacheHandle, err = rr.fileCacheHandler.GetCacheHandle(rr.object, rr.bucket, rr.cacheFileForRangeRead, offset)
		if err != nil {
			rr.fileCacheMu.Unlock()
			// We fall back to GCS if file size is greater than the cache size
			if errors.Is(err, lru.ErrInvalidEntrySize) {
				logger.Warnf("tryReadingFromFileCache: while creating CacheHandle: %v", err)
				return 0, false, nil
			} else if errors.Is(err, cacheutil.ErrCacheHandleNotRequiredForRandomRead) {
				// Fall back to GCS if it is a random read, cacheFileForRangeRead is
				// False and there doesn't already exist file in cache.
				isSeq = false
				return 0, false, nil
			} else if errors.Is(err, cacheutil.ErrFileExcludedFromCacheByRegex) {
				// Fall back to GCS if the file is explicitly excluded from cache.
				return 0, false, nil
			}

			return 0, false, fmt.Errorf("tryReadingFromFileCache: while creating CacheHandle instance: %w", err)
		}
	}
	rr.fileCacheMu.Unlock()

	rr.fileCacheMu.RLock()
	if rr.fileCacheHandle == nil {
		rr.fileCacheMu.RUnlock()
		return
	}
	n, cacheHit, err = rr.fileCacheHandle.Read(ctx, rr.bucket, rr.object, offset, p)
	rr.fileCacheMu.RUnlock()
	if err == nil {
		return
	}

	cacheHit = false
	n = 0

	if cacheutil.IsCacheHandleInvalid(err) {
		rr.fileCacheMu.Lock()
		if rr.fileCacheHandle != nil {
			logger.Tracef("Closing cacheHandle:%p for object: %s:/%s", rr.fileCacheHandle, rr.bucket.Name(), rr.object.Name)
			err = rr.fileCacheHandle.Close()
			if err != nil {
				logger.Warnf("tryReadingFromFileCache: while closing fileCacheHandle: %v", err)
			}
			rr.fileCacheHandle = nil
		}
		rr.fileCacheMu.Unlock()
	} else if !errors.Is(err, cacheutil.ErrFallbackToGCS) {
		err = fmt.Errorf("tryReadingFromFileCache: while reading via cache: %w", err)
		return
	}
	err = nil

	return
}

func (rr *randomReader) ReadAt(
	ctx context.Context,
	p []byte,
	offset int64) (objectData ObjectData, err error) {
	objectData = ObjectData{
		DataBuf:  p,
		CacheHit: false,
		Size:     0,
	}

	if offset >= int64(rr.object.Size) {
		err = io.EOF
		return
	} else if offset < 0 {
		err = fmt.Errorf(
			"illegal offset %d for %d byte object",
			offset,
			rr.object.Size)
		return
	}

	// Note: If we are reading the file for the first time and read type is sequential
	// then the file cache behavior is write-through i.e. data is first read from
	// GCS, cached in file and then served from that file. But the cacheHit is
	// false in that case.
	n, cacheHit, err := rr.tryReadingFromFileCache(ctx, p, offset)
	if err != nil {
		err = fmt.Errorf("ReadAt: while reading from cache: %w", err)
		return
	}
	// Data was served from cache.
	if cacheHit || n == len(p) || (n < len(p) && uint64(offset)+uint64(n) == rr.object.Size) {
		objectData.CacheHit = cacheHit
		objectData.Size = n
		return
	}

	// Not taking any lock for getting reader type to ensure random read requests do not wait.
	readInfo := rr.getReadInfo(offset, false)
	reqReaderType := readerType(readInfo.readType, rr.bucket.BucketType())

	if reqReaderType == RangeReader {
		rr.mu.Lock()
		expectedOffset := rr.expectedOffset.Load()

		// Calculating reader type again for zonal buckets in case another read has been served
		// since last computation. This is to ensure that we don't use range reader incorrectly
		// when MRD should've been used.
		if rr.bucket.BucketType().Zonal && readInfo.expectedOffset != expectedOffset {
			readInfo = rr.getReadInfo(offset, readInfo.seekRecorded)
			reqReaderType = readerType(readInfo.readType, rr.bucket.BucketType())
		}

		if reqReaderType == MultiRangeReader {
			rr.mu.Unlock()
		} else {
			defer rr.mu.Unlock()

			// Check first if we can read using existing reader. if not, create a new range reader
			objectData.Size, err = rr.readFromExistingRangeReader(ctx, p, offset)
			if errors.Is(err, FallbackToNewRangeReader) {
				// reader does not exist and need to be created, get the end offset.
				end := rr.getEndOffset(offset)
				objectData.Size, err = rr.readFromRangeReader(ctx, p, offset, end, readInfo.readType)
			}
			return
		}
	}

	if reqReaderType == MultiRangeReader {
		objectData.Size, err = rr.readFromMultiRangeReader(ctx, p, offset, offset+int64(len(p)), TimeoutForMultiRangeRead)
	}

	return
}

func (rr *randomReader) Object() (o *gcs.MinObject) {
	o = rr.object
	return
}

func (rr *randomReader) Destroy() {
	defer func() {
		if rr.isMRDInUse.Load() {
			err := rr.mrdWrapper.DecrementRefCount()
			if err != nil {
				logger.Errorf("randomReader::Destroy:%v", err)
			}
			rr.isMRDInUse.Store(false)
		}
	}()

	// Close out the reader, if we have one.
	if rr.reader != nil {
		rr.mu.Lock()
		defer rr.mu.Unlock()
		if rr.reader != nil {
			rr.closeReader()
		}
		rr.reader = nil
		rr.cancel = nil
	}

	rr.fileCacheMu.Lock()
	defer rr.fileCacheMu.Unlock()
	if rr.fileCacheHandle != nil {
		logger.Tracef("Closing cacheHandle:%p for object: %s:/%s", rr.fileCacheHandle, rr.bucket.Name(), rr.object.Name)
		err := rr.fileCacheHandle.Close()
		if err != nil {
			logger.Warnf("rr.Destroy(): while closing cacheFileHandle: %v", err)
		}
		rr.fileCacheHandle = nil
	}
}

// Like io.ReadFull, but deals with the cancellation issues.
//
// REQUIRES: rr.reader != nil
func (rr *randomReader) readFull(
	ctx context.Context,
	p []byte) (n int, err error) {
	if rr.config != nil && !rr.config.FileSystem.IgnoreInterrupts {
		// Start a goroutine that will cancel the read operation we block on below if
		// the calling context is cancelled, but only if this method has not already
		// returned (to avoid souring the reader for the next read if this one is
		// successful, since the calling context will eventually be cancelled).
		readDone := make(chan struct{})
		defer close(readDone)

		go func() {
			select {
			case <-readDone:
				return

			case <-ctx.Done():
				select {
				case <-readDone:
					return

				default:
					rr.cancel()
				}
			}
		}()
	}

	// Call through.
	n, err = io.ReadFull(rr.reader, p)

	return
}

// Ensure that rr.reader is set up for a range for which [start, start+size) is
// a prefix. Irrespective of the size requested, we try to fetch more data
// from GCS defined by sequentialReadSizeMb flag to serve future read requests.
func (rr *randomReader) startRead(start int64, end int64, readType int64) (err error) {
	// Begin the read.
	ctx, cancel := context.WithCancel(context.Background())

	if rr.config != nil && rr.config.Read.InactiveStreamTimeout > 0 {
		rr.reader, err = NewInactiveTimeoutReader(
			ctx,
			rr.bucket,
			rr.object,
			rr.readHandle,
			gcs.ByteRange{
				Start: uint64(start),
				Limit: uint64(end),
			},
			rr.config.Read.InactiveStreamTimeout)
	} else {
		rr.reader, err = rr.bucket.NewReaderWithReadHandle(
			ctx,
			&gcs.ReadObjectRequest{
				Name:       rr.object.Name,
				Generation: rr.object.Generation,
				Range: &gcs.ByteRange{
					Start: uint64(start),
					Limit: uint64(end),
				},
				ReadCompressed: rr.object.HasContentEncodingGzip(),
				ReadHandle:     rr.readHandle,
			})
	}

	// If a file handle is open locally, but the corresponding object doesn't exist
	// in GCS, it indicates a file clobbering scenario. This likely occurred because:
	//  - The file was deleted in GCS while a local handle was still open.
	//  - The file content was modified leading to different generation number.
	var notFoundError *gcs.NotFoundError
	if errors.As(err, &notFoundError) {
		err = &gcsfuse_errors.FileClobberedError{
			Err:        fmt.Errorf("NewReader: %w", err),
			ObjectName: rr.object.Name,
		}
		return
	}

	if err != nil {
		err = fmt.Errorf("NewReaderWithReadHandle: %w", err)
		return
	}

	rr.cancel = cancel
	rr.start = start
	rr.limit = end

	requestedDataSize := end - start
	metrics.CaptureGCSReadMetrics(rr.metricHandle, metrics.ReadTypeNames[readType], requestedDataSize)

	return
}

// isSeekNeeded determines if the current read at `offset` should be considered a
// seek, given the previous read pattern & the expected offset.
func isSeekNeeded(readType, offset, expectedOffset int64) bool {
	if expectedOffset == 0 {
		return false
	}

	if readType == metrics.ReadTypeRandom {
		return offset != expectedOffset
	}

	if readType == metrics.ReadTypeSequential {
		return offset < expectedOffset || offset > expectedOffset+maxReadSize
	}

	return false
}

// getReadInfo determines the read strategy (sequential or random) for a read
// request at a given offset and returns read metadata. It also updates the
// reader's internal state based on the read pattern.
func (rr *randomReader) getReadInfo(offset int64, seekRecorded bool) readInfo {
	readType := rr.readType.Load()
	expOffset := rr.expectedOffset.Load()
	numSeeks := rr.seeks.Load()

	if !seekRecorded && isSeekNeeded(readType, offset, expOffset) {
		numSeeks = rr.seeks.Add(1)
		seekRecorded = true
	}

	if numSeeks >= minSeeksForRandom {
		readType = metrics.ReadTypeRandom
	}

	averageReadBytes := rr.totalReadBytes.Load()
	if numSeeks > 0 {
		averageReadBytes /= numSeeks
	}

	if averageReadBytes >= maxReadSize {
		readType = metrics.ReadTypeSequential
	}

	rr.readType.Store(readType)
	return readInfo{
		readType:       readType,
		expectedOffset: expOffset,
		seekRecorded:   seekRecorded,
	}
}

// getEndOffset returns the end offset for the range to query GCS.
// Range here is [start, end]. End is computed for sequential reads using
// start offset and size of the data the callers needs.
func (rr *randomReader) getEndOffset(
	start int64) (end int64) {
	// GCS requests are expensive. Prefer to issue read requests defined by
	// sequentialReadSizeMb flag. Sequential reads will simply sip from the fire house
	// with each call to ReadAt. In practice, GCS will fill the TCP buffers
	// with about 6 MiB of data. Requests from outside GCP will be charged
	// about 6MB of egress data, even if less data is read. Inside GCP
	// regions, GCS egress is free. This logic should limit the number of
	// GCS read requests, which are not free.

	// But if we notice random read patterns after a minimum number of seeks,
	// optimise for random reads. Random reads will read data in chunks of
	// (average read size in bytes rounded up to the next MiB).
	end = int64(rr.object.Size)
	if seeks := rr.seeks.Load(); seeks >= minSeeksForRandom {
		averageReadBytes := rr.totalReadBytes.Load() / seeks
		if averageReadBytes < maxReadSize {
			randomReadSize := max(int64(((averageReadBytes/MiB)+1)*MiB), minReadSize)
			if randomReadSize > maxReadSize {
				randomReadSize = maxReadSize
			}
			end = start + randomReadSize
		}
	}
	if end > int64(rr.object.Size) {
		end = int64(rr.object.Size)
	}

	// To avoid overloading GCS and to have reasonable latencies, we will only
	// fetch data of max size defined by sequentialReadSizeMb.
	maxSizeToReadFromGCS := int64(rr.sequentialReadSizeMb * MiB)
	if end-start > maxSizeToReadFromGCS {
		end = start + maxSizeToReadFromGCS
	}

	return
}

// readerType specifies the go-sdk interface to use for reads.
func readerType(readType int64, bucketType gcs.BucketType) ReaderType {
	if readType == metrics.ReadTypeRandom && bucketType.Zonal {
		return MultiRangeReader
	}
	return RangeReader
}

// skipBytes attempts to advance the reader position to the given offset without
// discarding the existing reader.
// LOCKS_REQUIRED (rr.mu)
func (rr *randomReader) skipBytes(offset int64) {
	// When the offset is AFTER the reader position, try to seek forward, within reason.
	// This happens when the kernel page cache serves some data. It's very common for
	// concurrent reads, often by only a few 128kB fuse read requests. The aim is to
	// re-use GCS connection and avoid throwing away already read data.
	// For parallel sequential reads to a single file, not throwing away the connections
	// is a 15-20x improvement in throughput: 150-200 MiB/s instead of 10 MiB/s.
	if rr.reader != nil && rr.start < offset && offset-rr.start < maxReadSize {
		bytesToSkip := offset - rr.start
		discardedBytes, copyError := io.CopyN(io.Discard, rr.reader, bytesToSkip)
		// io.EOF is expected if the reader is shorter than the requested offset to read.
		if copyError != nil && !errors.Is(copyError, io.EOF) {
			logger.Warnf("Error while skipping reader bytes: %v", copyError)
		}
		rr.start += discardedBytes
	}
}

// invalidateReaderIfMisalignedOrTooSmall ensures that the existing reader is valid
// for the requested offset and length. If the reader is misaligned (not at the requested
// offset) or cannot serve the full request within its limit, it is closed and discarded.
// LOCKS_REQUIRED (rr.mu)
func (rr *randomReader) invalidateReaderIfMisalignedOrTooSmall(startOffset, endOffset int64) {
	// If we have an existing reader, but it's positioned at the wrong place,
	// clean it up and throw it away.
	// We will also clean up the existing reader if it can't serve the entire request.
	dataToRead := math.Min(float64(endOffset), float64(rr.object.Size))
	if rr.reader != nil && (rr.start != startOffset || int64(dataToRead) > rr.limit) {
		rr.closeReader()
		rr.reader = nil
		rr.cancel = nil
	}
}

// readFromExistingRangeReader attempts to read data from an existing reader if one is available.
// If a reader exists and the read is successful, the data is returned.
// Otherwise, it returns an error indicating that a new reader is needed.
// LOCKS_REQUIRED (rr.mu)
func (rr *randomReader) readFromExistingRangeReader(ctx context.Context, p []byte, offset int64) (n int, err error) {
	rr.skipBytes(offset)
	rr.invalidateReaderIfMisalignedOrTooSmall(offset, offset+int64(len(p)))
	if rr.reader != nil {
		return rr.readFromRangeReader(ctx, p, offset, offset+int64(len(p)), rr.readType.Load())
	}
	return 0, FallbackToNewRangeReader
}

// readFromRangeReader reads using the NewReader interface of go-sdk. Its uses
// the existing reader if available, otherwise makes a call to GCS.
// LOCKS_REQUIRED (rr.mu)
func (rr *randomReader) readFromRangeReader(ctx context.Context, p []byte, offset int64, end int64, readType int64) (n int, err error) {
	// If we don't have a reader, start a read operation.
	if rr.reader == nil {
		err = rr.startRead(offset, end, readType)
		if err != nil {
			err = fmt.Errorf("startRead: %w", err)
			return
		}
	}

	// Now we have a reader positioned at the correct place. Consume as much from
	// it as possible.
	n, err = rr.readFull(ctx, p)
	rr.start += int64(n)
	rr.totalReadBytes.Add(uint64(n))

	// Sanity check.
	if rr.start > rr.limit {
		err = fmt.Errorf("Reader returned extra bytes: %d", rr.start-rr.limit)

		// Don't attempt to reuse the reader when it's behaving wackily.
		rr.closeReader()
		rr.reader = nil
		rr.cancel = nil
		rr.start = -1
		rr.limit = -1

		return
	}

	// Are we finished with this reader now?
	if rr.start == rr.limit {
		rr.closeReader()
		rr.reader = nil
		rr.cancel = nil
	}

	// Handle errors.
	switch {
	case err == io.EOF || err == io.ErrUnexpectedEOF:
		// For a non-empty buffer, ReadFull returns EOF or ErrUnexpectedEOF only
		// if the reader peters out early. That's fine, but it means we should
		// have hit the limit above.
		if rr.reader != nil {
			err = fmt.Errorf("random reader returned early by skipping %d bytes", rr.limit-rr.start)
			return
		}

		err = nil

	case err != nil:
		// Propagate other errors.
		err = fmt.Errorf("readFull: %w", err)
		return
	}

	rr.updateExpectedOffset(offset + int64(n))

	return
}

func (rr *randomReader) readFromMultiRangeReader(ctx context.Context, p []byte, offset, end int64, timeout time.Duration) (bytesRead int, err error) {
	if rr.mrdWrapper == nil {
		return 0, fmt.Errorf("readFromMultiRangeReader: Invalid MultiRangeDownloaderWrapper")
	}

	if rr.isMRDInUse.CompareAndSwap(false, true) {
		rr.mrdWrapper.IncrementRefCount()
	}

	bytesRead, err = rr.mrdWrapper.Read(ctx, p, offset, end, rr.metricHandle, false)
	rr.totalReadBytes.Add(uint64(bytesRead))
	rr.updateExpectedOffset(offset + int64(bytesRead))
	return
}

// closeReader fetches the readHandle before closing the reader instance.
// LOCKS_REQUIRED (rr.mu)
func (rr *randomReader) closeReader() {
	rr.readHandle = rr.reader.ReadHandle()
<<<<<<< HEAD
	err := rr.reader.Close()
	if err != nil {
		logger.Warnf("error while closing reader: %v", err)
	}
}

func (rr *randomReader) updateExpectedOffset(offset int64) {
	rr.expectedOffset.Store(offset)
=======

	// Drain in the background
	go func(r io.ReadCloser) {
		_, err := io.Copy(io.Discard, r)
		if err != nil {
			logger.Warnf("async drain error: %v", err)
		}
		err = r.Close()
		if err != nil {
			logger.Warnf("async close error: %v", err)
		}
	}(rr.reader)
>>>>>>> abf7f145
}<|MERGE_RESOLUTION|>--- conflicted
+++ resolved
@@ -777,16 +777,6 @@
 // LOCKS_REQUIRED (rr.mu)
 func (rr *randomReader) closeReader() {
 	rr.readHandle = rr.reader.ReadHandle()
-<<<<<<< HEAD
-	err := rr.reader.Close()
-	if err != nil {
-		logger.Warnf("error while closing reader: %v", err)
-	}
-}
-
-func (rr *randomReader) updateExpectedOffset(offset int64) {
-	rr.expectedOffset.Store(offset)
-=======
 
 	// Drain in the background
 	go func(r io.ReadCloser) {
@@ -799,5 +789,8 @@
 			logger.Warnf("async close error: %v", err)
 		}
 	}(rr.reader)
->>>>>>> abf7f145
+}
+
+func (rr *randomReader) updateExpectedOffset(offset int64) {
+	rr.expectedOffset.Store(offset)
 }