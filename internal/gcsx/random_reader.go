--- conflicted
+++ resolved
@@ -782,12 +782,6 @@
 	if rr.cancel != nil {
 		rr.cancel()
 	}
-<<<<<<< HEAD
-}
-
-func (rr *randomReader) updateExpectedOffset(offset int64) {
-	rr.expectedOffset.Store(offset)
-=======
 
 	// Drain in the background.
 	go func(r io.ReadCloser) {
@@ -800,5 +794,8 @@
 			logger.Warnf("async close error: %v", err)
 		}
 	}(rr.reader)
->>>>>>> 1ad689e3
+}
+
+func (rr *randomReader) updateExpectedOffset(offset int64) {
+	rr.expectedOffset.Store(offset)
 }