--- conflicted
+++ resolved
@@ -56,13 +56,7 @@
 	// will be downloaded for random reads as well too.
 	cacheFileForRangeRead bool
 
-<<<<<<< HEAD
-	// mu protects fileCacheHandle from concurrent access across multiple threads
-	// reading the same file descriptor.
-	// Use RLock for reads (allows concurrent reads), Lock for modifications (create/close/swap).
-=======
 	// To synchronize access to fileCacheHandle.
->>>>>>> 8738eb9b
 	mu sync.RWMutex
 
 	// fileCacheHandle is used to read from the cached location. It is created on the fly
@@ -173,14 +167,9 @@
 	fc.mu.Unlock()
 
 	fc.mu.RLock()
-<<<<<<< HEAD
-	if fc.fileCacheHandle == nil {
-		// Handle was closed by another thread between unlock and re-lock.
-=======
 	// Because we're releasing write lock & then taking a read lock, we need to perform a nil check before accessing
 	// fileCacheHandle as some other thread could have set it to nil in between.
 	if fc.fileCacheHandle == nil {
->>>>>>> 8738eb9b
 		fc.mu.RUnlock()
 		return 0, false, nil
 	}
