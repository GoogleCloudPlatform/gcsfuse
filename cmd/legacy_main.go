--- conflicted
+++ resolved
@@ -162,13 +162,10 @@
 		ReadStallRetryConfig:       newConfig.GcsRetries.ReadStall,
 		MetricHandle:               metricHandle,
 		TracingEnabled:             cfg.IsTracingEnabled(newConfig),
-<<<<<<< HEAD
-		EnableGrpcMetrics:          newConfig.Metrics.EnableGrpcMetrics,
-		IsGKE:                      isGKE,
-=======
 		EnableHTTPDNSCache:         newConfig.GcsConnection.EnableHttpDnsCache,
 		LocalSocketAddress:         newConfig.GcsConnection.ExperimentalLocalSocketAddress,
->>>>>>> 509ed19c
+    EnableGrpcMetrics:          newConfig.Metrics.EnableGrpcMetrics,
+		IsGKE:                      isGKE,
 	}
 	logger.Infof("UserAgent = %s\n", storageClientConfig.UserAgent)
 	storageHandle, err = storage.NewStorageHandle(context.Background(), storageClientConfig, newConfig.GcsConnection.BillingProject)
