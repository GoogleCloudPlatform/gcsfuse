// Copyright 2024 Google LLC
//
// Licensed under the Apache License, Version 2.0 (the "License");
// you may not use this file except in compliance with the License.
// You may obtain a copy of the License at
//
//     http://www.apache.org/licenses/LICENSE-2.0
//
// Unless required by applicable law or agreed to in writing, software
// distributed under the License is distributed on an "AS IS" BASIS,
// WITHOUT WARRANTIES OR CONDITIONS OF ANY KIND, either express or implied.
// See the License for the specific language governing permissions and
// limitations under the License.

package cmd

import (
	"fmt"
	"math"
	"os"
	"path"
	"runtime"
	"testing"
	"time"

	"github.com/googlecloudplatform/gcsfuse/v2/cfg"
	"github.com/googlecloudplatform/gcsfuse/v2/internal/util"
	"github.com/stretchr/testify/assert"
	"github.com/stretchr/testify/require"
)

func TestDefaultMaxParallelDownloads(t *testing.T) {
	var actual *cfg.Config
	cmd, err := newRootCmd(func(c *cfg.Config, _, _ string) error {
		actual = c
		return nil
	})
	require.Nil(t, err)
	cmd.SetArgs(convertToPosixArgs([]string{"abc", "pqr"}, cmd))

	if assert.Nil(t, cmd.Execute()) {
		assert.LessOrEqual(t, int64(16), actual.FileCache.MaxParallelDownloads)
	}
}

func TestCobraArgsNumInRange(t *testing.T) {
	tests := []struct {
		name        string
		args        []string
		expectError bool
	}{
		{
			name:        "Too many args",
			args:        []string{"gcsfuse", "abc", "pqr", "xyz"},
			expectError: true,
		},
		{
			name:        "Too few args",
			args:        []string{"gcsfuse"},
			expectError: true,
		},
		{
			name:        "Two args is okay",
			args:        []string{"gcsfuse", "abc"},
			expectError: false,
		},
		{
			name:        "Three args is okay",
			args:        []string{"gcsfuse", "abc", "pqr"},
			expectError: false,
		},
	}

	for _, tc := range tests {
		t.Run(tc.name, func(t *testing.T) {
			cmd, err := newRootCmd(func(*cfg.Config, string, string) error { return nil })
			require.Nil(t, err)
			cmd.SetArgs(convertToPosixArgs(tc.args, cmd))

			err = cmd.Execute()

			if tc.expectError {
				assert.NotNil(t, err)
			} else {
				assert.Nil(t, err)
			}
		})
	}
}

func TestArgsParsing_MountPoint(t *testing.T) {
	wd, err := os.Getwd()
	require.Nil(t, err)
	hd, err := os.UserHomeDir()
	require.Nil(t, err)
	tests := []struct {
		name               string
		args               []string
		expectedBucket     string
		expectedMountpoint string
	}{
		{
			name:               "Both bucket and mountpoint specified.",
			args:               []string{"gcsfuse", "abc", "pqr"},
			expectedBucket:     "abc",
			expectedMountpoint: path.Join(wd, "pqr"),
		},
		{
			name:               "Only mountpoint specified",
			args:               []string{"gcsfuse", "pqr"},
			expectedBucket:     "",
			expectedMountpoint: path.Join(wd, "pqr"),
		},
		{
			name:               "Absolute path for mountpoint specified",
			args:               []string{"gcsfuse", "/pqr"},
			expectedBucket:     "",
			expectedMountpoint: "/pqr",
		},
		{
			name:               "Relative path from user's home specified as mountpoint",
			args:               []string{"gcsfuse", "~/pqr"},
			expectedBucket:     "",
			expectedMountpoint: path.Join(hd, "pqr"),
		},
	}

	for _, tc := range tests {
		t.Run(tc.name, func(t *testing.T) {
			var bucketName, mountPoint string
			cmd, err := newRootCmd(func(_ *cfg.Config, b string, m string) error {
				bucketName = b
				mountPoint = m
				return nil
			})
			require.Nil(t, err)
			cmd.SetArgs(convertToPosixArgs(tc.args, cmd))

			err = cmd.Execute()

			if assert.NoError(t, err) {
				assert.Equal(t, tc.expectedBucket, bucketName)
				assert.Equal(t, tc.expectedMountpoint, mountPoint)
			}
		})
	}
}

func TestArgsParsing_MountOptions(t *testing.T) {
	tests := []struct {
		name                 string
		args                 []string
		expectedMountOptions []string
	}{
		{
			name:                 "Multiple mount options specified with multiple -o flags.",
			args:                 []string{"gcsfuse", "--o", "rw,nodev", "--o", "user=jacobsa,noauto", "abc", "pqr"},
			expectedMountOptions: []string{"rw", "nodev", "user=jacobsa", "noauto"},
		},
		{
			name:                 "Only one mount option specified.",
			args:                 []string{"gcsfuse", "--o", "rw", "abc", "pqr"},
			expectedMountOptions: []string{"rw"},
		},
		{
			name:                 "Multiple mount option specified with single flag.",
			args:                 []string{"gcsfuse", "--o", "rw,nodev", "abc", "pqr"},
			expectedMountOptions: []string{"rw", "nodev"},
		},
		{
			name:                 "Multiple mount options specified with single -o flags.",
			args:                 []string{"gcsfuse", "--o", "rw,nodev,user=jacobsa,noauto", "abc", "pqr"},
			expectedMountOptions: []string{"rw", "nodev", "user=jacobsa", "noauto"},
		},
	}

	for _, tc := range tests {
		t.Run(tc.name, func(t *testing.T) {
			var mountOptions []string
			cmd, err := newRootCmd(func(cfg *cfg.Config, _, _ string) error {
				mountOptions = cfg.FileSystem.FuseOptions
				return nil
			})
			require.Nil(t, err)
			cmd.SetArgs(convertToPosixArgs(tc.args, cmd))

			err = cmd.Execute()

			if assert.NoError(t, err) {
				assert.Equal(t, tc.expectedMountOptions, mountOptions)
			}
		})
	}
}

// Lets test for ImplicitDirs which is goverened by implicit-dirs flags
func TestArgsParsing_ImplicitDirsFlag(t *testing.T) {
	tests := []struct {
		name             string
		args             []string
		expectedImplicit bool
	}{
		{
			name:             "normal",
			args:             []string{"gcsfuse", "--implicit-dirs", "abc", "pqr"},
			expectedImplicit: true,
		},
		{
			name:             "default",
			args:             []string{"gcsfuse", "abc", "pqr"},
			expectedImplicit: false,
		},
		{
			name:             "normal_false",
			args:             []string{"gcsfuse", "--implicit-dirs=false", "abc", "pqr"},
			expectedImplicit: false,
		},
		{
			name:             "default true on high performance machine",
			args:             []string{"gcsfuse", "--machine-type=a3-highgpu-8g", "abc", "pqr"},
			expectedImplicit: true,
		},
		{
			name:             "default overriden on high performance machine",
			args:             []string{"gcsfuse", "--machine-type=a3-highgpu-8g", "--implicit-dirs=false", "abc", "pqr"},
			expectedImplicit: false,
		},
	}

	for _, tc := range tests {
		t.Run(tc.name, func(t *testing.T) {
			var gotImplicit bool
			cmd, err := newRootCmd(func(cfg *cfg.Config, _, _ string) error {
				gotImplicit = cfg.ImplicitDirs
				return nil
			})
			require.Nil(t, err)
			cmd.SetArgs(convertToPosixArgs(tc.args, cmd))

			err = cmd.Execute()

			if assert.NoError(t, err) {
				assert.Equal(t, tc.expectedImplicit, gotImplicit)
			}
		})
	}
}
func TestArgsParsing_WriteConfigFlags(t *testing.T) {
	tests := []struct {
		name                          string
		args                          []string
		expectedCreateEmptyFile       bool
		expectedEnableStreamingWrites bool
		expectedWriteBlockSizeMB      int64
		expectedWriteGlobalMaxBlocks  int64
		expectedWriteMaxBlocksPerFile int64
	}{
		{
			name:                          "Test create-empty-file flag true.",
			args:                          []string{"gcsfuse", "--create-empty-file=true", "abc", "pqr"},
			expectedCreateEmptyFile:       true,
			expectedEnableStreamingWrites: false,
			expectedWriteBlockSizeMB:      32 * util.MiB,
			expectedWriteGlobalMaxBlocks:  math.MaxInt64,
			expectedWriteMaxBlocksPerFile: 1,
		},
		{
			name:                          "Test create-empty-file flag false.",
			args:                          []string{"gcsfuse", "--create-empty-file=false", "abc", "pqr"},
			expectedCreateEmptyFile:       false,
			expectedEnableStreamingWrites: false,
			expectedWriteBlockSizeMB:      32 * util.MiB,
			expectedWriteGlobalMaxBlocks:  math.MaxInt64,
			expectedWriteMaxBlocksPerFile: 1,
		},
		{
			name:                          "Test default flags.",
			args:                          []string{"gcsfuse", "abc", "pqr"},
			expectedCreateEmptyFile:       false,
			expectedEnableStreamingWrites: false,
			expectedWriteBlockSizeMB:      32 * util.MiB,
			expectedWriteGlobalMaxBlocks:  math.MaxInt64,
			expectedWriteMaxBlocksPerFile: 1,
		},
		{
			name:                          "Test enable-streaming-writes flag true.",
			args:                          []string{"gcsfuse", "--enable-streaming-writes", "abc", "pqr"},
			expectedCreateEmptyFile:       false,
			expectedEnableStreamingWrites: true,
			expectedWriteBlockSizeMB:      32 * util.MiB,
			expectedWriteGlobalMaxBlocks:  math.MaxInt64,
			expectedWriteMaxBlocksPerFile: 1,
		},
		{
			name:                          "Test enable-streaming-writes flag false.",
			args:                          []string{"gcsfuse", "--enable-streaming-writes=false", "abc", "pqr"},
			expectedCreateEmptyFile:       false,
			expectedEnableStreamingWrites: false,
			expectedWriteBlockSizeMB:      32 * util.MiB,
			expectedWriteGlobalMaxBlocks:  math.MaxInt64,
			expectedWriteMaxBlocksPerFile: 1,
		},
		{
			name:                          "Test positive write-block-size-mb flag.",
			args:                          []string{"gcsfuse", "--enable-streaming-writes", "--write-block-size-mb=10", "abc", "pqr"},
			expectedCreateEmptyFile:       false,
			expectedEnableStreamingWrites: true,
			expectedWriteBlockSizeMB:      10 * util.MiB,
			expectedWriteGlobalMaxBlocks:  math.MaxInt64,
			expectedWriteMaxBlocksPerFile: 1,
		},
		{
			name:                          "Test positive write-global-max-blocks flag.",
			args:                          []string{"gcsfuse", "--enable-streaming-writes", "--write-global-max-blocks=10", "abc", "pqr"},
			expectedCreateEmptyFile:       false,
			expectedEnableStreamingWrites: true,
			expectedWriteBlockSizeMB:      32 * util.MiB,
			expectedWriteGlobalMaxBlocks:  10,
			expectedWriteMaxBlocksPerFile: 1,
		},
		{
			name:                          "Test positive write-max-blocks-per-file flag.",
			args:                          []string{"gcsfuse", "--enable-streaming-writes", "--write-max-blocks-per-file=10", "abc", "pqr"},
			expectedCreateEmptyFile:       false,
			expectedEnableStreamingWrites: true,
			expectedWriteBlockSizeMB:      32 * util.MiB,
			expectedWriteGlobalMaxBlocks:  math.MaxInt64,
			expectedWriteMaxBlocksPerFile: 10,
		},
		{
			name:                          "Test high performance config values.",
			args:                          []string{"gcsfuse", "--machine-type=a3-highgpu-8g", "abc", "pqr"},
			expectedEnableStreamingWrites: true,
			expectedWriteBlockSizeMB:      32 * util.MiB,
			expectedWriteGlobalMaxBlocks:  math.MaxInt64,
		},
		{
			name:                          "Test high performance config values with enable-streaming-writes flag overriden.",
			args:                          []string{"gcsfuse", "--enable-streaming-writes=false", "abc", "pqr"},
			expectedCreateEmptyFile:       false,
			expectedEnableStreamingWrites: false,
			expectedWriteBlockSizeMB:      32 * util.MiB,
			expectedWriteGlobalMaxBlocks:  math.MaxInt64,
			expectedWriteMaxBlocksPerFile: 1,
		},
	}

	for _, tc := range tests {
		t.Run(tc.name, func(t *testing.T) {
			var wc cfg.WriteConfig
			cmd, err := newRootCmd(func(cfg *cfg.Config, _, _ string) error {
				wc = cfg.Write
				return nil
			})
			require.Nil(t, err)
			cmd.SetArgs(convertToPosixArgs(tc.args, cmd))

			err = cmd.Execute()

			if assert.NoError(t, err) {
				assert.Equal(t, tc.expectedCreateEmptyFile, wc.CreateEmptyFile)
				assert.Equal(t, tc.expectedEnableStreamingWrites, wc.EnableStreamingWrites)
				assert.Equal(t, tc.expectedWriteBlockSizeMB, wc.BlockSizeMb)
				assert.Equal(t, tc.expectedWriteGlobalMaxBlocks, wc.GlobalMaxBlocks)
			}
		})
	}
}

func TestArgsParsing_FileCacheFlags(t *testing.T) {
	tests := []struct {
		name           string
		args           []string
		expectedConfig *cfg.Config
	}{
		{
			name: "Test file cache flags.",
			args: []string{"gcsfuse", "--file-cache-cache-file-for-range-read", "--file-cache-download-chunk-size-mb=20", "--file-cache-enable-crc", "--cache-dir=/some/valid/dir", "--file-cache-enable-parallel-downloads", "--file-cache-max-parallel-downloads=40", "--file-cache-max-size-mb=100", "--file-cache-parallel-downloads-per-file=2", "--file-cache-enable-o-direct=false", "abc", "pqr"},
			expectedConfig: &cfg.Config{
				CacheDir: "/some/valid/dir",
				FileCache: cfg.FileCacheConfig{
					CacheFileForRangeRead:                  true,
					DownloadChunkSizeMb:                    20,
					EnableCrc:                              true,
					EnableParallelDownloads:                true,
					ExperimentalParallelDownloadsDefaultOn: true,
					MaxParallelDownloads:                   40,
					MaxSizeMb:                              100,
					ParallelDownloadsPerFile:               2,
					WriteBufferSize:                        4 * 1024 * 1024,
					EnableODirect:                          false,
				},
			},
		},
		{
			name: "Test default file cache flags.",
			args: []string{"gcsfuse", "abc", "pqr"},
			expectedConfig: &cfg.Config{
				FileCache: cfg.FileCacheConfig{
					CacheFileForRangeRead:                  false,
					DownloadChunkSizeMb:                    200,
					EnableCrc:                              false,
					EnableParallelDownloads:                false,
					ExperimentalParallelDownloadsDefaultOn: true,
					MaxParallelDownloads:                   int64(max(16, 2*runtime.NumCPU())),
					MaxSizeMb:                              -1,
					ParallelDownloadsPerFile:               16,
					WriteBufferSize:                        4 * 1024 * 1024,
					EnableODirect:                          false,
				},
			},
		},
	}

	for _, tc := range tests {
		t.Run(tc.name, func(t *testing.T) {
			var gotConfig *cfg.Config
			cmd, err := newRootCmd(func(cfg *cfg.Config, _, _ string) error {
				gotConfig = cfg
				return nil
			})
			require.Nil(t, err)
			cmd.SetArgs(convertToPosixArgs(tc.args, cmd))

			err = cmd.Execute()

			if assert.NoError(t, err) {
				assert.Equal(t, tc.expectedConfig.FileCache, gotConfig.FileCache)
			}
		})
	}
}

func TestArgParsing_ExperimentalMetadataPrefetchFlag(t *testing.T) {
	tests := []struct {
		name          string
		args          []string
		expectedValue string
	}{
		{
			name:          "set to sync",
			args:          []string{"gcsfuse", "--experimental-metadata-prefetch-on-mount=sync", "abc", "pqr"},
			expectedValue: "sync",
		},
		{
			name:          "set to async",
			args:          []string{"gcsfuse", "--experimental-metadata-prefetch-on-mount=async", "abc", "pqr"},
			expectedValue: "async",
		},
		{
			name:          "set to async, space-separated",
			args:          []string{"gcsfuse", "--experimental-metadata-prefetch-on-mount", "async", "abc", "pqr"},
			expectedValue: "async",
		},
		{
			name:          "set to disabled",
			args:          []string{"gcsfuse", "--experimental-metadata-prefetch-on-mount=disabled", "abc", "pqr"},
			expectedValue: "disabled",
		},
		{
			name:          "Test default.",
			args:          []string{"gcsfuse", "abc", "pqr"},
			expectedValue: "disabled",
		},
	}

	for _, tc := range tests {
		t.Run(tc.name, func(t *testing.T) {
			var experimentalMetadataPrefetch string
			cmd, err := newRootCmd(func(cfg *cfg.Config, _, _ string) error {
				experimentalMetadataPrefetch = cfg.MetadataCache.ExperimentalMetadataPrefetchOnMount
				return nil
			})
			require.Nil(t, err)
			cmd.SetArgs(convertToPosixArgs(tc.args, cmd))

			err = cmd.Execute()

			if assert.NoError(t, err) {
				assert.Equal(t, tc.expectedValue, experimentalMetadataPrefetch)
			}
		})
	}
}

func TestArgParsing_ExperimentalMetadataPrefetchFlag_Failed(t *testing.T) {
	tests := []struct {
		name string
		args []string
	}{
		{
			name: "Test invalid value 1",
			args: []string{"gcsfuse", "--experimental-metadata-prefetch-on-mount=foo", "abc", "pqr"},
		},
		{
			name: "Test invalid value 2",
			args: []string{"gcsfuse", "--experimental-metadata-prefetch-on-mount=123", "abc", "pqr"},
		},
	}

	for _, tc := range tests {
		t.Run(tc.name, func(t *testing.T) {
			cmd, err := newRootCmd(func(cfg *cfg.Config, _, _ string) error {
				return nil
			})
			require.Nil(t, err)
			cmd.SetArgs(convertToPosixArgs(tc.args, cmd))

			err = cmd.Execute()

			assert.Error(t, err)
		})
	}
}

func TestArgsParsing_GCSAuthFlags(t *testing.T) {
	wd, err := os.Getwd()
	require.Nil(t, err)
	tests := []struct {
		name           string
		args           []string
		expectedConfig *cfg.Config
	}{
		{
			name: "Test gcs auth flags.",
			args: []string{"gcsfuse", "--anonymous-access", "--key-file=key.file", "--reuse-token-from-url", "--token-url=www.abc.com", "abc", "pqr"},
			expectedConfig: &cfg.Config{
				GcsAuth: cfg.GcsAuthConfig{
					AnonymousAccess:   true,
					KeyFile:           cfg.ResolvedPath(path.Join(wd, "key.file")),
					ReuseTokenFromUrl: true,
					TokenUrl:          "www.abc.com",
				},
			},
		},
		{
			name: "Test default gcs auth flags.",
			args: []string{"gcsfuse", "abc", "pqr"},
			expectedConfig: &cfg.Config{
				GcsAuth: cfg.GcsAuthConfig{
					AnonymousAccess:   false,
					KeyFile:           "",
					ReuseTokenFromUrl: true,
					TokenUrl:          "",
				},
			},
		},
	}

	for _, tc := range tests {
		t.Run(tc.name, func(t *testing.T) {
			var gotConfig *cfg.Config
			cmd, err := newRootCmd(func(cfg *cfg.Config, _, _ string) error {
				gotConfig = cfg
				return nil
			})
			require.Nil(t, err)
			cmd.SetArgs(convertToPosixArgs(tc.args, cmd))

			err = cmd.Execute()

			if assert.NoError(t, err) {
				assert.Equal(t, tc.expectedConfig.GcsAuth, gotConfig.GcsAuth)
			}
		})
	}
}

func TestArgsParsing_GCSAuthFlagsThrowsError(t *testing.T) {
	tests := []struct {
		name           string
		args           []string
		expectedConfig *cfg.Config
	}{
		{
			name: "Invalid value for anonymous-access flag",
			args: []string{"gcsfuse", "--anonymous-access=a", "abc", "pqr"},
		},
		{
			name: "Invalid value for reuse-token-from-url flag",
			args: []string{"gcsfuse", "--reuse-token-from-url", "b", "abc", "pqr"},
		},
		{
			name: "Invalid value for token-url flag",
			args: []string{"gcsfuse", "--token-url=a_b://abc", "abc", "pqr"},
		},
	}

	for _, tc := range tests {
		t.Run(tc.name, func(t *testing.T) {
			cmd, err := newRootCmd(func(cfg *cfg.Config, _, _ string) error {
				return nil
			})
			require.Nil(t, err)
			cmd.SetArgs(convertToPosixArgs(tc.args, cmd))

			assert.Error(t, cmd.Execute())
		})
	}
}

func TestArgsParsing_GCSConnectionFlags(t *testing.T) {
	tests := []struct {
		name           string
		args           []string
		expectedConfig *cfg.Config
	}{
		{
			name: "Test gcs connection flags.",
			args: []string{"gcsfuse", "--billing-project=abc", "--client-protocol=http2", "--custom-endpoint=www.abc.com", "--experimental-enable-json-read", "--experimental-grpc-conn-pool-size=20", "--http-client-timeout=20s", "--limit-bytes-per-sec=30", "--limit-ops-per-sec=10", "--max-conns-per-host=1000", "--max-idle-conns-per-host=20", "--sequential-read-size-mb=70", "abc", "pqr"},
			expectedConfig: &cfg.Config{
				GcsConnection: cfg.GcsConnectionConfig{
					BillingProject:             "abc",
					ClientProtocol:             "http2",
					CustomEndpoint:             "www.abc.com",
					ExperimentalEnableJsonRead: true,
					GrpcConnPoolSize:           20,
					HttpClientTimeout:          20 * time.Second,
					LimitBytesPerSec:           30,
					LimitOpsPerSec:             10,
					MaxConnsPerHost:            1000,
					MaxIdleConnsPerHost:        20,
					SequentialReadSizeMb:       70,
				},
			},
		},
		{
			name: "Test default gcs connection flags.",
			args: []string{"gcsfuse", "abc", "pqr"},
			expectedConfig: &cfg.Config{
				GcsConnection: cfg.GcsConnectionConfig{
					BillingProject:             "",
					ClientProtocol:             "http1",
					CustomEndpoint:             "",
					ExperimentalEnableJsonRead: false,
					GrpcConnPoolSize:           1,
					HttpClientTimeout:          0,
					LimitBytesPerSec:           -1,
					LimitOpsPerSec:             -1,
					MaxConnsPerHost:            0,
					MaxIdleConnsPerHost:        100,
					SequentialReadSizeMb:       200,
				},
			},
		},
	}

	for _, tc := range tests {
		t.Run(tc.name, func(t *testing.T) {
			var gotConfig *cfg.Config
			cmd, err := newRootCmd(func(cfg *cfg.Config, _, _ string) error {
				gotConfig = cfg
				return nil
			})
			require.Nil(t, err)
			cmd.SetArgs(convertToPosixArgs(tc.args, cmd))

			err = cmd.Execute()

			if assert.NoError(t, err) {
				assert.Equal(t, tc.expectedConfig.GcsConnection, gotConfig.GcsConnection)
			}
		})
	}
}
func TestArgsParsing_GCSConnectionFlagsThrowsError(t *testing.T) {
	tests := []struct {
		name string
		args []string
	}{
		{
			name: "Invalid value for sequential read size flag 1",
			args: []string{"gcsfuse", "--sequential-read-size-mb=2040", "abc", "pqr"},
		},
		{
			name: "Invalid value for sequential read size flag 2",
			args: []string{"gcsfuse", "--sequential-read-size-mb=0", "abc", "pqr"},
		},
		{
			name: "Invalid value for client-protocol flag",
			args: []string{"gcsfuse", "--client-protocol=http3", "abc", "pqr"},
		},
		{
			name: "Invalid value for custom-endpoint flag",
			args: []string{"gcsfuse", "--custom-endpoint=a_b://abc", "abc", "pqr"},
		},
		{
			name: "Invalid value for http-client-timeout flag",
			args: []string{"gcsfuse", "--http-client-timeout=200", "abc", "pqr"},
		},
	}

	for _, tc := range tests {
		t.Run(tc.name, func(t *testing.T) {
			cmd, err := newRootCmd(func(cfg *cfg.Config, _, _ string) error {
				return nil
			})
			require.Nil(t, err)
			cmd.SetArgs(convertToPosixArgs(tc.args, cmd))

			assert.Error(t, cmd.Execute())
		})
	}
}

func TestArgsParsing_FileSystemFlags(t *testing.T) {
	hd, err := os.UserHomeDir()
	require.NoError(t, err)
	tests := []struct {
		name           string
		args           []string
		expectedConfig *cfg.Config
	}{
		{
			name: "normal",
			args: []string{"gcsfuse", "--dir-mode=0777", "--disable-parallel-dirops", "--file-mode=0666", "--o", "ro", "--gid=7", "--ignore-interrupts=false", "--kernel-list-cache-ttl-secs=300", "--rename-dir-limit=10", "--temp-dir=~/temp", "--uid=8", "--precondition-errors=false", "abc", "pqr"},
			expectedConfig: &cfg.Config{
				FileSystem: cfg.FileSystemConfig{
					DirMode:                0777,
					DisableParallelDirops:  true,
					FileMode:               0666,
					FuseOptions:            []string{"ro"},
					Gid:                    7,
					IgnoreInterrupts:       false,
					KernelListCacheTtlSecs: 300,
					RenameDirLimit:         10,
					TempDir:                cfg.ResolvedPath(path.Join(hd, "temp")),
					PreconditionErrors:     false,
					Uid:                    8,
				},
			},
		},
		{
			name: "mode_flags_without_0_prefix",
			args: []string{"gcsfuse", "--dir-mode=777", "--file-mode=666", "abc", "pqr"},
			expectedConfig: &cfg.Config{
				FileSystem: cfg.FileSystemConfig{
					DirMode:                0777,
					DisableParallelDirops:  false,
					FileMode:               0666,
					FuseOptions:            []string{},
					Gid:                    -1,
					IgnoreInterrupts:       true,
					KernelListCacheTtlSecs: 0,
					RenameDirLimit:         0,
					TempDir:                "",
					PreconditionErrors:     true,
					Uid:                    -1,
<<<<<<< HEAD
				},
			},
		},
		{
			name: "high performance defaults with rename dir options",
			args: []string{"gcsfuse", "--dir-mode=777", "--machine-type=a3-highgpu-8g", "--file-mode=666", "abc", "pqr"},
			expectedConfig: &cfg.Config{
				FileSystem: cfg.FileSystemConfig{
					DirMode:                0777,
					DisableParallelDirops:  false,
					FileMode:               0666,
					FuseOptions:            []string{},
					Gid:                    -1,
					IgnoreInterrupts:       true,
					KernelListCacheTtlSecs: 0,
					RenameDirLimit:         200000,
					TempDir:                "",
					PreconditionErrors:     true,
					Uid:                    -1,
				},
			},
		},
		{
			name: "high performance defaults with overriden rename dir options",
			args: []string{"gcsfuse", "--dir-mode=777", "--machine-type=a3-highgpu-8g", "--rename-dir-limit=15000", "--file-mode=666", "abc", "pqr"},
			expectedConfig: &cfg.Config{
				FileSystem: cfg.FileSystemConfig{
					DirMode:                0777,
					DisableParallelDirops:  false,
					FileMode:               0666,
					FuseOptions:            []string{},
					Gid:                    -1,
					IgnoreInterrupts:       true,
					KernelListCacheTtlSecs: 0,
					RenameDirLimit:         15000,
					TempDir:                "",
					PreconditionErrors:     true,
					Uid:                    -1,
=======
>>>>>>> 36c75243
				},
			},
		},
		{
			name: "default",
			args: []string{"gcsfuse", "abc", "pqr"},
			expectedConfig: &cfg.Config{
				FileSystem: cfg.FileSystemConfig{
					DirMode:                0755,
					DisableParallelDirops:  false,
					FileMode:               0644,
					FuseOptions:            []string{},
					Gid:                    -1,
					IgnoreInterrupts:       true,
					KernelListCacheTtlSecs: 0,
					RenameDirLimit:         0,
					TempDir:                "",
					PreconditionErrors:     true,
					Uid:                    -1,
				},
			},
		},
	}

	for _, tc := range tests {
		t.Run(tc.name, func(t *testing.T) {
			var gotConfig *cfg.Config
			cmd, err := newRootCmd(func(cfg *cfg.Config, _, _ string) error {
				gotConfig = cfg
				return nil
			})
			require.Nil(t, err)
			cmd.SetArgs(convertToPosixArgs(tc.args, cmd))

			err = cmd.Execute()

			if assert.NoError(t, err) {
				assert.Equal(t, tc.expectedConfig.FileSystem, gotConfig.FileSystem)
			}
		})
	}
}

func TestArgsParsing_FileSystemFlagsThrowsError(t *testing.T) {
	tests := []struct {
		name string
		args []string
	}{
		{
			name: "invalid_dir_mode_999",
			args: []string{"gcsfuse", "--dir-mode=999", "abc", "pqr"},
		},
		{
			name: "invalid_dir_mode_0999",
			args: []string{"gcsfuse", "--dir-mode=0999", "abc", "pqr"},
		},
		{
			name: "invalid_file_mode_888",
			args: []string{"gcsfuse", "--file-mode=888", "abc", "pqr"},
		},
		{
			name: "invalid_file_mode_0888",
			args: []string{"gcsfuse", "--file-mode=0888", "abc", "pqr"},
		},
		{
			name: "invalid_disable_parallel_dirops",
			args: []string{"gcsfuse", "--disable-parallel-dirops=abc", "abc", "pqr"},
		},
	}

	for _, tc := range tests {
		t.Run(tc.name, func(t *testing.T) {
			cmd, err := newRootCmd(func(cfg *cfg.Config, _, _ string) error {
				return nil
			})
			require.Nil(t, err)
			cmd.SetArgs(convertToPosixArgs(tc.args, cmd))

			assert.Error(t, cmd.Execute())
		})
	}
}

func TestArgsParsing_ListFlags(t *testing.T) {
	tests := []struct {
		name           string
		args           []string
		expectedConfig *cfg.Config
	}{
		{
			name: "normal",
			args: []string{"gcsfuse", "--enable-empty-managed-folders", "abc", "pqr"},
			expectedConfig: &cfg.Config{
				List: cfg.ListConfig{EnableEmptyManagedFolders: true},
			},
		},
		{
			name: "default",
			args: []string{"gcsfuse", "abc", "pqr"},
			expectedConfig: &cfg.Config{
				List: cfg.ListConfig{EnableEmptyManagedFolders: false},
			},
		},
	}

	for _, tc := range tests {
		t.Run(tc.name, func(t *testing.T) {
			var gotConfig *cfg.Config
			cmd, err := newRootCmd(func(cfg *cfg.Config, _, _ string) error {
				gotConfig = cfg
				return nil
			})
			require.Nil(t, err)
			cmd.SetArgs(convertToPosixArgs(tc.args, cmd))

			err = cmd.Execute()

			if assert.NoError(t, err) {
				assert.Equal(t, tc.expectedConfig.List, gotConfig.List)
			}
		})
	}
}

func TestArgsParsing_EnableHNSFlags(t *testing.T) {
	tests := []struct {
		name              string
		args              []string
		expectedEnableHNS bool
	}{
		{
			name:              "normal",
			args:              []string{"gcsfuse", "--enable-hns=false", "abc", "pqr"},
			expectedEnableHNS: false,
		},
		{
			name:              "default",
			args:              []string{"gcsfuse", "abc", "pqr"},
			expectedEnableHNS: true,
		},
	}

	for _, tc := range tests {
		t.Run(tc.name, func(t *testing.T) {
			var gotEnableHNS bool
			cmd, err := newRootCmd(func(cfg *cfg.Config, _, _ string) error {
				gotEnableHNS = cfg.EnableHns
				return nil
			})
			require.Nil(t, err)
			cmd.SetArgs(convertToPosixArgs(tc.args, cmd))

			err = cmd.Execute()

			if assert.NoError(t, err) {
				assert.Equal(t, tc.expectedEnableHNS, gotEnableHNS)
			}
		})
	}
}

func TestArgsParsing_EnableAtomicRenameObjectFlag(t *testing.T) {
	tests := []struct {
		name                             string
		args                             []string
		expectedEnableAtomicRenameObject bool
	}{
		{
			name:                             "normal",
			args:                             []string{"gcsfuse", "--enable-atomic-rename-object=true", "abc", "pqr"},
			expectedEnableAtomicRenameObject: true,
		},
	}

	for _, tc := range tests {
		t.Run(tc.name, func(t *testing.T) {
			var gotEnableAtomicRenameObject bool
			cmd, err := newRootCmd(func(cfg *cfg.Config, _, _ string) error {
				gotEnableAtomicRenameObject = cfg.EnableAtomicRenameObject
				return nil
			})
			require.Nil(t, err)
			cmd.SetArgs(convertToPosixArgs(tc.args, cmd))

			err = cmd.Execute()

			if assert.NoError(t, err) {
				assert.Equal(t, tc.expectedEnableAtomicRenameObject, gotEnableAtomicRenameObject)
			}
		})
	}
}

func TestArgsParsing_EnableNewReaderFlag(t *testing.T) {
	tests := []struct {
		name                    string
		args                    []string
		expectedEnableNewReader bool
	}{
		{
			name:                    "normal",
			args:                    []string{"gcsfuse", "--enable-new-reader=true", "abc", "pqr"},
			expectedEnableNewReader: true,
		},
	}

	for _, tc := range tests {
		t.Run(tc.name, func(t *testing.T) {
			var gotEnableNewReader bool
			cmd, err := newRootCmd(func(cfg *cfg.Config, _, _ string) error {
				gotEnableNewReader = cfg.EnableNewReader
				return nil
			})
			require.Nil(t, err)
			cmd.SetArgs(convertToPosixArgs(tc.args, cmd))

			err = cmd.Execute()

			require.NoError(t, err)
			assert.Equal(t, tc.expectedEnableNewReader, gotEnableNewReader)
		})
	}
}

func TestArgsParsing_MetricsFlags(t *testing.T) {
	tests := []struct {
		name     string
		args     []string
		expected *cfg.MetricsConfig
	}{
		{
			name: "cloud-metrics-export-interval-secs-positive",
			args: []string{"gcsfuse", "--cloud-metrics-export-interval-secs=10", "abc", "pqr"},
			expected: &cfg.MetricsConfig{
				CloudMetricsExportIntervalSecs: 10,
			},
		},
		{
			name: "stackdriver-export-interval-positive",
			args: []string{"gcsfuse", "--stackdriver-export-interval=10h", "abc", "pqr"},
			expected: &cfg.MetricsConfig{
				CloudMetricsExportIntervalSecs: 10 * 3600,
				StackdriverExportInterval:      time.Duration(10) * time.Hour,
			},
		},
	}
	for _, tc := range tests {
		t.Run(tc.name, func(t *testing.T) {
			var gotConfig *cfg.Config
			cmd, err := newRootCmd(func(cfg *cfg.Config, _, _ string) error {
				gotConfig = cfg
				return nil
			})
			require.Nil(t, err)
			cmd.SetArgs(convertToPosixArgs(tc.args, cmd))

			err = cmd.Execute()

			if assert.NoError(t, err) {
				assert.Equal(t, tc.expected, &gotConfig.Metrics)
			}
		})
	}
}

func TestArgsParsing_MetricsViewConfig(t *testing.T) {
	tests := []struct {
		name     string
		cfgFile  string
		expected *cfg.MetricsConfig
	}{
		{
			name:     "default",
			cfgFile:  "empty.yml",
			expected: &cfg.MetricsConfig{},
		},
		{
			name:     "cloud-metrics-export-interval-secs-positive",
			cfgFile:  "metrics_export_interval_positive.yml",
			expected: &cfg.MetricsConfig{CloudMetricsExportIntervalSecs: 100},
		},
		{
			name:    "stackdriver-export-interval-positive",
			cfgFile: "stackdriver_export_interval_positive.yml",
			expected: &cfg.MetricsConfig{
				CloudMetricsExportIntervalSecs: 12 * 3600,
				StackdriverExportInterval:      12 * time.Hour,
			},
		},
	}
	for _, tc := range tests {
		t.Run(tc.name, func(t *testing.T) {
			var gotConfig *cfg.Config
			cmd, err := newRootCmd(func(cfg *cfg.Config, _, _ string) error {
				gotConfig = cfg
				return nil
			})
			require.Nil(t, err)
			cmd.SetArgs(convertToPosixArgs([]string{"gcsfuse", fmt.Sprintf("--config-file=testdata/metrics_config/%s", tc.cfgFile), "abc", "pqr"}, cmd))

			err = cmd.Execute()

			if assert.NoError(t, err) {
				assert.Equal(t, tc.expected, &gotConfig.Metrics)
			}
		})
	}
}

func TestArgsParsing_MetadataCacheFlags(t *testing.T) {
	tests := []struct {
		name           string
		args           []string
		expectedConfig *cfg.Config
	}{
		{
			name: "normal",
			args: []string{"gcsfuse", "--stat-cache-capacity=2000", "--stat-cache-ttl=2m", "--type-cache-ttl=1m20s", "--enable-nonexistent-type-cache", "--experimental-metadata-prefetch-on-mount=async", "--stat-cache-max-size-mb=15", "--metadata-cache-ttl-secs=25", "--metadata-cache-negative-ttl-secs=20", "--type-cache-max-size-mb=30", "abc", "pqr"},
			expectedConfig: &cfg.Config{
				MetadataCache: cfg.MetadataCacheConfig{
					DeprecatedStatCacheCapacity:         2000,
					DeprecatedStatCacheTtl:              2 * time.Minute,
					DeprecatedTypeCacheTtl:              80 * time.Second,
					EnableNonexistentTypeCache:          true,
					ExperimentalMetadataPrefetchOnMount: "async",
					StatCacheMaxSizeMb:                  15,
					TtlSecs:                             25,
					NegativeTtlSecs:                     20,
					TypeCacheMaxSizeMb:                  30,
				},
			},
		},
		{
			name: "default",
			args: []string{"gcsfuse", "abc", "pqr"},
			expectedConfig: &cfg.Config{
				MetadataCache: cfg.MetadataCacheConfig{
					DeprecatedStatCacheCapacity:         20460,
					DeprecatedStatCacheTtl:              60 * time.Second,
					DeprecatedTypeCacheTtl:              60 * time.Second,
					EnableNonexistentTypeCache:          false,
					ExperimentalMetadataPrefetchOnMount: "disabled",
					StatCacheMaxSizeMb:                  32,
					TtlSecs:                             60,
					NegativeTtlSecs:                     5,
					TypeCacheMaxSizeMb:                  4,
				},
			},
		},
		{
			name: "high performance default config values",
			args: []string{"gcsfuse", "--machine-type=a3-highgpu-8g", "abc", "pqr"},
			expectedConfig: &cfg.Config{
				MetadataCache: cfg.MetadataCacheConfig{
					DeprecatedStatCacheCapacity:         20460,
					DeprecatedStatCacheTtl:              60 * time.Second,
					DeprecatedTypeCacheTtl:              60 * time.Second,
					EnableNonexistentTypeCache:          false,
					ExperimentalMetadataPrefetchOnMount: "disabled",
					StatCacheMaxSizeMb:                  1024,
					TtlSecs:                             9223372036,
					NegativeTtlSecs:                     0,
					TypeCacheMaxSizeMb:                  128,
				},
			},
		},
		{
			name: "high performance default config values obey customer flags",
			args: []string{"gcsfuse", "--stat-cache-capacity=2000", "--stat-cache-ttl=2m", "--type-cache-ttl=1m20s", "--enable-nonexistent-type-cache", "--experimental-metadata-prefetch-on-mount=async", "--stat-cache-max-size-mb=15", "--metadata-cache-ttl-secs=25", "--metadata-cache-negative-ttl-secs=20", "--type-cache-max-size-mb=30", "abc", "pqr"},
			expectedConfig: &cfg.Config{
				MetadataCache: cfg.MetadataCacheConfig{
					DeprecatedStatCacheCapacity:         2000,
					DeprecatedStatCacheTtl:              2 * time.Minute,
					DeprecatedTypeCacheTtl:              80 * time.Second,
					EnableNonexistentTypeCache:          true,
					ExperimentalMetadataPrefetchOnMount: "async",
					StatCacheMaxSizeMb:                  15,
					TtlSecs:                             25,
					NegativeTtlSecs:                     20,
					TypeCacheMaxSizeMb:                  30,
				},
			},
		},
		{
			name: "high performance default config values use deprecated flags",
			args: []string{"gcsfuse", "--stat-cache-capacity=2000", "--stat-cache-ttl=2m", "--type-cache-ttl=4m", "--enable-nonexistent-type-cache", "--experimental-metadata-prefetch-on-mount=async", "--metadata-cache-negative-ttl-secs=20", "--type-cache-max-size-mb=30", "abc", "pqr"},
			expectedConfig: &cfg.Config{
				MetadataCache: cfg.MetadataCacheConfig{
					DeprecatedStatCacheCapacity:         2000,
					DeprecatedStatCacheTtl:              2 * time.Minute,
					DeprecatedTypeCacheTtl:              4 * time.Minute,
					EnableNonexistentTypeCache:          true,
					ExperimentalMetadataPrefetchOnMount: "async",
					StatCacheMaxSizeMb:                  4,
					TtlSecs:                             120,
					NegativeTtlSecs:                     20,
					TypeCacheMaxSizeMb:                  30,
				},
			},
		},
	}

	for _, tc := range tests {
		t.Run(tc.name, func(t *testing.T) {
			var gotConfig *cfg.Config
			cmd, err := newRootCmd(func(cfg *cfg.Config, _, _ string) error {
				gotConfig = cfg
				return nil
			})
			require.Nil(t, err)
			cmd.SetArgs(convertToPosixArgs(tc.args, cmd))

			err = cmd.Execute()

			if assert.NoError(t, err) {
				assert.Equal(t, tc.expectedConfig.MetadataCache, gotConfig.MetadataCache)
			}
		})
	}
}

func TestArgParsing_GCSRetries(t *testing.T) {
	tests := []struct {
		name           string
		args           []string
		expectedConfig *cfg.Config
	}{
		{
			name: "Test with non default chunkTransferTimeout",
			args: []string{"gcsfuse", "--chunk-transfer-timeout-secs=30", "abc", "pqr"},
			expectedConfig: &cfg.Config{
				GcsRetries: cfg.GcsRetriesConfig{
					ChunkTransferTimeoutSecs: 30,
					MaxRetryAttempts:         0,
					MaxRetrySleep:            30 * time.Second,
					Multiplier:               2,
					ReadStall: cfg.ReadStallGcsRetriesConfig{
						Enable:              false,
						InitialReqTimeout:   20 * time.Second,
						MinReqTimeout:       1500 * time.Millisecond,
						MaxReqTimeout:       1200 * time.Second,
						ReqIncreaseRate:     15,
						ReqTargetPercentile: 0.99,
					},
				},
			},
		},
	}
	for _, tc := range tests {
		t.Run(tc.name, func(t *testing.T) {
			var gotConfig *cfg.Config
			cmd, err := newRootCmd(func(cfg *cfg.Config, _, _ string) error {
				gotConfig = cfg
				return nil
			})
			require.Nil(t, err)
			cmd.SetArgs(convertToPosixArgs(tc.args, cmd))

			err = cmd.Execute()

			if assert.NoError(t, err) {
				assert.Equal(t, tc.expectedConfig.GcsRetries, gotConfig.GcsRetries)
			}
		})
	}
}<|MERGE_RESOLUTION|>--- conflicted
+++ resolved
@@ -746,7 +746,6 @@
 					TempDir:                "",
 					PreconditionErrors:     true,
 					Uid:                    -1,
-<<<<<<< HEAD
 				},
 			},
 		},
@@ -785,8 +784,6 @@
 					TempDir:                "",
 					PreconditionErrors:     true,
 					Uid:                    -1,
-=======
->>>>>>> 36c75243
 				},
 			},
 		},
