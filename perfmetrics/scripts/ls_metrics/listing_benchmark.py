"""Python script for benchmarking listing operation.

This python script benchmarks and compares the latency of listing operation in
persistent disk vs GCS bucket. It creates the necessary directory structure,
containing files and folders, needed to test the listing operation. Furthermore,
<<<<<<< HEAD
it can optionally upload the results of the test to a Google Sheet or Bigquery. It takes
=======
it can optionally upload the results of the test to a Google Sheet. It takes
>>>>>>> 1a5db44f
input a JSON config file which contains the info regrading directory structure
and also through which multiple tests of different configurations can be
performed in a single run.

Typical usage example:
<<<<<<< HEAD
  $ python3 listing_benchmark.py [-h] [--keep_files] [--upload_gs] [--upload_bq] [--num_samples NUM_SAMPLES] [--config_id CONFIG_ID] [--start_time_build START_TIME_BUILD] [--message MESSAGE] --gcsfuse_flags GCSFUSE_FLAGS --command COMMAND config_file
=======
  $ python3 listing_benchmark.py [-h] [--keep_files] [--upload_gs] [--num_samples NUM_SAMPLES] [--message MESSAGE] --gcsfuse_flags GCSFUSE_FLAGS --command COMMAND config_file
>>>>>>> 1a5db44f

  Flag -h: Typical help interface of the script.
  Flag --keep_files: Do not delete the generated directory structure from the
                     persistent disk after running the tests.
  Flag --upload_gs: Uploads the results of the test to the Google Sheet.
<<<<<<< HEAD
  Flag --upload_bq: Uploads the results of the test to the BigQuery.
  Flag --num_samples: Runs each test for NUM_SAMPLES times.
  Flag --message: Takes input a message string, which describes/titles the test.
  Flag --config_id: Configuration id of the experiment in BigQuery tables.
  Flag --start_time_build: Time at which KOKORO triggered the build scripts
=======
  Flag --num_samples: Runs each test for NUM_SAMPLES times.
  Flag --message: Takes input a message string, which describes/titles the test.
>>>>>>> 1a5db44f
  Flag --gcsfuse_flags (required): GCSFUSE flags with which the list tests bucket will be mounted.
  Flag --command (required): Takes as input a string, which is the command to run
                             the tests on.
  config_file (required): Path to the JSON config file which contains the
                          details of the tests.

Note: This python script is dependent on generate_files.py.
"""

import argparse
import json
import logging
import os
import statistics as stat
import subprocess
import sys
import time

import directory_pb2 as directory_proto
sys.path.insert(0, '..')
import generate_files
from google.protobuf.json_format import ParseDict
from gsheet import gsheet
import numpy as np

from bigquery import experiments_gcsfuse_bq
from bigquery import constants


logging.basicConfig(
    level=logging.INFO,
    format='%(asctime)s [%(levelname)s] %(message)s',
    handlers=[logging.StreamHandler(sys.stdout)],
)
log = logging.getLogger()

WORKSHEET_NAME_GCS = 'ls_metrics_gcsfuse'
WORKSHEET_NAME_PD = 'ls_metrics_persistent_disk'

def _count_number_of_files_and_folders(directory, files, folders):
  """Count the number of files and folders in the given directory recursively.
  Args:
    directory: protobuf of the directory.
    files: Number of files.
    folders: Number of folders.
  Returns:
    Number of files and folders encountered till now.
  """

  files += directory.num_files
  folders += directory.num_folders
  for folder in directory.folders:
    child_files, child_folders = _count_number_of_files_and_folders(folder, 0, 0)
    files += child_files
    folders += child_folders
  return files, folders


def _get_values_to_export(folders, metrics, command) -> list:
  """This function takes in extracted metrics data, filters it, rearranges it,
  and returns the modified data to export to Google Sheet and BigQuery.

  Args:
    folders: List containing protobufs of testing folders.
    metrics: A dictionary containing all the result metrics for each
             testing folder.
    command: Command to run the tests on.

  Returns:
    list: List of results to upload to GSheet or BigQuery
  """

  list_metrics_data = []
  for testing_folder in folders:
    num_files, num_folders = _count_number_of_files_and_folders(
        testing_folder, 0, 0)
    row = [
        metrics[testing_folder.name]['Test Desc.'],
        command,
        num_files,
        num_folders,
        metrics[testing_folder.name]['Number of samples'],
        metrics[testing_folder.name]['Mean'],
        metrics[testing_folder.name]['Median'],
        metrics[testing_folder.name]['Standard Dev'],
        metrics[testing_folder.name]['Quantiles']['0 %ile'],
        metrics[testing_folder.name]['Quantiles']['20 %ile'],
        metrics[testing_folder.name]['Quantiles']['50 %ile'],
        metrics[testing_folder.name]['Quantiles']['90 %ile'],
        metrics[testing_folder.name]['Quantiles']['95 %ile'],
        metrics[testing_folder.name]['Quantiles']['98 %ile'],
        metrics[testing_folder.name]['Quantiles']['99 %ile'],
        metrics[testing_folder.name]['Quantiles']['99.5 %ile'],
        metrics[testing_folder.name]['Quantiles']['99.9 %ile'],
        metrics[testing_folder.name]['Quantiles']['100 %ile']
    ]
    list_metrics_data.append(row)

  return list_metrics_data


def _parse_results(folders, results_list, message, num_samples) -> dict:
  """Outputs the results on the console.

  This function takes in dictionary containing the list of results (for all
  samples) for each testing folder, for both the gcs bucket and persistent disk.
  Then it generates various metrics out of these lists and outputs them into
  the console.

  The metrics present in the output are (in msec):
  Mean, Median, Standard Dev, 0th %ile, 20th %ile, 50th %ile, 90th %ile,
  95th %ile, 98th %ile, 99th %ile, 99.5th %ile, 99.9th %ile, 100th %ile.

  Args:
    folders: List containing protobufs of testing folders.
    results_list: Dictionary containing the list of results (for all samples)
                  for each testing folder.
    message: String which describes/titles the test.
    num_samples: Number of samples to collect for each test.

  Returns:
    A dictionary containing the various metrics in a JSON format.
  """

  metrics = dict()

  for testing_folder in folders:
    metrics[testing_folder.name] = dict()
    metrics[testing_folder.name]['Test Desc.'] = message
    metrics[testing_folder.name]['Number of samples'] = num_samples

    # Sorting based on time.
    results_list[testing_folder.name] = sorted(
        results_list[testing_folder.name])
    metrics[testing_folder.name]['Mean'] = round(
        stat.mean(results_list[testing_folder.name]), 3)
    metrics[testing_folder.name]['Median'] = round(
        stat.median(results_list[testing_folder.name]), 3)
    metrics[testing_folder.name]['Standard Dev'] = round(
        stat.stdev(results_list[testing_folder.name]), 3)

    metrics[testing_folder.name]['Quantiles'] = dict()
    sample_set = [0, 20, 50, 90, 95, 98, 99, 99.5, 99.9, 100]
    for percentile in sample_set:
      metrics[testing_folder.name]['Quantiles']['{} %ile'.format(percentile)] = round(
          np.percentile(results_list[testing_folder.name], percentile), 3)

  print(metrics)
  return metrics


def _record_time_of_operation(command, path, num_samples) -> list:
  """Runs the command on the given path for given num_samples times.

  Args:
    command: Command to run.
    path: Path at which to run the command.
    num_samples: Number of times to run the command.

  Returns:
    A list containing the latencies of operations in milisecond.
  """

  result_list = []
  for _ in range(num_samples):
    start_time_sec = time.time()
    subprocess.call('{} {}'.format(command, path), shell=True,
                    stdout=subprocess.DEVNULL,
                    stderr=subprocess.STDOUT)
    end_time_sec = time.time()
    result_list.append((end_time_sec-start_time_sec)*1000)
  return result_list


def _perform_testing(
    folders, gcs_bucket, persistent_disk, num_samples, command):
  """This function tests the listing operation on the testing folders.

  Going through all the testing folders one by one for both GCS bucket and
  persistent disk, we calculate the latency (in msec) of listing operation
  and store the results in a list of that particular testing folder. Reading
  are taken multiple times as specified by num_samples argument.

  Args:
    folders: List of protobufs containing the testing folders.
    gcs_bucket: Name of the directory to which GCS bucket is mounted to.
    persistent_disk: Name of the directory in persistent disk containing all
                     the testing folders.
    num_samples: Number of times to run each test.
    command: Command to run the test on.

  Returns:
    gcs_bucket_results: A dictionary containing the list of results
                        (all samples) for each testing folder.
    persistent_disk_results: A dictionary containing the list of results
                             (all samples) for each testing folder.
  """

  gcs_bucket_results = {}
  persistent_disk_results = {}

  for testing_folder in folders:
    log.info('Testing started for testing folder: %s\n', testing_folder.name)
    local_dir_path = './{}/{}/'.format(persistent_disk, testing_folder.name)
    gcs_bucket_path = './{}/{}/'.format(gcs_bucket, testing_folder.name)

    persistent_disk_results[testing_folder.name] = _record_time_of_operation(
        command, local_dir_path, num_samples)
    gcs_bucket_results[testing_folder.name] = _record_time_of_operation(
        command, gcs_bucket_path, num_samples)

  log.info('Testing completed. Generating output.\n')
  return gcs_bucket_results, persistent_disk_results


def _create_directory_structure(
    gcs_bucket_url, persistent_disk_url, directory_structure, create_files_in_gcs) -> int:
  """Creates new directory structure using generate_files.py as a library.

  This function creates new directory structure in persistent disk. If
  create_files_in_gcs is True, then it also creates the same structure in
  GCS bucket. For more info regarding how the generation of files is happening,
  please read the generate_files.py.

  Args:
   gcs_bucket_url: Path of the directory in GCS bucket in which to create
                   the files.
   persistent_disk_url: Path in the persistent disk in which to create the
                        files in.
   directory_structure: Protobuf of the current directory.
   create_files_in_gcs: Bool value which is True if we have to create files
                        in GCS bucket (similar directory structure not present).
                        Otherwise, it is False, means that we will not create
                        files in GCS bucket from scratch.

  Returns:
    1 if an error is encountered while uploading files to the GCS bucket.
    0 if no error is encountered.
  """

  # Create a directory in the persistent disk.
  subprocess.call('mkdir {}'.format(persistent_disk_url), shell=True)

  if directory_structure.num_files != 0:
    file_size = int(directory_structure.file_size[:-2])
    file_size_unit = directory_structure.file_size[-2:]
    exit_code = generate_files.generate_files_and_upload_to_gcs_bucket(
        gcs_bucket_url, directory_structure.num_files, file_size_unit,
        file_size, directory_structure.file_name_prefix, persistent_disk_url,
        create_files_in_gcs)
    if exit_code != 0:
      return exit_code

  result = 0
  for folder in directory_structure.folders:
    result += _create_directory_structure(gcs_bucket_url + folder.name + '/',
                                          persistent_disk_url + folder.name + '/',
                                          folder, create_files_in_gcs)

  return int(result > 0)


def _list_directory(path) -> list:
  """Returns the list containing path of all the contents present in the current directory.

  Args:
    path: Path of the directory.

  Returns:
    A list containing path of all contents present in the input path.
  """

  contents = subprocess.check_output(
      'gsutil -m ls {}'.format(path), shell=True)
  contents_url = contents.decode('utf-8').split('\n')[:-1]
  return contents_url


def _compare_directory_structure(url, directory_structure) -> bool:
  """Compares the directory structure present in the GCS bucket with the structure present in the JSON config file.

  Args:
    url: Path of the directory to compare in the GCS bucket.
    directory_structure: Protobuf of the current directory.

  Returns:
    True if GCS bucket contents matches the directory structure.
  """

  contents_url = _list_directory(url)
  # gsutil in some cases return the contents_url list with the current
  # directory in the first index. We dont want the current directory so
  # we remove it manually.
  if contents_url and contents_url[0] == url:
    contents_url = contents_url[1:]

  files = []
  folders = []
  for content in contents_url:
    if content[-1] == '/':
      folders.append(content)
    else:
      files.append(content)

  if len(folders) != directory_structure.num_folders:
    return False

  if len(files) != directory_structure.num_files:
    return False

  result = True
  for folder in directory_structure.folders:
    new_url = url + folder.name + '/'
    if new_url not in folders:
      return False
    result = result and _compare_directory_structure(new_url, folder)

  return result


def _unmount_gcs_bucket(gcs_bucket) -> None:
  """Unmounts the GCS bucket.

  Args:
    gcs_bucket: Name of the directory to which GCS bucket is mounted to.

  Raises:
    An error if the GCS bucket could not be umnounted and aborts the program.
  """

  log.info('Unmounting the GCS Bucket.\n')
  exit_code = subprocess.call('umount -l {}'.format(gcs_bucket), shell=True)
  if exit_code != 0:
    log.error('Error encountered in umounting the bucket. Aborting!\n')
    subprocess.call('bash', shell=True)
  else:
    subprocess.call('rm -rf {}'.format(gcs_bucket), shell=True)
    log.info(
        'Successfully unmounted the bucket and deleted %s directory.\n',
        gcs_bucket)


def _mount_gcs_bucket(bucket_name, gcsfuse_flags) -> str:
  """Mounts the GCS bucket into the gcs_bucket directory.

  Args:
    bucket_name: Name of the bucket to be mounted.
    gcsfuse_flags: Set of flags for which bucket_name will be mounted

  Returns:
    A string which contains the name of the directory to which the bucket
    is mounted.

  Raises:
    Aborts the program if error is encountered while mounting the bucket.
  """

  log.info('Started mounting the GCS Bucket using GCSFuse.\n')
  gcs_bucket = bucket_name
  subprocess.call('mkdir {}'.format(gcs_bucket), shell=True)

  exit_code = subprocess.call(
      'gcsfuse {} {} {}'.format(
          gcsfuse_flags, bucket_name, gcs_bucket), shell=True)
  if exit_code != 0:
    log.error('Cannot mount the GCS bucket due to exit code %s.\n', exit_code)
    subprocess.call('bash', shell=True)
  else:
    return gcs_bucket


def _parse_arguments(argv):
  """Parses the arguments provided to the script via command line.

  Args:
    argv: List of arguments received by the script.

  Returns:
    A class containing the parsed arguments.
  """

  argv = sys.argv
  parser = argparse.ArgumentParser()
  parser.add_argument(
      'config_file',
      help='Provide path of the config file.',
      action='store'
  )
  parser.add_argument(
      '--keep_files',
      help='Does not delete the directory structure in persistent disk.',
      action='store_true',
      default=False,
      required=False,
  )
  parser.add_argument(
      '--upload_gs',
      help='Upload the results to the Google Sheet.',
      action='store_true',
      default=False,
      required=False,
  )
  parser.add_argument(
      '--upload_bq',
      help='Upload the results to the BigQuery.',
      action='store_true',
      default=False,
      required=False,
  )
  parser.add_argument(
      '--message',
      help='Puts a message/title describing the test.',
      action='store',
      nargs=1,
      default=['Performance Listing Benchmark'],
      required=False,
  )
  parser.add_argument(
      '--config_id',
      help='Configuration ID of the experiment.',
      action='store',
      nargs=1,
      required=False,
  )
  parser.add_argument(
      '--start_time_build',
      help='Start time of the build.',
      action='store',
      nargs=1,
      required=False,
  )
  parser.add_argument(
      '--num_samples',
      help='Number of samples to collect of each test.',
      action='store',
      nargs=1,
      default=[10],
      required=False,
  )
  parser.add_argument(
      '--command',
      help='Command to run the tests on.',
      action='store',
      nargs=1,
      default=['ls -R'],
      required=False,
  )
  parser.add_argument(
      '--gcsfuse_flags',
      help='Gcsfuse flags for mounting the list tests bucket. Example set of flags - "--implicit-dirs --max-conns-per-host 100 --debug_fuse --debug_gcs --log-file gcsfuse-list-logs.txt --log-format \"text\" --stackdriver-export-interval=30s"',
      action='store',
      nargs=1,
      required=True,
  )
  parser.add_argument(
      '--gcsfuse_flags',
      help='Gcsfuse flags for mounting the list tests bucket. Example set of flags - "--implicit-dirs --max-conns-per-host 100 --debug_fuse --debug_gcs --log-file $LOG_FILE --log-format \"text\" --stackdriver-export-interval=30s"',
      action='store',
      nargs=1,
      required=True,
  )
  # Ignoring the first parameter, as it is the path of this python
  # script itself.
  return parser.parse_args(argv[1:])


def _check_dependencies(packages) -> None:
  """Check whether the dependencies are installed or not.

  Args:
    packages: List containing the names of the dependencies to be checked.

  Raises:
    Aborts the execution if a particular dependency is not found.
  """

  for curr_package in packages:
    log.info('Checking whether %s is installed.\n', curr_package)
    exit_code = subprocess.call(
        '{} --version'.format(curr_package), shell=True)
    if exit_code != 0:
      log.error(
          '%s not installed. Please install. Aborting!\n', curr_package)
      subprocess.call('bash', shell=True)

  return

def _export_to_gsheet(worksheet, ls_data):
  """Writes list results to Google Spreadsheets
  Args:
    worksheet (str): Google sheet name to which results will be uploaded
    ls_data (list): List results to be uploaded
  """
  # Changing directory to comply with "cred.json" path in "gsheet.py".
  os.chdir('..')

  gsheet.write_to_google_sheet(worksheet, ls_data)

  os.chdir('./ls_metrics')  # Changing the directory back to current directory.
  return

def _export_to_bigquery(test_type, config_id, start_time_build, ls_data):
  """Writes list results to BigQuery
  Args:
    test_type (str): Table name to which results will be uploaded
    config_id (str): Configuration ID of the experiment
    start_time_build (str): Start time of the build
    ls_data (list): List results to be uploaded
  """
  bigquery_obj = experiments_gcsfuse_bq.ExperimentsGCSFuseBQ(constants.PROJECT_ID, constants.DATASET_ID)
  ls_data_upload = [[test_type] + row for row in ls_data]
  bigquery_obj.upload_metrics_to_table(constants.LS_TABLE_ID, config_id, start_time_build, ls_data_upload)
  return

if __name__ == '__main__':
  argv = sys.argv
  if len(argv) < 4:
    raise TypeError('Incorrect number of arguments.\n'
                    'Usage: '
                    'python3 listing_benchmark.py [--keep_files] [--upload_gs] [--num_samples NUM_SAMPLES] [--message MESSAGE] --gcsfuse_flags GCSFUSE_FLAGS --command COMMAND config_file')

  args = _parse_arguments(argv)

  _check_dependencies(['gsutil', 'gcsfuse'])

  with open(os.path.abspath(args.config_file)) as file:
    config_json = json.load(file)
  directory_structure = ParseDict(config_json, directory_proto.Directory())

  log.info('Started checking the directory structure in the bucket.\n')
  directory_structure_present = _compare_directory_structure(
      'gs://{}/'.format(directory_structure.name), directory_structure)

  # Removing the already present folder in persistent disk so as to create the
  # files from scratch.
  persistent_disk = 'persistent_disk'
  if os.path.exists('./{}'.format(persistent_disk)):
    subprocess.call('rm -rf {}'.format(persistent_disk), shell=True)

  # If similar directory structure not found in the GCS bucket then delete all
  # the files in the bucket and make it from scratch.
  if not directory_structure_present:
    log.info(
        """Similar directory structure not found in the GCS bucket.
        Creating a new one.\n""")
    log.info('Deleting previously present directories in the GCS bucket.\n')
    subprocess.call(
        'gsutil -m rm -r gs://{}/*'.format(directory_structure.name),
        shell=True, stdout=subprocess.DEVNULL, stderr=subprocess.STDOUT)

  # Creating a temp directory which will be needed by the generate_files
  # method to create files in batches.
  temp_dir = generate_files.TEMPORARY_DIRECTORY
  if os.path.exists(os.path.dirname(temp_dir)):
    subprocess.call('rm -rf {}'.format(os.path.dirname(temp_dir)), shell=True)
  subprocess.call('mkdir -p {}'.format(temp_dir), shell=True)

  exit_code = _create_directory_structure(
      'gs://{}/'.format(directory_structure.name),
      './{}/'.format(persistent_disk), directory_structure,
      not directory_structure_present)

  # Deleting the temp folder after the creation of files is done.
  subprocess.call('rm -rf {}'.format(os.path.dirname(temp_dir)), shell=True)

  if exit_code != 0:
    log.error('Cannot create files in the GCS bucket. Error encountered.\n')
    subprocess.call('bash', shell=True)
  log.info('Directory Structure Created.\n')

  gcs_bucket = _mount_gcs_bucket(directory_structure.name, args.gcsfuse_flags[0])

  gcs_bucket_results, persistent_disk_results = _perform_testing(
      directory_structure.folders, gcs_bucket, persistent_disk,
      int(args.num_samples[0]), args.command[0])

  gcs_parsed_metrics = _parse_results(
      directory_structure.folders, gcs_bucket_results, args.message[0],
      int(args.num_samples[0]))
  pd_parsed_metrics = _parse_results(
      directory_structure.folders, persistent_disk_results, args.message[0],
      int(args.num_samples[0]))

  if args.upload_gs:
    log.info('Uploading files to the Google Sheet.\n')
    _export_to_gsheet(
        directory_structure.folders, gcs_parsed_metrics, args.command[0],
        WORKSHEET_NAME_GCS)
    _export_to_gsheet(
        directory_structure.folders, pd_parsed_metrics, args.command[0],
        WORKSHEET_NAME_PD)

  if not args.keep_files:
    log.info('Deleting files from persistent disk.\n')
    subprocess.call('rm -rf {}'.format(persistent_disk), shell=True)

  _unmount_gcs_bucket(gcs_bucket)<|MERGE_RESOLUTION|>--- conflicted
+++ resolved
@@ -3,36 +3,27 @@
 This python script benchmarks and compares the latency of listing operation in
 persistent disk vs GCS bucket. It creates the necessary directory structure,
 containing files and folders, needed to test the listing operation. Furthermore,
-<<<<<<< HEAD
+
 it can optionally upload the results of the test to a Google Sheet or Bigquery. It takes
-=======
-it can optionally upload the results of the test to a Google Sheet. It takes
->>>>>>> 1a5db44f
 input a JSON config file which contains the info regrading directory structure
 and also through which multiple tests of different configurations can be
 performed in a single run.
 
 Typical usage example:
-<<<<<<< HEAD
+
   $ python3 listing_benchmark.py [-h] [--keep_files] [--upload_gs] [--upload_bq] [--num_samples NUM_SAMPLES] [--config_id CONFIG_ID] [--start_time_build START_TIME_BUILD] [--message MESSAGE] --gcsfuse_flags GCSFUSE_FLAGS --command COMMAND config_file
-=======
-  $ python3 listing_benchmark.py [-h] [--keep_files] [--upload_gs] [--num_samples NUM_SAMPLES] [--message MESSAGE] --gcsfuse_flags GCSFUSE_FLAGS --command COMMAND config_file
->>>>>>> 1a5db44f
 
   Flag -h: Typical help interface of the script.
   Flag --keep_files: Do not delete the generated directory structure from the
                      persistent disk after running the tests.
   Flag --upload_gs: Uploads the results of the test to the Google Sheet.
-<<<<<<< HEAD
   Flag --upload_bq: Uploads the results of the test to the BigQuery.
   Flag --num_samples: Runs each test for NUM_SAMPLES times.
   Flag --message: Takes input a message string, which describes/titles the test.
   Flag --config_id: Configuration id of the experiment in BigQuery tables.
   Flag --start_time_build: Time at which KOKORO triggered the build scripts
-=======
   Flag --num_samples: Runs each test for NUM_SAMPLES times.
   Flag --message: Takes input a message string, which describes/titles the test.
->>>>>>> 1a5db44f
   Flag --gcsfuse_flags (required): GCSFUSE flags with which the list tests bucket will be mounted.
   Flag --command (required): Takes as input a string, which is the command to run
                              the tests on.
