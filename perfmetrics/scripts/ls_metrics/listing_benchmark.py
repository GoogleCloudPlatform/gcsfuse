# Copyright 2023 Google Inc. All Rights Reserved.
#
# Licensed under the Apache License, Version 2.0 (the "License");
# you may not use this file except in compliance with the License.
# You may obtain a copy of the License at
#
#     http:#www.apache.org/licenses/LICENSE-2.0
#
# Unless required by applicable law or agreed to in writing, software
# distributed under the License is distributed on an "AS IS" BASIS,
# WITHOUT WARRANTIES OR CONDITIONS OF ANY KIND, either express or implied.
# See the License for the specific language governing permissions and
# limitations under the License.

"""Python script for benchmarking listing operation.

This python script benchmarks and compares the latency of listing operation in
persistent disk vs GCS bucket. It creates the necessary directory structure,
containing files and folders, needed to test the listing operation. Furthermore,
<<<<<<< HEAD

it can optionally upload the results of the test to a Google Sheet or Bigquery. It takes
=======
it can optionally upload the results of the test to a Google Sheet. It takes
>>>>>>> 06c42fc0
input a JSON config file which contains the info regrading directory structure
and also through which multiple tests of different configurations can be
performed in a single run.

Typical usage example:
<<<<<<< HEAD

  $ python3 listing_benchmark.py [-h] [--keep_files] [--upload_gs] [--upload_bq] [--num_samples NUM_SAMPLES] [--config_id CONFIG_ID] [--start_time_build START_TIME_BUILD] [--message MESSAGE] --gcsfuse_flags GCSFUSE_FLAGS --command COMMAND config_file
=======
  $ python3 listing_benchmark.py [-h] [--keep_files] [--upload_gs] [--num_samples NUM_SAMPLES] [--message MESSAGE] --gcsfuse_flags GCSFUSE_FLAGS --command COMMAND config_file
>>>>>>> 06c42fc0

  Flag -h: Typical help interface of the script.
  Flag --keep_files: Do not delete the generated directory structure from the
                     persistent disk after running the tests.
  Flag --upload_gs: Uploads the results of the test to the Google Sheet.
<<<<<<< HEAD
  Flag --upload_bq: Uploads the results of the test to the BigQuery.
  Flag --num_samples: Runs each test for NUM_SAMPLES times.
  Flag --message: Takes input a message string, which describes/titles the test.
  Flag --config_id: Configuration id of the experiment in BigQuery tables.
  Flag --start_time_build: Time at which KOKORO triggered the build scripts
  Flag --num_samples: Runs each test for NUM_SAMPLES times.
  Flag --message: Takes input a message string, which describes/titles the test.
=======
  Flag --num_samples: Runs each test for NUM_SAMPLES times.
  Flag --message: Takes input a message string, which describes/titles the test.
>>>>>>> 06c42fc0
  Flag --gcsfuse_flags (required): GCSFUSE flags with which the list tests bucket will be mounted.
  Flag --command (required): Takes as input a string, which is the command to run
                             the tests on.
  config_file (required): Path to the JSON config file which contains the
                          details of the tests.

Note: This python script is dependent on generate_files.py.
"""

import argparse
import json
import logging
import os
import statistics as stat
import subprocess
import sys
import time

import directory_pb2 as directory_proto
sys.path.insert(0, '..')
import generate_files
from google.protobuf.json_format import ParseDict
from gsheet import gsheet
import numpy as np

from bigquery import experiments_gcsfuse_bq
from bigquery import constants


logging.basicConfig(
    level=logging.INFO,
    format='%(asctime)s [%(levelname)s] %(message)s',
    handlers=[logging.StreamHandler(sys.stdout)],
)
log = logging.getLogger()

WORKSHEET_NAME_GCS = 'ls_metrics_gcsfuse'
WORKSHEET_NAME_PD = 'ls_metrics_persistent_disk'
MOUNT_TYPE_GCS = 'gcs_bucket'
MOUNT_TYPE_PD = 'persistent_disk'

def _count_number_of_files_and_folders(directory, files, folders):
  """Count the number of files and folders in the given directory recursively.
  Args:
    directory: protobuf of the directory.
    files: Number of files.
    folders: Number of folders.
  Returns:
    Number of files and folders encountered till now.
  """

  files += directory.num_files
  folders += directory.num_folders
  for folder in directory.folders:
    child_files, child_folders = _count_number_of_files_and_folders(folder, 0, 0)
    files += child_files
    folders += child_folders
  return files, folders


def _get_values_to_export(folders, metrics, command) -> list:
  """This function takes in extracted metrics data, filters it, rearranges it,
  and returns the modified data to export to Google Sheet and BigQuery.

  Args:
    folders: List containing protobufs of testing folders.
    metrics: A dictionary containing all the result metrics for each
             testing folder.
    command: Command to run the tests on.

  Returns:
    list: List of results to upload to GSheet or BigQuery
  """

  list_metrics_data = []
  for testing_folder in folders:
    num_files, num_folders = _count_number_of_files_and_folders(
        testing_folder, 0, 0)
    row = [
        metrics[testing_folder.name]['Test Desc.'],
        command,
        num_files,
        num_folders,
        metrics[testing_folder.name]['Number of samples'],
        metrics[testing_folder.name]['Mean'],
        metrics[testing_folder.name]['Median'],
        metrics[testing_folder.name]['Standard Dev'],
        metrics[testing_folder.name]['Quantiles']['0 %ile'],
        metrics[testing_folder.name]['Quantiles']['20 %ile'],
        metrics[testing_folder.name]['Quantiles']['50 %ile'],
        metrics[testing_folder.name]['Quantiles']['90 %ile'],
        metrics[testing_folder.name]['Quantiles']['95 %ile'],
        metrics[testing_folder.name]['Quantiles']['98 %ile'],
        metrics[testing_folder.name]['Quantiles']['99 %ile'],
        metrics[testing_folder.name]['Quantiles']['99.5 %ile'],
        metrics[testing_folder.name]['Quantiles']['99.9 %ile'],
        metrics[testing_folder.name]['Quantiles']['100 %ile']
    ]
    list_metrics_data.append(row)

  return list_metrics_data


def _parse_results(folders, results_list, message, num_samples) -> dict:
  """Outputs the results on the console.

  This function takes in dictionary containing the list of results (for all
  samples) for each testing folder, for both the gcs bucket and persistent disk.
  Then it generates various metrics out of these lists and outputs them into
  the console.

  The metrics present in the output are (in msec):
  Mean, Median, Standard Dev, 0th %ile, 20th %ile, 50th %ile, 90th %ile,
  95th %ile, 98th %ile, 99th %ile, 99.5th %ile, 99.9th %ile, 100th %ile.

  Args:
    folders: List containing protobufs of testing folders.
    results_list: Dictionary containing the list of results (for all samples)
                  for each testing folder.
    message: String which describes/titles the test.
    num_samples: Number of samples to collect for each test.

  Returns:
    A dictionary containing the various metrics in a JSON format.
  """

  metrics = dict()

  for testing_folder in folders:
    metrics[testing_folder.name] = dict()
    metrics[testing_folder.name]['Test Desc.'] = message
    metrics[testing_folder.name]['Number of samples'] = num_samples

    # Sorting based on time.
    results_list[testing_folder.name] = sorted(
        results_list[testing_folder.name])
    metrics[testing_folder.name]['Mean'] = round(
        stat.mean(results_list[testing_folder.name]), 3)
    metrics[testing_folder.name]['Median'] = round(
        stat.median(results_list[testing_folder.name]), 3)
    metrics[testing_folder.name]['Standard Dev'] = round(
        stat.stdev(results_list[testing_folder.name]), 3)

    metrics[testing_folder.name]['Quantiles'] = dict()
    sample_set = [0, 20, 50, 90, 95, 98, 99, 99.5, 99.9, 100]
    for percentile in sample_set:
      metrics[testing_folder.name]['Quantiles']['{} %ile'.format(percentile)] = round(
          np.percentile(results_list[testing_folder.name], percentile), 3)

  print(metrics)
  return metrics


def _record_time_of_operation(command, path, num_samples) -> list:
  """Runs the command on the given path for given num_samples times.

  Args:
    command: Command to run.
    path: Path at which to run the command.
    num_samples: Number of times to run the command.

  Returns:
    A list containing the latencies of operations in milisecond.
  """

  result_list = []
  for _ in range(num_samples):
    start_time_sec = time.time()
    subprocess.call('{} {}'.format(command, path), shell=True,
                    stdout=subprocess.DEVNULL,
                    stderr=subprocess.STDOUT)
    end_time_sec = time.time()
    result_list.append((end_time_sec-start_time_sec)*1000)
  return result_list


def _perform_testing(
    folders, gcs_bucket, persistent_disk, num_samples, command):
  """This function tests the listing operation on the testing folders.

  Going through all the testing folders one by one for both GCS bucket and
  persistent disk, we calculate the latency (in msec) of listing operation
  and store the results in a list of that particular testing folder. Reading
  are taken multiple times as specified by num_samples argument.

  Args:
    folders: List of protobufs containing the testing folders.
    gcs_bucket: Name of the directory to which GCS bucket is mounted to.
    persistent_disk: Name of the directory in persistent disk containing all
                     the testing folders.
    num_samples: Number of times to run each test.
    command: Command to run the test on.

  Returns:
    gcs_bucket_results: A dictionary containing the list of results
                        (all samples) for each testing folder.
    persistent_disk_results: A dictionary containing the list of results
                             (all samples) for each testing folder.
  """

  gcs_bucket_results = {}
  persistent_disk_results = {}

  for testing_folder in folders:
    log.info('Testing started for testing folder: %s\n', testing_folder.name)
    local_dir_path = './{}/{}/'.format(persistent_disk, testing_folder.name)
    gcs_bucket_path = './{}/{}/'.format(gcs_bucket, testing_folder.name)

    persistent_disk_results[testing_folder.name] = _record_time_of_operation(
        command, local_dir_path, num_samples)
    gcs_bucket_results[testing_folder.name] = _record_time_of_operation(
        command, gcs_bucket_path, num_samples)

  log.info('Testing completed. Generating output.\n')
  return gcs_bucket_results, persistent_disk_results


def _create_directory_structure(
    gcs_bucket_url, persistent_disk_url, directory_structure, create_files_in_gcs) -> int:
  """Creates new directory structure using generate_files.py as a library.

  This function creates new directory structure in persistent disk. If
  create_files_in_gcs is True, then it also creates the same structure in
  GCS bucket. For more info regarding how the generation of files is happening,
  please read the generate_files.py.

  Args:
   gcs_bucket_url: Path of the directory in GCS bucket in which to create
                   the files.
   persistent_disk_url: Path in the persistent disk in which to create the
                        files in.
   directory_structure: Protobuf of the current directory.
   create_files_in_gcs: Bool value which is True if we have to create files
                        in GCS bucket (similar directory structure not present).
                        Otherwise, it is False, means that we will not create
                        files in GCS bucket from scratch.

  Returns:
    1 if an error is encountered while uploading files to the GCS bucket.
    0 if no error is encountered.
  """

  # Create a directory in the persistent disk.
  subprocess.call('mkdir {}'.format(persistent_disk_url), shell=True)

  if directory_structure.num_files != 0:
    file_size = int(directory_structure.file_size[:-2])
    file_size_unit = directory_structure.file_size[-2:]
    exit_code = generate_files.generate_files_and_upload_to_gcs_bucket(
        gcs_bucket_url, directory_structure.num_files, file_size_unit,
        file_size, directory_structure.file_name_prefix, persistent_disk_url,
        create_files_in_gcs)
    if exit_code != 0:
      return exit_code

  result = 0
  for folder in directory_structure.folders:
    result += _create_directory_structure(gcs_bucket_url + folder.name + '/',
                                          persistent_disk_url + folder.name + '/',
                                          folder, create_files_in_gcs)

  return int(result > 0)


def _list_directory(path) -> list:
  """Returns the list containing path of all the contents present in the current directory.

  Args:
    path: Path of the directory.

  Returns:
    A list containing path of all contents present in the input path.
  """

  contents = subprocess.check_output(
      'gsutil -m ls {}'.format(path), shell=True)
  contents_url = contents.decode('utf-8').split('\n')[:-1]
  return contents_url


def _compare_directory_structure(url, directory_structure) -> bool:
  """Compares the directory structure present in the GCS bucket with the structure present in the JSON config file.

  Args:
    url: Path of the directory to compare in the GCS bucket.
    directory_structure: Protobuf of the current directory.

  Returns:
    True if GCS bucket contents matches the directory structure.
  """

  contents_url = _list_directory(url)
  # gsutil in some cases return the contents_url list with the current
  # directory in the first index. We dont want the current directory so
  # we remove it manually.
  if contents_url and contents_url[0] == url:
    contents_url = contents_url[1:]

  files = []
  folders = []
  for content in contents_url:
    if content[-1] == '/':
      folders.append(content)
    else:
      files.append(content)

  if len(folders) != directory_structure.num_folders:
    return False

  if len(files) != directory_structure.num_files:
    return False

  result = True
  for folder in directory_structure.folders:
    new_url = url + folder.name + '/'
    if new_url not in folders:
      return False
    result = result and _compare_directory_structure(new_url, folder)

  return result


def _unmount_gcs_bucket(gcs_bucket) -> None:
  """Unmounts the GCS bucket.

  Args:
    gcs_bucket: Name of the directory to which GCS bucket is mounted to.

  Raises:
    An error if the GCS bucket could not be umnounted and aborts the program.
  """

  log.info('Unmounting the GCS Bucket.\n')
  exit_code = subprocess.call('umount -l {}'.format(gcs_bucket), shell=True)
  if exit_code != 0:
    log.error('Error encountered in umounting the bucket. Aborting!\n')
    subprocess.call('bash', shell=True)
  else:
    subprocess.call('rm -rf {}'.format(gcs_bucket), shell=True)
    log.info(
        'Successfully unmounted the bucket and deleted %s directory.\n',
        gcs_bucket)


def _mount_gcs_bucket(bucket_name, gcsfuse_flags) -> str:
  """Mounts the GCS bucket into the gcs_bucket directory.

  Args:
    bucket_name: Name of the bucket to be mounted.
    gcsfuse_flags: Set of flags for which bucket_name will be mounted

  Returns:
    A string which contains the name of the directory to which the bucket
    is mounted.

  Raises:
    Aborts the program if error is encountered while mounting the bucket.
  """

  log.info('Started mounting the GCS Bucket using GCSFuse.\n')
  gcs_bucket = bucket_name
  subprocess.call('mkdir {}'.format(gcs_bucket), shell=True)

  exit_code = subprocess.call(
      'gcsfuse {} {} {}'.format(
          gcsfuse_flags, bucket_name, gcs_bucket), shell=True)
  if exit_code != 0:
    log.error('Cannot mount the GCS bucket due to exit code %s.\n', exit_code)
    subprocess.call('bash', shell=True)
  else:
    return gcs_bucket


def _parse_arguments(argv):
  """Parses the arguments provided to the script via command line.

  Args:
    argv: List of arguments received by the script.

  Returns:
    A class containing the parsed arguments.
  """

  argv = sys.argv
  parser = argparse.ArgumentParser()
  parser.add_argument(
      'config_file',
      help='Provide path of the config file.',
      action='store'
  )
  parser.add_argument(
      '--keep_files',
      help='Does not delete the directory structure in persistent disk.',
      action='store_true',
      default=False,
      required=False,
  )
  parser.add_argument(
      '--upload_gs',
      help='Upload the results to the Google Sheet.',
      action='store_true',
      default=False,
      required=False,
  )
  parser.add_argument(
      '--upload_bq',
      help='Upload the results to the BigQuery.',
      action='store_true',
      default=False,
      required=False,
  )
  parser.add_argument(
      '--message',
      help='Puts a message/title describing the test.',
      action='store',
      nargs=1,
      default=['Performance Listing Benchmark'],
      required=False,
  )
  parser.add_argument(
      '--config_id',
      help='Configuration ID of the experiment.',
      action='store',
      nargs=1,
      required=False,
  )
  parser.add_argument(
      '--start_time_build',
      help='Start time of the build.',
      action='store',
      nargs=1,
      required=False,
  )
  parser.add_argument(
      '--num_samples',
      help='Number of samples to collect of each test.',
      action='store',
      nargs=1,
      default=[10],
      required=False,
  )
  parser.add_argument(
      '--command',
      help='Command to run the tests on.',
      action='store',
      nargs=1,
      default=['ls -R'],
      required=False,
  )
  parser.add_argument(
      '--gcsfuse_flags',
      help='Gcsfuse flags for mounting the list tests bucket. Example set of flags - "--implicit-dirs --max-conns-per-host 100 --debug_fuse --debug_gcs --log-file gcsfuse-list-logs.txt --log-format \"text\" --stackdriver-export-interval=30s"',
      action='store',
      nargs=1,
      required=True,
  )
  parser.add_argument(
      '--gcsfuse_flags',
      help='Gcsfuse flags for mounting the list tests bucket. Example set of flags - "--implicit-dirs --max-conns-per-host 100 --debug_fuse --debug_gcs --log-file $LOG_FILE --log-format \"text\" --stackdriver-export-interval=30s"',
      action='store',
      nargs=1,
      required=True,
  )
  # Ignoring the first parameter, as it is the path of this python
  # script itself.
  return parser.parse_args(argv[1:])


def _check_dependencies(packages) -> None:
  """Check whether the dependencies are installed or not.

  Args:
    packages: List containing the names of the dependencies to be checked.

  Raises:
    Aborts the execution if a particular dependency is not found.
  """

  for curr_package in packages:
    log.info('Checking whether %s is installed.\n', curr_package)
    exit_code = subprocess.call(
        '{} --version'.format(curr_package), shell=True)
    if exit_code != 0:
      log.error(
          '%s not installed. Please install. Aborting!\n', curr_package)
      subprocess.call('bash', shell=True)

  return

def _export_to_gsheet(worksheet, ls_data):
  """Writes list results to Google Spreadsheets
  Args:
    worksheet (str): Google sheet name to which results will be uploaded
    ls_data (list): List results to be uploaded
  """
  # Changing directory to comply with "cred.json" path in "gsheet.py".
  os.chdir('..')

  gsheet.write_to_google_sheet(worksheet, ls_data)

  os.chdir('./ls_metrics')  # Changing the directory back to current directory.
  return

def _export_to_bigquery(test_type, config_id, start_time_build, ls_data):
  """Writes list results to BigQuery
  Args:
    test_type (str): Table name to which results will be uploaded
    config_id (str): Configuration ID of the experiment
    start_time_build (str): Start time of the build
    ls_data (list): List results to be uploaded
  """
  bigquery_obj = experiments_gcsfuse_bq.ExperimentsGCSFuseBQ(constants.PROJECT_ID, constants.DATASET_ID)
  ls_data_upload = [[test_type] + row for row in ls_data]
  bigquery_obj.upload_metrics_to_table(constants.LS_TABLE_ID, config_id, start_time_build, ls_data_upload)
  return

if __name__ == '__main__':
  argv = sys.argv
  if len(argv) < 4:
    raise TypeError('Incorrect number of arguments.\n'
                    'Usage: '
                    'python3 listing_benchmark.py [--keep_files] [--upload_gs] [--num_samples NUM_SAMPLES] [--message MESSAGE] --gcsfuse_flags GCSFUSE_FLAGS --command COMMAND config_file')

  args = _parse_arguments(argv)

  _check_dependencies(['gsutil', 'gcsfuse'])

  with open(os.path.abspath(args.config_file)) as file:
    config_json = json.load(file)
  directory_structure = ParseDict(config_json, directory_proto.Directory())

  log.info('Started checking the directory structure in the bucket.\n')
  directory_structure_present = _compare_directory_structure(
      'gs://{}/'.format(directory_structure.name), directory_structure)

  # Removing the already present folder in persistent disk so as to create the
  # files from scratch.
  persistent_disk = 'persistent_disk'
  if os.path.exists('./{}'.format(persistent_disk)):
    subprocess.call('rm -rf {}'.format(persistent_disk), shell=True)

  # If similar directory structure not found in the GCS bucket then delete all
  # the files in the bucket and make it from scratch.
  if not directory_structure_present:
    log.info(
        """Similar directory structure not found in the GCS bucket.
        Creating a new one.\n""")
    log.info('Deleting previously present directories in the GCS bucket.\n')
    subprocess.call(
        'gsutil -m rm -r gs://{}/*'.format(directory_structure.name),
        shell=True, stdout=subprocess.DEVNULL, stderr=subprocess.STDOUT)

  # Creating a temp directory which will be needed by the generate_files
  # method to create files in batches.
  temp_dir = generate_files.TEMPORARY_DIRECTORY
  if os.path.exists(os.path.dirname(temp_dir)):
    subprocess.call('rm -rf {}'.format(os.path.dirname(temp_dir)), shell=True)
  subprocess.call('mkdir -p {}'.format(temp_dir), shell=True)

  exit_code = _create_directory_structure(
      'gs://{}/'.format(directory_structure.name),
      './{}/'.format(persistent_disk), directory_structure,
      not directory_structure_present)

  # Deleting the temp folder after the creation of files is done.
  subprocess.call('rm -rf {}'.format(os.path.dirname(temp_dir)), shell=True)

  if exit_code != 0:
    log.error('Cannot create files in the GCS bucket. Error encountered.\n')
    subprocess.call('bash', shell=True)
  log.info('Directory Structure Created.\n')

  gcs_bucket = _mount_gcs_bucket(directory_structure.name, args.gcsfuse_flags[0])

  gcs_bucket_results, persistent_disk_results = _perform_testing(
      directory_structure.folders, gcs_bucket, persistent_disk,
      int(args.num_samples[0]), args.command[0])

  gcs_parsed_metrics = _parse_results(
      directory_structure.folders, gcs_bucket_results, args.message[0],
      int(args.num_samples[0]))
  pd_parsed_metrics = _parse_results(
      directory_structure.folders, persistent_disk_results, args.message[0],
      int(args.num_samples[0]))

<<<<<<< HEAD
  upload_values_gcs = _get_values_to_export(directory_structure.folders, gcs_parsed_metrics, args.command[0])
  upload_values_pd = _get_values_to_export(directory_structure.folders, pd_parsed_metrics, args.command[0])

=======
>>>>>>> 06c42fc0
  if args.upload_gs:
    log.info('Uploading files to the Google Sheet.\n')
    _export_to_gsheet(WORKSHEET_NAME_GCS, upload_values_gcs)
    _export_to_gsheet(WORKSHEET_NAME_PD, upload_values_pd)

  if args.upload_bq:
    if not args.config_id or not args.start_time_build:
      raise Exception("Pass required arguments experiments configuration ID and start time of build for uploading to BigQuery")
    log.info('Uploading results to the BigQuery.\n')
    _export_to_bigquery(MOUNT_TYPE_GCS, args.config_id[0], args.start_time_build[0], upload_values_gcs)
    _export_to_bigquery(MOUNT_TYPE_PD, args.config_id[0], args.start_time_build[0], upload_values_pd)

  if not args.keep_files:
    log.info('Deleting files from persistent disk.\n')
    subprocess.call('rm -rf {}'.format(persistent_disk), shell=True)

  _unmount_gcs_bucket(gcs_bucket)<|MERGE_RESOLUTION|>--- conflicted
+++ resolved
@@ -17,29 +17,20 @@
 This python script benchmarks and compares the latency of listing operation in
 persistent disk vs GCS bucket. It creates the necessary directory structure,
 containing files and folders, needed to test the listing operation. Furthermore,
-<<<<<<< HEAD
 
 it can optionally upload the results of the test to a Google Sheet or Bigquery. It takes
-=======
-it can optionally upload the results of the test to a Google Sheet. It takes
->>>>>>> 06c42fc0
 input a JSON config file which contains the info regrading directory structure
 and also through which multiple tests of different configurations can be
 performed in a single run.
 
 Typical usage example:
-<<<<<<< HEAD
 
   $ python3 listing_benchmark.py [-h] [--keep_files] [--upload_gs] [--upload_bq] [--num_samples NUM_SAMPLES] [--config_id CONFIG_ID] [--start_time_build START_TIME_BUILD] [--message MESSAGE] --gcsfuse_flags GCSFUSE_FLAGS --command COMMAND config_file
-=======
-  $ python3 listing_benchmark.py [-h] [--keep_files] [--upload_gs] [--num_samples NUM_SAMPLES] [--message MESSAGE] --gcsfuse_flags GCSFUSE_FLAGS --command COMMAND config_file
->>>>>>> 06c42fc0
 
   Flag -h: Typical help interface of the script.
   Flag --keep_files: Do not delete the generated directory structure from the
                      persistent disk after running the tests.
   Flag --upload_gs: Uploads the results of the test to the Google Sheet.
-<<<<<<< HEAD
   Flag --upload_bq: Uploads the results of the test to the BigQuery.
   Flag --num_samples: Runs each test for NUM_SAMPLES times.
   Flag --message: Takes input a message string, which describes/titles the test.
@@ -47,10 +38,6 @@
   Flag --start_time_build: Time at which KOKORO triggered the build scripts
   Flag --num_samples: Runs each test for NUM_SAMPLES times.
   Flag --message: Takes input a message string, which describes/titles the test.
-=======
-  Flag --num_samples: Runs each test for NUM_SAMPLES times.
-  Flag --message: Takes input a message string, which describes/titles the test.
->>>>>>> 06c42fc0
   Flag --gcsfuse_flags (required): GCSFUSE flags with which the list tests bucket will be mounted.
   Flag --command (required): Takes as input a string, which is the command to run
                              the tests on.
@@ -636,12 +623,9 @@
       directory_structure.folders, persistent_disk_results, args.message[0],
       int(args.num_samples[0]))
 
-<<<<<<< HEAD
   upload_values_gcs = _get_values_to_export(directory_structure.folders, gcs_parsed_metrics, args.command[0])
   upload_values_pd = _get_values_to_export(directory_structure.folders, pd_parsed_metrics, args.command[0])
 
-=======
->>>>>>> 06c42fc0
   if args.upload_gs:
     log.info('Uploading files to the Google Sheet.\n')
     _export_to_gsheet(WORKSHEET_NAME_GCS, upload_values_gcs)
