{
        "name": "integration-test-tulsishah-2" ,
        "num_folders": 11 ,
        "folders": [
                {
                        "name": "1KB_1000files_0subdir" ,
                        "num_files": 1000 ,
                        "file_name_prefix": "file" ,
                        "file_size": "1kb"
                } ,
                {
                        "name": "1KB_2000files_0subdir" ,
                        "num_files": 2000 ,
                        "file_name_prefix": "file" ,
                        "file_size": "1kb"
<<<<<<< HEAD
=======
                } ,
                {
                        "name": "1KB_3000files_0subdir" ,
                        "num_files": 3000 ,
                        "file_name_prefix": "file" ,
                        "file_size": "1kb"
                } ,
                {
                        "name": "1KB_5000files_0subdir" ,
                        "num_files": 5000 ,
                        "file_name_prefix": "file" ,
                        "file_size": "1kb"
                } ,
                {
                        "name": "1KB_10000files_0subdir" ,
                        "num_files": 10000 ,
                        "file_name_prefix": "file" ,
                        "file_size": "1kb"
                } ,
                {
                        "name": "1KB_25000files_0subdir" ,
                        "num_files": 25000 ,
                        "file_name_prefix": "file" ,
                        "file_size": "1kb"
                } ,
                {
                        "name": "1KB_35000files_0subdir" ,
                        "num_files": 35000 ,
                        "file_name_prefix": "file" ,
                        "file_size": "1kb"
                } ,
                {
                        "name": "1KB_50000files_0subdir" ,
                        "num_files": 50000 ,
                        "file_name_prefix": "file" ,
                        "file_size": "1kb"
                } ,
                {
                        "name": "1KB_75000files_0subdir" ,
                        "num_files": 75000 ,
                        "file_name_prefix": "file" ,
                        "file_size": "1kb"
                } ,
                {
                        "name": "1KB_100000files_0subdir" ,
                        "num_files": 100000 ,
                        "file_name_prefix": "file" ,
                        "file_size": "1kb"
                } ,
                {
                        "name": "1KB_200000files_0subdir" ,
                        "num_files": 200000 ,
                        "file_name_prefix": "file" ,
                        "file_size": "1kb"
>>>>>>> 7fed6ea6
                }
        ]
}<|MERGE_RESOLUTION|>--- conflicted
+++ resolved
@@ -1,6 +1,6 @@
 {
         "name": "integration-test-tulsishah-2" ,
-        "num_folders": 11 ,
+        "num_folders": 2 ,
         "folders": [
                 {
                         "name": "1KB_1000files_0subdir" ,
@@ -13,63 +13,6 @@
                         "num_files": 2000 ,
                         "file_name_prefix": "file" ,
                         "file_size": "1kb"
-<<<<<<< HEAD
-=======
-                } ,
-                {
-                        "name": "1KB_3000files_0subdir" ,
-                        "num_files": 3000 ,
-                        "file_name_prefix": "file" ,
-                        "file_size": "1kb"
-                } ,
-                {
-                        "name": "1KB_5000files_0subdir" ,
-                        "num_files": 5000 ,
-                        "file_name_prefix": "file" ,
-                        "file_size": "1kb"
-                } ,
-                {
-                        "name": "1KB_10000files_0subdir" ,
-                        "num_files": 10000 ,
-                        "file_name_prefix": "file" ,
-                        "file_size": "1kb"
-                } ,
-                {
-                        "name": "1KB_25000files_0subdir" ,
-                        "num_files": 25000 ,
-                        "file_name_prefix": "file" ,
-                        "file_size": "1kb"
-                } ,
-                {
-                        "name": "1KB_35000files_0subdir" ,
-                        "num_files": 35000 ,
-                        "file_name_prefix": "file" ,
-                        "file_size": "1kb"
-                } ,
-                {
-                        "name": "1KB_50000files_0subdir" ,
-                        "num_files": 50000 ,
-                        "file_name_prefix": "file" ,
-                        "file_size": "1kb"
-                } ,
-                {
-                        "name": "1KB_75000files_0subdir" ,
-                        "num_files": 75000 ,
-                        "file_name_prefix": "file" ,
-                        "file_size": "1kb"
-                } ,
-                {
-                        "name": "1KB_100000files_0subdir" ,
-                        "num_files": 100000 ,
-                        "file_name_prefix": "file" ,
-                        "file_size": "1kb"
-                } ,
-                {
-                        "name": "1KB_200000files_0subdir" ,
-                        "num_files": 200000 ,
-                        "file_name_prefix": "file" ,
-                        "file_size": "1kb"
->>>>>>> 7fed6ea6
                 }
         ]
 }