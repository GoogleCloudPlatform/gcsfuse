--- conflicted
+++ resolved
@@ -92,12 +92,7 @@
   metrics_data = fio_metrics_obj.get_values_to_upload(temp)
 
   if args.upload_gs:
-<<<<<<< HEAD
-    temp = fio_metrics_obj.get_metrics(args.fio_json_output_path, FIO_WORKSHEET_NAME)
-=======
     fio_metrics_obj.upload_metrics_to_gsheet(metrics_data, FIO_WORKSHEET_NAME)
->>>>>>> 1629dd23
-
   if args.upload_bq:
     if not args.config_id or not args.start_time_build:
       raise Exception("Pass required arguments experiments configuration ID and start time of build for uploading to BigQuery")
