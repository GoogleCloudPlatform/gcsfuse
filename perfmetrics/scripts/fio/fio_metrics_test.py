--- conflicted
+++ resolved
@@ -629,10 +629,10 @@
             'lat_s_perc_95': 0.526385152
         }
     }]
-<<<<<<< HEAD
+
     extracted_metrics = self.fio_metrics_obj.get_metrics(
         get_full_filepath(MULTIPLE_JOBS_GLOBAL_OPTIONS_FILE))
-=======
+
     get_response = {
         'range': '{}!A1:A'.format(WORKSHEET_NAME),
         'majorDimension': 'ROWS',
@@ -696,7 +696,6 @@
       extracted_metrics = self.fio_metrics_obj.get_metrics(
           get_full_filepath(MULTIPLE_JOBS_GLOBAL_OPTIONS_FILE), WORKSHEET_NAME)
 
->>>>>>> 06c42fc0
     self.assertEqual(expected_metrics, extracted_metrics)
 
   def test_get_metrics_for_multiple_jobs_job_options(self):
