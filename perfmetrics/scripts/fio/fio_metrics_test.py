# Copyright 2023 Google Inc. All Rights Reserved.
#
# Licensed under the Apache License, Version 2.0 (the "License");
# you may not use this file except in compliance with the License.
# You may obtain a copy of the License at
#
#     http:#www.apache.org/licenses/LICENSE-2.0
#
# Unless required by applicable law or agreed to in writing, software
# distributed under the License is distributed on an "AS IS" BASIS,
# WITHOUT WARRANTIES OR CONDITIONS OF ANY KIND, either express or implied.
# See the License for the specific language governing permissions and
# limitations under the License.

"""Tests for fio_metrics.

  Usage from perfmetrics/scripts folder: python3 -m fio.fio_metrics_test
"""
import unittest
import json
from unittest import mock
from fio import fio_metrics
from fio import constants as consts

TEST_PATH = './fio/testdata/'
GOOD_FILE = 'good_out_job.json'
EMPTY_FILE = 'empty_file.json'
EMPTY_JSON_FILE = 'empty_json.json'
PARTIAL_FILE = 'partial_metrics.json'
MISSING_METRIC_KEY = 'missing_metric_key.json'
NO_METRICS_FILE = 'no_metrics.json'
BAD_FORMAT_FILE = 'bad_format.json'
MULTIPLE_JOBS_GLOBAL_OPTIONS_FILE = 'multiple_jobs_global_options.json'
MULTIPLE_JOBS_JOB_OPTIONS_FILE = 'multiple_jobs_job_options.json'
NO_GLOBAL_RAMP_TIME = 'no_global_ramp_time.json'

SPREADSHEET_ID = '1kvHv1OBCzr9GnFxRu9RTJC7jjQjc9M4rAiDnhyak2Sg'
WORKSHEET_NAME = 'fio_metrics'

def get_full_filepath(filename):
  filepath = '{}{}'.format(TEST_PATH, filename)
  return filepath

class TestFioMetricsTest(unittest.TestCase):

  def setUp(self):
    super().setUp()
    self.fio_metrics_obj = fio_metrics.FioMetrics()

  def test_load_file_dict_good_file(self):
    expected_json = {
        'fio version':
          'fio-3.30',
        'timestamp':
          1653027155,
        'timestamp_ms':
          1653027155355,
        'time':
          'Fri May 20 06:12:35 2022',
        'global options': {
            'direct': '1',
            'fadvise_hint': '0',
            'verify': '0',
            'rw': 'read',
            'bs': '1M',
            'iodepth': '64',
            'invalidate': '1',
            'ramp_time': '10s',
            'runtime': '60s',
            'time_based': '1',
            'nrfiles': '1',
            'thread': '1',
            'filesize': '50M',
            'openfiles': '1',
            'group_reporting': '1',
            'allrandrepeat': '1',
            'directory': 'gcs/50mb',
            'filename_format': '$jobname.$jobnum.$filenum'
        },
        'jobs': [{
            'jobname': '1_thread',
            "job_start": 1653027084555,
            'groupid': 0,
            'error': 0,
            'eta': 0,
            'elapsed': 80,
            'job options': {
                'numjobs': '40'
            },
            'read': {
                'io_bytes': 6040846336,
                'io_kbytes': 5899264,
                'bw_bytes': 99888324,
                'bw': 97547,
                'iops': 95.26093,
                'runtime': 60476,
                'total_ios': 5761,
                'short_ios': 0,
                'drop_ios': 0,
                'slat_ns': {
                    'min': 0,
                    'max': 0,
                    'mean': 0.0,
                    'stddev': 0.0,
                    'N': 0
                },
                'clat_ns': {
                    'min': 353376970,
                    'max': 1697518879,
                    'mean': 417753956.415726,
                    'stddev': 119951981.880844,
                    'N': 5761,
                    'percentile': {
                        '1.000000': 375390208,
                        '5.000000': 379584512,
                        '10.000000': 379584512,
                        '20.000000': 379584512,
                        '30.000000': 383778816,
                        '40.000000': 383778816,
                        '50.000000': 387973120,
                        '60.000000': 387973120,
                        '70.000000': 396361728,
                        '80.000000': 408944640,
                        '90.000000': 492830720,
                        '95.000000': 526385152,
                        '99.000000': 893386752,
                        '99.500000': 1568669696,
                        '99.900000': 1635778560,
                        '99.950000': 1652555776,
                        '99.990000': 1702887424
                    }
                },
                'lat_ns': {
                    'min': 353377760,
                    'max': 1697519869,
                    'mean': 417754876.774692,
                    'stddev': 119951962.892831,
                    'N': 5761,
                    'percentile': {
                        '1.000000': 375390208,
                        '5.000000': 379584512,
                        '10.000000': 379584512,
                        '20.000000': 379584512,
                        '30.000000': 383778816,
                        '40.000000': 383778816,
                        '50.000000': 387973120,
                        '60.000000': 387973120,
                        '70.000000': 396361728,
                        '80.000000': 408944640,
                        '90.000000': 492830720,
                        '95.000000': 526385152,
                        '99.000000': 893386752,
                        '99.500000': 1568669696,
                        '99.900000': 1635778560,
                        '99.950000': 1652555776,
                        '99.990000': 1702887424
                    }
                },
                'bw_min': 77907,
                'bw_max': 163976,
                'bw_agg': 100.0,
                'bw_mean': 101253.107555,
                'bw_dev': 870.557782,
                'bw_samples': 4614,
                'iops_min': 40,
                'iops_max': 160,
                'iops_mean': 93.168535,
                'iops_stddev': 0.920229,
                'iops_samples': 4614
            },
            'write': {
                'io_bytes': 0,
                'io_kbytes': 0,
                'bw_bytes': 0,
                'bw': 0,
                'iops': 0.0,
                'runtime': 0,
                'total_ios': 0,
                'short_ios': 0,
                'drop_ios': 0,
                'slat_ns': {
                    'min': 0,
                    'max': 0,
                    'mean': 0.0,
                    'stddev': 0.0,
                    'N': 0
                },
                'clat_ns': {
                    'min': 0,
                    'max': 0,
                    'mean': 0.0,
                    'stddev': 0.0,
                    'N': 0
                },
                'lat_ns': {
                    'min': 0,
                    'max': 0,
                    'mean': 0.0,
                    'stddev': 0.0,
                    'N': 0
                },
                'bw_min': 0,
                'bw_max': 0,
                'bw_agg': 0.0,
                'bw_mean': 0.0,
                'bw_dev': 0.0,
                'bw_samples': 0,
                'iops_min': 0,
                'iops_max': 0,
                'iops_mean': 0.0,
                'iops_stddev': 0.0,
                'iops_samples': 0
            },
            'trim': {
                'io_bytes': 0,
                'io_kbytes': 0,
                'bw_bytes': 0,
                'bw': 0,
                'iops': 0.0,
                'runtime': 0,
                'total_ios': 0,
                'short_ios': 0,
                'drop_ios': 0,
                'slat_ns': {
                    'min': 0,
                    'max': 0,
                    'mean': 0.0,
                    'stddev': 0.0,
                    'N': 0
                },
                'clat_ns': {
                    'min': 0,
                    'max': 0,
                    'mean': 0.0,
                    'stddev': 0.0,
                    'N': 0
                },
                'lat_ns': {
                    'min': 0,
                    'max': 0,
                    'mean': 0.0,
                    'stddev': 0.0,
                    'N': 0
                },
                'bw_min': 0,
                'bw_max': 0,
                'bw_agg': 0.0,
                'bw_mean': 0.0,
                'bw_dev': 0.0,
                'bw_samples': 0,
                'iops_min': 0,
                'iops_max': 0,
                'iops_mean': 0.0,
                'iops_stddev': 0.0,
                'iops_samples': 0
            },
            'sync': {
                'total_ios': 0,
                'lat_ns': {
                    'min': 0,
                    'max': 0,
                    'mean': 0.0,
                    'stddev': 0.0,
                    'N': 0
                }
            },
            'job_runtime': 2406719,
            'usr_cpu': 0.004072,
            'sys_cpu': 0.022313,
            'ctx': 5836,
            'majf': 0,
            'minf': 0,
            'iodepth_level': {
                '1': 100.0,
                '2': 0.0,
                '4': 0.0,
                '8': 0.0,
                '16': 0.0,
                '32': 0.0,
                '>=64': 0.0
            },
            'iodepth_submit': {
                '0': 0.0,
                '4': 100.0,
                '8': 0.0,
                '16': 0.0,
                '32': 0.0,
                '64': 0.0,
                '>=64': 0.0
            },
            'iodepth_complete': {
                '0': 0.0,
                '4': 100.0,
                '8': 0.0,
                '16': 0.0,
                '32': 0.0,
                '64': 0.0,
                '>=64': 0.0
            },
            'latency_ns': {
                '2': 0.0,
                '4': 0.0,
                '10': 0.0,
                '20': 0.0,
                '50': 0.0,
                '100': 0.0,
                '250': 0.0,
                '500': 0.0,
                '750': 0.0,
                '1000': 0.0
            },
            'latency_us': {
                '2': 0.0,
                '4': 0.0,
                '10': 0.0,
                '20': 0.0,
                '50': 0.0,
                '100': 0.0,
                '250': 0.0,
                '500': 0.0,
                '750': 0.0,
                '1000': 0.0
            },
            'latency_ms': {
                '2': 0.0,
                '4': 0.0,
                '10': 0.0,
                '20': 0.0,
                '50': 0.0,
                '100': 0.0,
                '250': 0.0,
                '500': 91.355667,
                '750': 6.561361,
                '1000': 1.336574,
                '2000': 0.746398,
                '>=2000': 0.0
            },
            'latency_depth': 64,
            'latency_target': 0,
            'latency_percentile': 100.0,
            'latency_window': 0
        }]
    }

    json_obj = self.fio_metrics_obj._load_file_dict(
        get_full_filepath(GOOD_FILE))

    self.assertEqual(expected_json, json_obj)

  def test_load_non_existent_file_raises_os_error(self):
    json_obj = None

    with self.assertRaisesRegex(OSError, '.*No such file.*'):
      json_obj = self.fio_metrics_obj._load_file_dict('i_dont_exist')
    self.assertIsNone(json_obj)

  def test_load_file_dict_empty_file_raises_value_error(self):
    json_obj = None

    with self.assertRaises(ValueError):
      self.json_obj = self.fio_metrics_obj._load_file_dict(
          get_full_filepath(EMPTY_FILE))
    self.assertIsNone(json_obj)

  def test_load_file_dict_empty_json_raises_no_values_error(self):
    json_obj = None

    with self.assertRaisesRegex(fio_metrics.NoValuesError,
                                'JSON file .* returned empty object'):
      json_obj = self.fio_metrics_obj._load_file_dict(
          get_full_filepath(EMPTY_JSON_FILE))
    self.assertIsNone(json_obj)

  def test_load_file_dict_bad_format_file_raises_value_error(self):
    """Input file is not in JSON format.

    """
    json_obj = None

    with self.assertRaises(ValueError):
      json_obj = self.fio_metrics_obj._load_file_dict(
          get_full_filepath(BAD_FORMAT_FILE))
    self.assertIsNone(json_obj)

  def test_convert_value(self):
    converted_val = fio_metrics._convert_value('5ms', {'ms': 0.001, 's': 1})
    self.assertEqual(0.005, converted_val)

  def test_convert_value_unit_not_in_conversion_dict_raises_key_error(self):
    with self.assertRaises(KeyError):
      _ = fio_metrics._convert_value('5ms', {'s': 1})

  def test_convert_value_only_unit_raises_value_error(self):
    with self.assertRaises(ValueError):
      _ = fio_metrics._convert_value('s', {'s': 1}, 's')

  def test_get_rw(self):
    rw = fio_metrics._get_rw('randread')

    self.assertEqual('read', rw)

  def test_get_rw_invalid_string_raises_value_error(self):
    with self.assertRaisesRegex(
        ValueError, 'Only read/randread/write/randwrite are supported'):
      _ = fio_metrics._get_rw('readwrite')

  def test_get_job_params_from_good_file(self):
    json_obj = self.fio_metrics_obj._load_file_dict(
        get_full_filepath(GOOD_FILE))
    expected_params = [{'filesize_kb': 50000, 'num_threads': 40, 'rw': 'read'}]

    extracted_params = self.fio_metrics_obj._get_job_params(json_obj)
    self.assertEqual(expected_params, extracted_params)

  def test_get_start_end_times_no_rw_raises_key_error(self):
    extracted_job_params = [{'rw': 'read'}, {'no_rw': 'blank'}]

    with self.assertRaises(KeyError):
      _ = self.fio_metrics_obj._get_start_end_times({}, extracted_job_params)

  def test_get_global_ramp_time_when_global_ramp_time_is_present(self):
    fio_out = {}
    f = open(get_full_filepath(GOOD_FILE), 'r')
    fio_out = json.load(f)
    f.close()
    expected_global_ramp_time = 10000

    extracted_global_ramp_time = self.fio_metrics_obj \
      ._get_global_ramp_time(fio_out)

    self.assertEqual(expected_global_ramp_time, extracted_global_ramp_time)

  def test_get_global_ramp_time_when_global_ramp_time_is_not_present(self):
    fio_out = {}
    f = open(get_full_filepath(NO_GLOBAL_RAMP_TIME), 'r')
    fio_out = json.load(f)
    f.close()
    expected_global_ramp_time = 0

    extracted_global_ramp_time = self.fio_metrics_obj._get_global_ramp_time(
        fio_out)

    self.assertEqual(expected_global_ramp_time, extracted_global_ramp_time)

  def test_get_job_ramp_time_when_job_ramp_time_is_present(self):
    fio_out = {}
    f = open(get_full_filepath(NO_GLOBAL_RAMP_TIME), 'r')
    fio_out = json.load(f)
    f.close()
    job = list(fio_out[consts.JOBS])[0]
    expected_job_ramp_time = 20000

    extracted_job_ramp_time = self.fio_metrics_obj \
      ._get_job_ramp_time(job)

    self.assertEqual(expected_job_ramp_time, extracted_job_ramp_time)

  def test_get_job_ramp_time_when_job_ramp_time_is_not_present(self):
    fio_out = {}
    f = open(get_full_filepath(GOOD_FILE), 'r')
    fio_out = json.load(f)
    f.close()
    job = list(fio_out[consts.JOBS])[0]
    expected_job_ramp_time = 0

    extracted_job_ramp_time = self.fio_metrics_obj._get_job_ramp_time(
        job)

    self.assertEqual(expected_job_ramp_time, extracted_job_ramp_time)

  def test_extract_metrics_from_good_file(self):
    json_obj = self.fio_metrics_obj._load_file_dict(
        get_full_filepath(GOOD_FILE))
    expected_metrics = [{
        'params': {
            'rw': 'read',
            'filesize_kb': 50000,
            'num_threads': 40
        },
        'start_time': 1653027084,
        'end_time': 1653027155,
        'metrics': {
            'iops': 95.26093,
            'bw_bytes': 99888324,
            'io_bytes': 6040846336,
            'lat_s_mean': 0.41775487677469203,
            'lat_s_min': 0.35337776000000004,
            'lat_s_max': 1.6975198690000002,
            'lat_s_perc_20': 0.37958451200000004,
            'lat_s_perc_50': 0.38797312,
            'lat_s_perc_90': 0.49283072000000006,
            'lat_s_perc_95': 0.526385152
        }
    }]

    extracted_metrics = self.fio_metrics_obj._extract_metrics(json_obj)

    self.assertEqual(expected_metrics, extracted_metrics)

  def test_extract_metrics_from_incomplete_files(self):
    """When input file contains a job with incomplete data.

    The partial_json file has non-zero metric values for the 2nd job only.
    Since all metrics for 1st job have zero values, the 1st job will be ignored
    and only the 2nd job metrics will be returned
    """
    json_obj = self.fio_metrics_obj._load_file_dict(
        get_full_filepath(PARTIAL_FILE))
    expected_metrics = [{
        'params': {
            'rw': 'read',
            'filesize_kb': 50000,
            'num_threads': 40
        },
        'start_time': 1653027084,
        'end_time': 1653027155,
        'metrics': {
            'iops': 95.26093,
            'bw_bytes': 99888324,
            'io_bytes': 6040846336,
            'lat_s_mean': 0.41775487677469203,
            'lat_s_min': 0.35337776000000004,
            'lat_s_max': 1.6975198690000002,
            'lat_s_perc_20': 0.37958451200000004,
            'lat_s_perc_50': 0.38797312,
            'lat_s_perc_90': 0.49283072000000006,
            'lat_s_perc_95': 0.526385152
        }
    }]

    extracted_metrics = self.fio_metrics_obj._extract_metrics(json_obj)

    self.assertEqual(expected_metrics, extracted_metrics)

  def test_extract_metrics_missing_metric_key_raises_no_values_error(self):
    """Tests if error is raised when specified key is not present in JSON output."""
    json_obj = self.fio_metrics_obj._load_file_dict(
        get_full_filepath(MISSING_METRIC_KEY))
    extracted_metrics = None

    with self.assertRaisesRegex(
        fio_metrics.NoValuesError,
        'Required metric .* not present in json output'):
      extracted_metrics = self.fio_metrics_obj._extract_metrics(json_obj)
    self.assertIsNone(extracted_metrics)

  def test_extract_metrics_from_no_data_raises_no_values_error(self):
    """Tests if extract_metrics() raises error if no metrics are extracted."""
    json_obj = self.fio_metrics_obj._load_file_dict(
        get_full_filepath(NO_METRICS_FILE))
    extracted_metrics = None

    with self.assertRaisesRegex(fio_metrics.NoValuesError,
                                'No data could be extracted from file'):
      extracted_metrics = self.fio_metrics_obj._extract_metrics(json_obj)
    self.assertIsNone(extracted_metrics)

  def test_extract_metrics_from_empty_json_raises_no_values_error(self):
    with self.assertRaisesRegex(fio_metrics.NoValuesError,
                                'No data in json object'):
      _ = self.fio_metrics_obj._extract_metrics({})

  def test_get_metrics_for_good_file(self):
    expected_metrics = [{
        'params': {
            'rw': 'read',
            'filesize_kb': 50000,
            'num_threads': 40
        },
        'start_time': 1653027084,
        'end_time': 1653027155,
        'metrics': {
            'iops': 95.26093,
            'bw_bytes': 99888324,
            'io_bytes': 6040846336,
            'lat_s_min': 0.35337776000000004,
            'lat_s_max': 1.6975198690000002,
            'lat_s_mean': 0.41775487677469203,
            'lat_s_perc_20': 0.37958451200000004,
            'lat_s_perc_50': 0.38797312,
            'lat_s_perc_90': 0.49283072000000006,
            'lat_s_perc_95': 0.526385152
        }
    }]
    extracted_metrics = self.fio_metrics_obj.get_metrics(
        get_full_filepath(GOOD_FILE))
    self.assertEqual(expected_metrics, extracted_metrics)

  def test_get_metrics_for_multiple_jobs_global_options(self):
    """Multiple_jobs_global_options_fpath has filesize as global parameter."""
    expected_metrics = [{
        'params': {
            'rw': 'read',
            'filesize_kb': 50000,
            'num_threads': 10
        },
        'start_time': 1653381667,
        'end_time': 1653381738,
        'metrics': {
            'iops': 115.354741,
            'bw_bytes': 138911322,
            'io_bytes': 8405385216,
            'lat_s_min': 0.24973726400000001,
            'lat_s_max': 28.958587178000002,
            'lat_s_mean': 18.494668007316744,
            'lat_s_perc_20': 0.37958451200000004,
            'lat_s_perc_50': 0.38797312,
            'lat_s_perc_90': 0.49283072000000006,
            'lat_s_perc_95': 0.526385152
        }
    }, {
        'params': {
            'rw': 'read',
            'filesize_kb': 50000,
            'num_threads': 10
        },
        'start_time': 1653381757,
        'end_time': 1653381828,
        'metrics': {
            'iops': 37.52206,
            'bw_bytes': 45311294,
            'io_bytes': 2747269120,
            'lat_s_min': 0.172148734,
            'lat_s_max': 20.110704859000002,
            'lat_s_mean': 14.960429037403822,
            'lat_s_perc_20': 0.37958451200000004,
            'lat_s_perc_50': 0.38797312,
            'lat_s_perc_90': 0.49283072000000006,
            'lat_s_perc_95': 0.526385152
        }
    }]
<<<<<<< HEAD
    extracted_metrics = self.fio_metrics_obj.get_metrics(
        get_full_filepath(MULTIPLE_JOBS_GLOBAL_OPTIONS_FILE))
=======
    get_response = {
        'range': '{}!A1:A'.format(WORKSHEET_NAME),
        'majorDimension': 'ROWS',
        'values': [['read'], ['read'], ['write']]
    }
    last_row = len(get_response['values'])+1
    update_response_clear = {
        'spreadsheetId': SPREADSHEET_ID,
        'updatedRange': '{}!A2:{}'.format(WORKSHEET_NAME, last_row),
        'updatedRows': 1,
        'updatedColumns': 15,
        'updatedCells': 45
    }
    update_response_write = {
        'spreadsheetId': SPREADSHEET_ID,
        'updatedRange': '{}!A2'.format(WORKSHEET_NAME),
        'updatedRows': 1,
        'updatedColumns': 15,
        'updatedCells': 30
    }
    sheets_service_mock = mock.MagicMock()
    sheets_service_mock.spreadsheets().values().get(
    ).execute.return_value = get_response
    sheets_service_mock.spreadsheets().values().clear(
    ).execute.return_value = update_response_clear
    sheets_service_mock.spreadsheets().values().update(
    ).execute.return_value = update_response_write
    calls = [
        mock.call.spreadsheets().values().get(
            spreadsheetId=SPREADSHEET_ID,
            range='{}!A1:A'.format(WORKSHEET_NAME)),
        mock.call.spreadsheets().values().clear(
            spreadsheetId=SPREADSHEET_ID,
            range='{}!A2:{}'.format(WORKSHEET_NAME, last_row),
            body={}),
        mock.call.spreadsheets().values().update(
            spreadsheetId=SPREADSHEET_ID,
            valueInputOption='USER_ENTERED',
            body={
                'majorDimension':
                    'ROWS',
                'values': [
                    ['read', 10, 50000, 1653381667, 1653381738,
                     115.354741, 138911322, 8405385216, 0.24973726400000001,
                     28.958587178000002, 18.494668007316744,
                     0.37958451200000004, 0.38797312, 0.49283072000000006,
                     0.526385152],
                    ['read', 10, 50000, 1653381757, 1653381828,
                     37.52206, 45311294, 2747269120, 0.172148734,
                     20.110704859000002, 14.960429037403822,
                     0.37958451200000004, 0.38797312, 0.49283072000000006,
                     0.526385152]
                ]
            },
            range='{}!A2'.format(WORKSHEET_NAME))
    ]

    with mock.patch.object(fio_metrics.gsheet, '_get_sheets_service_client'
                           ) as get_sheets_service_client_mock:
      get_sheets_service_client_mock.return_value = sheets_service_mock
      extracted_metrics = self.fio_metrics_obj.get_metrics(
          get_full_filepath(MULTIPLE_JOBS_GLOBAL_OPTIONS_FILE), WORKSHEET_NAME)

>>>>>>> 06c42fc0
    self.assertEqual(expected_metrics, extracted_metrics)

  def test_get_metrics_for_multiple_jobs_job_options(self):
    expected_metrics = [{
        'params': {
            'rw': 'read',
            'num_threads': 40,
            'filesize_kb': 3000,
        },
        'start_time': 1653596980,
        'end_time': 1653597056,
        'metrics': {
            'iops': 88.851558,
            'bw_bytes': 106170722,
            'io_bytes': 6952058880,
            'lat_s_min': 0.17337301400000002,
            'lat_s_max': 36.442812445,
            'lat_s_mean': 21.799839057909956,
            'lat_s_perc_20': 0.37958451200000004,
            'lat_s_perc_50': 0.38797312,
            'lat_s_perc_90': 0.49283072000000006,
            'lat_s_perc_95': 0.526385152
        }
    }, {
        'params': {
            'rw': 'write',
            'filesize_kb': 5000,
            'num_threads': 10
        },
        'start_time': 1653597076,
        'end_time': 1653597156,
        'metrics': {
            'iops': 34.641075,
            'bw_bytes': 41972238,
            'io_bytes': 2532311040,
            'lat_s_min': 0.21200723800000001,
            'lat_s_max': 21.590713209,
            'lat_s_mean': 15.969313013822775,
            'lat_s_perc_20': 0.37958451200000004,
            'lat_s_perc_50': 0.38797312,
            'lat_s_perc_90': 0.49283072000000006,
            'lat_s_perc_95': 0.526385152
        }
    }]
    extracted_metrics = self.fio_metrics_obj.get_metrics(
        get_full_filepath(MULTIPLE_JOBS_JOB_OPTIONS_FILE))
    self.assertEqual(expected_metrics, extracted_metrics)

if __name__ == '__main__':
  unittest.main()<|MERGE_RESOLUTION|>--- conflicted
+++ resolved
@@ -629,74 +629,10 @@
             'lat_s_perc_95': 0.526385152
         }
     }]
-<<<<<<< HEAD
+    
     extracted_metrics = self.fio_metrics_obj.get_metrics(
         get_full_filepath(MULTIPLE_JOBS_GLOBAL_OPTIONS_FILE))
-=======
-    get_response = {
-        'range': '{}!A1:A'.format(WORKSHEET_NAME),
-        'majorDimension': 'ROWS',
-        'values': [['read'], ['read'], ['write']]
-    }
-    last_row = len(get_response['values'])+1
-    update_response_clear = {
-        'spreadsheetId': SPREADSHEET_ID,
-        'updatedRange': '{}!A2:{}'.format(WORKSHEET_NAME, last_row),
-        'updatedRows': 1,
-        'updatedColumns': 15,
-        'updatedCells': 45
-    }
-    update_response_write = {
-        'spreadsheetId': SPREADSHEET_ID,
-        'updatedRange': '{}!A2'.format(WORKSHEET_NAME),
-        'updatedRows': 1,
-        'updatedColumns': 15,
-        'updatedCells': 30
-    }
-    sheets_service_mock = mock.MagicMock()
-    sheets_service_mock.spreadsheets().values().get(
-    ).execute.return_value = get_response
-    sheets_service_mock.spreadsheets().values().clear(
-    ).execute.return_value = update_response_clear
-    sheets_service_mock.spreadsheets().values().update(
-    ).execute.return_value = update_response_write
-    calls = [
-        mock.call.spreadsheets().values().get(
-            spreadsheetId=SPREADSHEET_ID,
-            range='{}!A1:A'.format(WORKSHEET_NAME)),
-        mock.call.spreadsheets().values().clear(
-            spreadsheetId=SPREADSHEET_ID,
-            range='{}!A2:{}'.format(WORKSHEET_NAME, last_row),
-            body={}),
-        mock.call.spreadsheets().values().update(
-            spreadsheetId=SPREADSHEET_ID,
-            valueInputOption='USER_ENTERED',
-            body={
-                'majorDimension':
-                    'ROWS',
-                'values': [
-                    ['read', 10, 50000, 1653381667, 1653381738,
-                     115.354741, 138911322, 8405385216, 0.24973726400000001,
-                     28.958587178000002, 18.494668007316744,
-                     0.37958451200000004, 0.38797312, 0.49283072000000006,
-                     0.526385152],
-                    ['read', 10, 50000, 1653381757, 1653381828,
-                     37.52206, 45311294, 2747269120, 0.172148734,
-                     20.110704859000002, 14.960429037403822,
-                     0.37958451200000004, 0.38797312, 0.49283072000000006,
-                     0.526385152]
-                ]
-            },
-            range='{}!A2'.format(WORKSHEET_NAME))
-    ]
-
-    with mock.patch.object(fio_metrics.gsheet, '_get_sheets_service_client'
-                           ) as get_sheets_service_client_mock:
-      get_sheets_service_client_mock.return_value = sheets_service_mock
-      extracted_metrics = self.fio_metrics_obj.get_metrics(
-          get_full_filepath(MULTIPLE_JOBS_GLOBAL_OPTIONS_FILE), WORKSHEET_NAME)
-
->>>>>>> 06c42fc0
+
     self.assertEqual(expected_metrics, extracted_metrics)
 
   def test_get_metrics_for_multiple_jobs_job_options(self):
