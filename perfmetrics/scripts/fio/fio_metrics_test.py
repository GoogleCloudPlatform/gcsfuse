# Copyright 2023 Google Inc. All Rights Reserved.
#
# Licensed under the Apache License, Version 2.0 (the "License");
# you may not use this file except in compliance with the License.
# You may obtain a copy of the License at
#
#     http:#www.apache.org/licenses/LICENSE-2.0
#
# Unless required by applicable law or agreed to in writing, software
# distributed under the License is distributed on an "AS IS" BASIS,
# WITHOUT WARRANTIES OR CONDITIONS OF ANY KIND, either express or implied.
# See the License for the specific language governing permissions and
# limitations under the License.

"""Tests for fio_metrics.

  Usage from perfmetrics/scripts folder: python3 -m fio.fio_metrics_test
"""
import unittest
import json
from unittest import mock
from fio import fio_metrics
from fio import constants as consts

TEST_PATH = './fio/testdata/'
GOOD_FILE = 'good_out_job.json'
EMPTY_FILE = 'empty_file.json'
EMPTY_JSON_FILE = 'empty_json.json'
PARTIAL_FILE = 'partial_metrics.json'
MISSING_METRIC_KEY = 'missing_metric_key.json'
NO_METRICS_FILE = 'no_metrics.json'
BAD_FORMAT_FILE = 'bad_format.json'
MULTIPLE_JOBS_GLOBAL_OPTIONS_FILE = 'multiple_jobs_global_options.json'
MULTIPLE_JOBS_JOB_OPTIONS_FILE = 'multiple_jobs_job_options.json'
NO_GLOBAL_RAMP_TIME = 'no_global_ramp_time.json'

SPREADSHEET_ID = '1kvHv1OBCzr9GnFxRu9RTJC7jjQjc9M4rAiDnhyak2Sg'
WORKSHEET_NAME = 'fio_metrics'

def get_full_filepath(filename):
  filepath = '{}{}'.format(TEST_PATH, filename)
  return filepath

class TestFioMetricsTest(unittest.TestCase):

  def setUp(self):
    super().setUp()
    self.fio_metrics_obj = fio_metrics.FioMetrics()

  def test_load_file_dict_good_file(self):
    expected_json = {
        'fio version':
          'fio-3.30',
        'timestamp':
          1653027155,
        'timestamp_ms':
          1653027155355,
        'time':
          'Fri May 20 06:12:35 2022',
        'global options': {
            'direct': '1',
            'fadvise_hint': '0',
            'verify': '0',
            'rw': 'read',
            'bs': '1M',
            'iodepth': '64',
            'invalidate': '1',
            'ramp_time': '10s',
            'runtime': '60s',
            'time_based': '1',
            'nrfiles': '1',
            'thread': '1',
            'filesize': '50M',
            'openfiles': '1',
            'group_reporting': '1',
            'allrandrepeat': '1',
            'directory': 'gcs/50mb',
            'filename_format': '$jobname.$jobnum.$filenum'
        },
        'jobs': [{
            'jobname': '1_thread',
            "job_start": 1653027084555,
            'groupid': 0,
            'error': 0,
            'eta': 0,
            'elapsed': 80,
            'job options': {
                'numjobs': '40'
            },
            'read': {
                'io_bytes': 6040846336,
                'io_kbytes': 5899264,
                'bw_bytes': 99888324,
                'bw': 97547,
                'iops': 95.26093,
                'runtime': 60476,
                'total_ios': 5761,
                'short_ios': 0,
                'drop_ios': 0,
                'slat_ns': {
                    'min': 0,
                    'max': 0,
                    'mean': 0.0,
                    'stddev': 0.0,
                    'N': 0
                },
                'clat_ns': {
                    'min': 353376970,
                    'max': 1697518879,
                    'mean': 417753956.415726,
                    'stddev': 119951981.880844,
                    'N': 5761,
                    'percentile': {
                        '1.000000': 375390208,
                        '5.000000': 379584512,
                        '10.000000': 379584512,
                        '20.000000': 379584512,
                        '30.000000': 383778816,
                        '40.000000': 383778816,
                        '50.000000': 387973120,
                        '60.000000': 387973120,
                        '70.000000': 396361728,
                        '80.000000': 408944640,
                        '90.000000': 492830720,
                        '95.000000': 526385152,
                        '99.000000': 893386752,
                        '99.500000': 1568669696,
                        '99.900000': 1635778560,
                        '99.950000': 1652555776,
                        '99.990000': 1702887424
                    }
                },
                'lat_ns': {
                    'min': 353377760,
                    'max': 1697519869,
                    'mean': 417754876.774692,
                    'stddev': 119951962.892831,
                    'N': 5761,
                    'percentile': {
                        '1.000000': 375390208,
                        '5.000000': 379584512,
                        '10.000000': 379584512,
                        '20.000000': 379584512,
                        '30.000000': 383778816,
                        '40.000000': 383778816,
                        '50.000000': 387973120,
                        '60.000000': 387973120,
                        '70.000000': 396361728,
                        '80.000000': 408944640,
                        '90.000000': 492830720,
                        '95.000000': 526385152,
                        '99.000000': 893386752,
                        '99.500000': 1568669696,
                        '99.900000': 1635778560,
                        '99.950000': 1652555776,
                        '99.990000': 1702887424
                    }
                },
                'bw_min': 77907,
                'bw_max': 163976,
                'bw_agg': 100.0,
                'bw_mean': 101253.107555,
                'bw_dev': 870.557782,
                'bw_samples': 4614,
                'iops_min': 40,
                'iops_max': 160,
                'iops_mean': 93.168535,
                'iops_stddev': 0.920229,
                'iops_samples': 4614
            },
            'write': {
                'io_bytes': 0,
                'io_kbytes': 0,
                'bw_bytes': 0,
                'bw': 0,
                'iops': 0.0,
                'runtime': 0,
                'total_ios': 0,
                'short_ios': 0,
                'drop_ios': 0,
                'slat_ns': {
                    'min': 0,
                    'max': 0,
                    'mean': 0.0,
                    'stddev': 0.0,
                    'N': 0
                },
                'clat_ns': {
                    'min': 0,
                    'max': 0,
                    'mean': 0.0,
                    'stddev': 0.0,
                    'N': 0
                },
                'lat_ns': {
                    'min': 0,
                    'max': 0,
                    'mean': 0.0,
                    'stddev': 0.0,
                    'N': 0
                },
                'bw_min': 0,
                'bw_max': 0,
                'bw_agg': 0.0,
                'bw_mean': 0.0,
                'bw_dev': 0.0,
                'bw_samples': 0,
                'iops_min': 0,
                'iops_max': 0,
                'iops_mean': 0.0,
                'iops_stddev': 0.0,
                'iops_samples': 0
            },
            'trim': {
                'io_bytes': 0,
                'io_kbytes': 0,
                'bw_bytes': 0,
                'bw': 0,
                'iops': 0.0,
                'runtime': 0,
                'total_ios': 0,
                'short_ios': 0,
                'drop_ios': 0,
                'slat_ns': {
                    'min': 0,
                    'max': 0,
                    'mean': 0.0,
                    'stddev': 0.0,
                    'N': 0
                },
                'clat_ns': {
                    'min': 0,
                    'max': 0,
                    'mean': 0.0,
                    'stddev': 0.0,
                    'N': 0
                },
                'lat_ns': {
                    'min': 0,
                    'max': 0,
                    'mean': 0.0,
                    'stddev': 0.0,
                    'N': 0
                },
                'bw_min': 0,
                'bw_max': 0,
                'bw_agg': 0.0,
                'bw_mean': 0.0,
                'bw_dev': 0.0,
                'bw_samples': 0,
                'iops_min': 0,
                'iops_max': 0,
                'iops_mean': 0.0,
                'iops_stddev': 0.0,
                'iops_samples': 0
            },
            'sync': {
                'total_ios': 0,
                'lat_ns': {
                    'min': 0,
                    'max': 0,
                    'mean': 0.0,
                    'stddev': 0.0,
                    'N': 0
                }
            },
            'job_runtime': 2406719,
            'usr_cpu': 0.004072,
            'sys_cpu': 0.022313,
            'ctx': 5836,
            'majf': 0,
            'minf': 0,
            'iodepth_level': {
                '1': 100.0,
                '2': 0.0,
                '4': 0.0,
                '8': 0.0,
                '16': 0.0,
                '32': 0.0,
                '>=64': 0.0
            },
            'iodepth_submit': {
                '0': 0.0,
                '4': 100.0,
                '8': 0.0,
                '16': 0.0,
                '32': 0.0,
                '64': 0.0,
                '>=64': 0.0
            },
            'iodepth_complete': {
                '0': 0.0,
                '4': 100.0,
                '8': 0.0,
                '16': 0.0,
                '32': 0.0,
                '64': 0.0,
                '>=64': 0.0
            },
            'latency_ns': {
                '2': 0.0,
                '4': 0.0,
                '10': 0.0,
                '20': 0.0,
                '50': 0.0,
                '100': 0.0,
                '250': 0.0,
                '500': 0.0,
                '750': 0.0,
                '1000': 0.0
            },
            'latency_us': {
                '2': 0.0,
                '4': 0.0,
                '10': 0.0,
                '20': 0.0,
                '50': 0.0,
                '100': 0.0,
                '250': 0.0,
                '500': 0.0,
                '750': 0.0,
                '1000': 0.0
            },
            'latency_ms': {
                '2': 0.0,
                '4': 0.0,
                '10': 0.0,
                '20': 0.0,
                '50': 0.0,
                '100': 0.0,
                '250': 0.0,
                '500': 91.355667,
                '750': 6.561361,
                '1000': 1.336574,
                '2000': 0.746398,
                '>=2000': 0.0
            },
            'latency_depth': 64,
            'latency_target': 0,
            'latency_percentile': 100.0,
            'latency_window': 0
        }]
    }

    json_obj = self.fio_metrics_obj._load_file_dict(
        get_full_filepath(GOOD_FILE))

    self.assertEqual(expected_json, json_obj)

  def test_load_non_existent_file_raises_os_error(self):
    json_obj = None

    with self.assertRaisesRegex(OSError, '.*No such file.*'):
      json_obj = self.fio_metrics_obj._load_file_dict('i_dont_exist')
    self.assertIsNone(json_obj)

  def test_load_file_dict_empty_file_raises_value_error(self):
    json_obj = None

    with self.assertRaises(ValueError):
      self.json_obj = self.fio_metrics_obj._load_file_dict(
          get_full_filepath(EMPTY_FILE))
    self.assertIsNone(json_obj)

  def test_load_file_dict_empty_json_raises_no_values_error(self):
    json_obj = None

    with self.assertRaisesRegex(fio_metrics.NoValuesError,
                                'JSON file .* returned empty object'):
      json_obj = self.fio_metrics_obj._load_file_dict(
          get_full_filepath(EMPTY_JSON_FILE))
    self.assertIsNone(json_obj)

  def test_load_file_dict_bad_format_file_raises_value_error(self):
    """Input file is not in JSON format.

    """
    json_obj = None

    with self.assertRaises(ValueError):
      json_obj = self.fio_metrics_obj._load_file_dict(
          get_full_filepath(BAD_FORMAT_FILE))
    self.assertIsNone(json_obj)

  def test_convert_value(self):
    converted_val = fio_metrics._convert_value('5ms', {'ms': 0.001, 's': 1})
    self.assertEqual(0.005, converted_val)

  def test_convert_value_unit_not_in_conversion_dict_raises_key_error(self):
    with self.assertRaises(KeyError):
      _ = fio_metrics._convert_value('5ms', {'s': 1})

  def test_convert_value_only_unit_raises_value_error(self):
    with self.assertRaises(ValueError):
      _ = fio_metrics._convert_value('s', {'s': 1}, 's')

  def test_get_rw(self):
    rw = fio_metrics._get_rw('randread')

    self.assertEqual('read', rw)

  def test_get_rw_invalid_string_raises_value_error(self):
    with self.assertRaisesRegex(
        ValueError, 'Only read/randread/write/randwrite are supported'):
      _ = fio_metrics._get_rw('readwrite')

  def test_get_job_params_from_good_file(self):
    json_obj = self.fio_metrics_obj._load_file_dict(
        get_full_filepath(GOOD_FILE))
    expected_params = [{'filesize_kb': 50000, 'num_threads': 40, 'rw': 'read'}]

    extracted_params = self.fio_metrics_obj._get_job_params(json_obj)
    self.assertEqual(expected_params, extracted_params)

  def test_get_start_end_times_no_rw_raises_key_error(self):
    extracted_job_params = [{'rw': 'read'}, {'no_rw': 'blank'}]

    with self.assertRaises(KeyError):
      _ = self.fio_metrics_obj._get_start_end_times({}, extracted_job_params)

  def test_get_global_ramp_time_when_global_ramp_time_is_present(self):
    fio_out = {}
    f = open(get_full_filepath(GOOD_FILE), 'r')
    fio_out = json.load(f)
    f.close()
    expected_global_ramp_time = 10000

    extracted_global_ramp_time = self.fio_metrics_obj \
      ._get_global_ramp_time(fio_out)

    self.assertEqual(expected_global_ramp_time, extracted_global_ramp_time)

  def test_get_global_ramp_time_when_global_ramp_time_is_not_present(self):
    fio_out = {}
    f = open(get_full_filepath(NO_GLOBAL_RAMP_TIME), 'r')
    fio_out = json.load(f)
    f.close()
    expected_global_ramp_time = 0

    extracted_global_ramp_time = self.fio_metrics_obj._get_global_ramp_time(
        fio_out)

    self.assertEqual(expected_global_ramp_time, extracted_global_ramp_time)

  def test_get_job_ramp_time_when_job_ramp_time_is_present(self):
    fio_out = {}
    f = open(get_full_filepath(NO_GLOBAL_RAMP_TIME), 'r')
    fio_out = json.load(f)
    f.close()
    job = list(fio_out[consts.JOBS])[0]
    expected_job_ramp_time = 20000

    extracted_job_ramp_time = self.fio_metrics_obj \
      ._get_job_ramp_time(job)

    self.assertEqual(expected_job_ramp_time, extracted_job_ramp_time)

  def test_get_job_ramp_time_when_job_ramp_time_is_not_present(self):
    fio_out = {}
    f = open(get_full_filepath(GOOD_FILE), 'r')
    fio_out = json.load(f)
    f.close()
    job = list(fio_out[consts.JOBS])[0]
    expected_job_ramp_time = 0

    extracted_job_ramp_time = self.fio_metrics_obj._get_job_ramp_time(
        job)

    self.assertEqual(expected_job_ramp_time, extracted_job_ramp_time)

  def test_extract_metrics_from_good_file(self):
    json_obj = self.fio_metrics_obj._load_file_dict(
        get_full_filepath(GOOD_FILE))
    expected_metrics = [{
        'params': {
            'rw': 'read',
            'filesize_kb': 50000,
            'num_threads': 40
        },
        'start_time': 1653027084,
        'end_time': 1653027155,
        'metrics': {
            'iops': 95.26093,
            'bw_bytes': 99888324,
            'io_bytes': 6040846336,
            'lat_s_mean': 0.41775487677469203,
            'lat_s_min': 0.35337776000000004,
            'lat_s_max': 1.6975198690000002,
            'lat_s_perc_20': 0.37958451200000004,
            'lat_s_perc_50': 0.38797312,
            'lat_s_perc_90': 0.49283072000000006,
            'lat_s_perc_95': 0.526385152
        }
    }]

    extracted_metrics = self.fio_metrics_obj._extract_metrics(json_obj)

    self.assertEqual(expected_metrics, extracted_metrics)

  def test_extract_metrics_from_incomplete_files(self):
    """When input file contains a job with incomplete data.

    The partial_json file has non-zero metric values for the 2nd job only.
    Since all metrics for 1st job have zero values, the 1st job will be ignored
    and only the 2nd job metrics will be returned
    """
    json_obj = self.fio_metrics_obj._load_file_dict(
        get_full_filepath(PARTIAL_FILE))
    expected_metrics = [{
        'params': {
            'rw': 'read',
            'filesize_kb': 50000,
            'num_threads': 40
        },
        'start_time': 1653027084,
        'end_time': 1653027155,
        'metrics': {
            'iops': 95.26093,
            'bw_bytes': 99888324,
            'io_bytes': 6040846336,
            'lat_s_mean': 0.41775487677469203,
            'lat_s_min': 0.35337776000000004,
            'lat_s_max': 1.6975198690000002,
            'lat_s_perc_20': 0.37958451200000004,
            'lat_s_perc_50': 0.38797312,
            'lat_s_perc_90': 0.49283072000000006,
            'lat_s_perc_95': 0.526385152
        }
    }]

    extracted_metrics = self.fio_metrics_obj._extract_metrics(json_obj)

    self.assertEqual(expected_metrics, extracted_metrics)

  def test_extract_metrics_missing_metric_key_raises_no_values_error(self):
    """Tests if error is raised when specified key is not present in JSON output."""
    json_obj = self.fio_metrics_obj._load_file_dict(
        get_full_filepath(MISSING_METRIC_KEY))
    extracted_metrics = None

    with self.assertRaisesRegex(
        fio_metrics.NoValuesError,
        'Required metric .* not present in json output'):
      extracted_metrics = self.fio_metrics_obj._extract_metrics(json_obj)
    self.assertIsNone(extracted_metrics)

  def test_extract_metrics_from_no_data_raises_no_values_error(self):
    """Tests if extract_metrics() raises error if no metrics are extracted."""
    json_obj = self.fio_metrics_obj._load_file_dict(
        get_full_filepath(NO_METRICS_FILE))
    extracted_metrics = None

    with self.assertRaisesRegex(fio_metrics.NoValuesError,
                                'No data could be extracted from file'):
      extracted_metrics = self.fio_metrics_obj._extract_metrics(json_obj)
    self.assertIsNone(extracted_metrics)

  def test_extract_metrics_from_empty_json_raises_no_values_error(self):
    with self.assertRaisesRegex(fio_metrics.NoValuesError,
                                'No data in json object'):
      _ = self.fio_metrics_obj._extract_metrics({})

  def test_get_metrics_for_good_file(self):
    expected_metrics = [{
        'params': {
            'rw': 'read',
            'filesize_kb': 50000,
            'num_threads': 40
        },
        'start_time': 1653027084,
        'end_time': 1653027155,
        'metrics': {
            'iops': 95.26093,
            'bw_bytes': 99888324,
            'io_bytes': 6040846336,
            'lat_s_min': 0.35337776000000004,
            'lat_s_max': 1.6975198690000002,
            'lat_s_mean': 0.41775487677469203,
            'lat_s_perc_20': 0.37958451200000004,
            'lat_s_perc_50': 0.38797312,
            'lat_s_perc_90': 0.49283072000000006,
            'lat_s_perc_95': 0.526385152
        }
    }]
    extracted_metrics = self.fio_metrics_obj.get_metrics(
        get_full_filepath(GOOD_FILE))
    self.assertEqual(expected_metrics, extracted_metrics)

  def test_get_metrics_for_multiple_jobs_global_options(self):
    """Multiple_jobs_global_options_fpath has filesize as global parameter."""
    expected_metrics = [{
        'params': {
            'rw': 'read',
            'filesize_kb': 50000,
            'num_threads': 10
        },
        'start_time': 1653381667,
        'end_time': 1653381738,
        'metrics': {
            'iops': 115.354741,
            'bw_bytes': 138911322,
            'io_bytes': 8405385216,
            'lat_s_min': 0.24973726400000001,
            'lat_s_max': 28.958587178000002,
            'lat_s_mean': 18.494668007316744,
            'lat_s_perc_20': 0.37958451200000004,
            'lat_s_perc_50': 0.38797312,
            'lat_s_perc_90': 0.49283072000000006,
            'lat_s_perc_95': 0.526385152
        }
    }, {
        'params': {
            'rw': 'read',
            'filesize_kb': 50000,
            'num_threads': 10
        },
        'start_time': 1653381757,
        'end_time': 1653381828,
        'metrics': {
            'iops': 37.52206,
            'bw_bytes': 45311294,
            'io_bytes': 2747269120,
            'lat_s_min': 0.172148734,
            'lat_s_max': 20.110704859000002,
            'lat_s_mean': 14.960429037403822,
            'lat_s_perc_20': 0.37958451200000004,
            'lat_s_perc_50': 0.38797312,
            'lat_s_perc_90': 0.49283072000000006,
            'lat_s_perc_95': 0.526385152
        }
    }]
<<<<<<< HEAD
    
    extracted_metrics = self.fio_metrics_obj.get_metrics(
        get_full_filepath(MULTIPLE_JOBS_GLOBAL_OPTIONS_FILE))

=======
    extracted_metrics = self.fio_metrics_obj.get_metrics(
        get_full_filepath(MULTIPLE_JOBS_GLOBAL_OPTIONS_FILE))
>>>>>>> 48367ada
    self.assertEqual(expected_metrics, extracted_metrics)

  def test_get_metrics_for_multiple_jobs_job_options(self):
    expected_metrics = [{
        'params': {
            'rw': 'read',
            'num_threads': 40,
            'filesize_kb': 3000,
        },
        'start_time': 1653596980,
        'end_time': 1653597056,
        'metrics': {
            'iops': 88.851558,
            'bw_bytes': 106170722,
            'io_bytes': 6952058880,
            'lat_s_min': 0.17337301400000002,
            'lat_s_max': 36.442812445,
            'lat_s_mean': 21.799839057909956,
            'lat_s_perc_20': 0.37958451200000004,
            'lat_s_perc_50': 0.38797312,
            'lat_s_perc_90': 0.49283072000000006,
            'lat_s_perc_95': 0.526385152
        }
    }, {
        'params': {
            'rw': 'write',
            'filesize_kb': 5000,
            'num_threads': 10
        },
        'start_time': 1653597076,
        'end_time': 1653597156,
        'metrics': {
            'iops': 34.641075,
            'bw_bytes': 41972238,
            'io_bytes': 2532311040,
            'lat_s_min': 0.21200723800000001,
            'lat_s_max': 21.590713209,
            'lat_s_mean': 15.969313013822775,
            'lat_s_perc_20': 0.37958451200000004,
            'lat_s_perc_50': 0.38797312,
            'lat_s_perc_90': 0.49283072000000006,
            'lat_s_perc_95': 0.526385152
        }
    }]
    extracted_metrics = self.fio_metrics_obj.get_metrics(
        get_full_filepath(MULTIPLE_JOBS_JOB_OPTIONS_FILE))
    self.assertEqual(expected_metrics, extracted_metrics)

if __name__ == '__main__':
  unittest.main()<|MERGE_RESOLUTION|>--- conflicted
+++ resolved
@@ -1,17 +1,3 @@
-# Copyright 2023 Google Inc. All Rights Reserved.
-#
-# Licensed under the Apache License, Version 2.0 (the "License");
-# you may not use this file except in compliance with the License.
-# You may obtain a copy of the License at
-#
-#     http:#www.apache.org/licenses/LICENSE-2.0
-#
-# Unless required by applicable law or agreed to in writing, software
-# distributed under the License is distributed on an "AS IS" BASIS,
-# WITHOUT WARRANTIES OR CONDITIONS OF ANY KIND, either express or implied.
-# See the License for the specific language governing permissions and
-# limitations under the License.
-
 """Tests for fio_metrics.
 
   Usage from perfmetrics/scripts folder: python3 -m fio.fio_metrics_test
@@ -41,6 +27,7 @@
   filepath = '{}{}'.format(TEST_PATH, filename)
   return filepath
 
+
 class TestFioMetricsTest(unittest.TestCase):
 
   def setUp(self):
@@ -50,13 +37,13 @@
   def test_load_file_dict_good_file(self):
     expected_json = {
         'fio version':
-          'fio-3.30',
+            'fio-3.30',
         'timestamp':
-          1653027155,
+            1653027155,
         'timestamp_ms':
-          1653027155355,
+            1653027155355,
         'time':
-          'Fri May 20 06:12:35 2022',
+            'Fri May 20 06:12:35 2022',
         'global options': {
             'direct': '1',
             'fadvise_hint': '0',
@@ -500,7 +487,7 @@
   def test_extract_metrics_from_incomplete_files(self):
     """When input file contains a job with incomplete data.
 
-    The partial_json file has non-zero metric values for the 2nd job only.
+    The partial_json file has non zero metric values for the 2nd job only.
     Since all metrics for 1st job have zero values, the 1st job will be ignored
     and only the 2nd job metrics will be returned
     """
@@ -629,15 +616,10 @@
             'lat_s_perc_95': 0.526385152
         }
     }]
-<<<<<<< HEAD
-    
+
     extracted_metrics = self.fio_metrics_obj.get_metrics(
         get_full_filepath(MULTIPLE_JOBS_GLOBAL_OPTIONS_FILE))
 
-=======
-    extracted_metrics = self.fio_metrics_obj.get_metrics(
-        get_full_filepath(MULTIPLE_JOBS_GLOBAL_OPTIONS_FILE))
->>>>>>> 48367ada
     self.assertEqual(expected_metrics, extracted_metrics)
 
   def test_get_metrics_for_multiple_jobs_job_options(self):
