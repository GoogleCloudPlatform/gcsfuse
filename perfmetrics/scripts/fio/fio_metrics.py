--- conflicted
+++ resolved
@@ -488,9 +488,5 @@
                     'python3 -m fio.fio_metrics <fio output json filepath>')
 
   fio_metrics_obj = FioMetrics()
-<<<<<<< HEAD
-  temp = fio_metrics_obj.get_metrics(argv[1], 'fio_metrics_expt')
-=======
   temp = fio_metrics_obj.get_metrics(argv[1])
->>>>>>> 1629dd23
   print(temp)