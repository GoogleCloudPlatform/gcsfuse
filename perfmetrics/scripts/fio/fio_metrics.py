# Copyright 2023 Google Inc. All Rights Reserved.
#
# Licensed under the Apache License, Version 2.0 (the "License");
# you may not use this file except in compliance with the License.
# You may obtain a copy of the License at
#
#     http:#www.apache.org/licenses/LICENSE-2.0
#
# Unless required by applicable law or agreed to in writing, software
# distributed under the License is distributed on an "AS IS" BASIS,
# WITHOUT WARRANTIES OR CONDITIONS OF ANY KIND, either express or implied.
# See the License for the specific language governing permissions and
# limitations under the License.

"""Extracts required metrics from fio output file and writes to google sheet.

   Takes fio output json filepath as command-line input
   Extracts IOPS, Bandwidth and Latency (min, max, mean) from given input file
   and writes the metrics in appropriate columns in a google sheet

   Usage from perfmetrics/scripts folder:
    python3 -m fio.fio_metrics <path to fio output json file>

"""

from dataclasses import dataclass
import json
import re
import sys
from typing import Any, Dict, List, Tuple, Callable

from fio import constants as consts
from gsheet import gsheet

from bigquery import constants
from bigquery import experiments_gcsfuse_bq
<<<<<<< HEAD
=======

>>>>>>> 48367ada

@dataclass(frozen=True)
class JobParam:
  """Dataclass for a FIO job parameter.

  name: Can be any suitable value, it refers to the output dictionary key for
  the parameter. To be used when creating parameter dict for each job.
  json_name: Must match the FIO job specification key. Key for parameter inside
  'global options'/'job options' dictionary
    Ex: For output json = {"global options": {"filesize":"50M"}, "jobs": [
    "job options": {"rw": "read"}]}
    `json_name` for file size will be "filesize" and that for readwrite will be
    "rw"
  format_param: Function returning formatted parameter value. Needed to convert
  parameter to plottable values
    Ex: 'filesize' is obtained as '50M', but we need to convert it to integer
    showing size in kb in order to maintain uniformity
  default: Default value for the parameter

  """
  name: str
  json_name: str
  format_param: Callable[[str], Any]
  default: Any


@dataclass(frozen=True)
class JobMetric:
  """Dataclass for a FIO job metric.

  name: Can be any suitable value, it is used as key for the metric
  when creating metric dict for each job
  levels: Keys for the metric inside 'read'/'write' dictionary in each job.
  Each value in the list must match the key in the FIO output JSON
    Ex: For job = {'read': {'iops': 123, 'latency': {'min': 0}}}
    levels for IOPS will be ['iops'] and for min latency-> ['latency', 'min']
  conversion: Multiplication factor to convert the metric to the desired unit
    Ex: Extracted latency metrics are in nanoseconds, but we need them in
    seconds for plotting. Hence conversion=10^(-9) for latency metrics.
  """
  name: str
  levels: List[str]
  conversion: float


REQ_JOB_PARAMS = []
# DO NOT remove the below append line
REQ_JOB_PARAMS.append(JobParam(consts.RW, consts.RW, lambda val: val, 'read'))

REQ_JOB_PARAMS.append(JobParam(consts.THREADS, consts.NUMJOBS,
                               lambda val: int(val), 1))
REQ_JOB_PARAMS.append(
    JobParam(
        consts.FILESIZE_KB, consts.FILESIZE,
        lambda val: _convert_value(val, consts.FILESIZE_TO_KB_CONVERSION), 0))
# append new params here

REQ_JOB_METRICS = []
REQ_JOB_METRICS.append(JobMetric(consts.IOPS, [consts.IOPS], 1))
REQ_JOB_METRICS.append(JobMetric(consts.BW_BYTES, [consts.BW_BYTES], 1))
REQ_JOB_METRICS.append(JobMetric(consts.IO_BYTES, [consts.IO_BYTES], 1))
REQ_JOB_METRICS.append(JobMetric('lat_s_min',
                                 [consts.LAT_NS, consts.MIN], consts.NS_TO_S))
REQ_JOB_METRICS.append(JobMetric('lat_s_max',
                                 [consts.LAT_NS, consts.MAX], consts.NS_TO_S))
REQ_JOB_METRICS.append(JobMetric('lat_s_mean',
                                 [consts.LAT_NS, consts.MEAN], consts.NS_TO_S))
REQ_JOB_METRICS.extend([
    JobMetric('lat_s_perc_20',
              [consts.LAT_NS, consts.PERCENTILE, consts.P20], consts.NS_TO_S),
    JobMetric('lat_s_perc_50',
              [consts.LAT_NS, consts.PERCENTILE, consts.P50], consts.NS_TO_S),
    JobMetric('lat_s_perc_90',
              [consts.LAT_NS, consts.PERCENTILE, consts.P90], consts.NS_TO_S),
    JobMetric('lat_s_perc_95',
              [consts.LAT_NS, consts.PERCENTILE, consts.P95], consts.NS_TO_S)])
# append new metrics here


def _convert_value(value, conversion_dict, default_unit=''):
  """Converts data strings to a particular unit based on conversion_dict.

  Args:
    value: String, contains data value[+unit]
    conversion_dict: Dictionary containing units and their respective
      multiplication factor
    default_unit: String, specifies the default unit, used if no unit is present
      in 'value'. Ex: In the job file, we can set ramp_time as "10s" or "10".
      For the latter, the default unit (seconds) is considered.

  Returns:
    Int, number in a specific unit

  Raises:
    KeyError: If empty string is passed as value or if unit is present as key in
    conversion_dict
    ValueError: If string has no numerical part

  Ex: For args value = "5s" and conversion_dict=consts.TIME_TO_MS_CONVERSION
      "5s" will be converted to 5000 milliseconds and 5000 will be returned

  """
  num_unit = re.findall('[0-9]+|[A-Za-z]+', value)
  if len(num_unit) == 2:
    unit = num_unit[1]
  else:
    unit = default_unit
  num = num_unit[0]
  mult_factor = conversion_dict[unit.lower()]
  converted_num = int(num) * mult_factor
  return converted_num


def _get_rw(rw_value):
  """Converting read/randread/write/randwrite to just read/write.

  Args:
    rw_value: str, possible values: read/randread/write/randwrite

  Returns:
    str, read/write

  Raises:
    ValueError: If any rw_value other than read/randread/write/randwrite

  """
  if rw_value in ['read', 'randread']:
    return consts.READ
  if rw_value in ['write', 'randwrite']:
    return consts.WRITE
  raise ValueError('Only read/randread/write/randwrite are supported')


class NoValuesError(Exception):
  """Some data is missing from the json output file."""


class FioMetrics:
  """Handles logic related to parsing fio output and writing them to google sheet.

  """

  def _load_file_dict(self, filepath) -> Dict[str, Any]:
    """Reads json data from given filepath and returns json object.

    Args:
      filepath : str
        Path of the json file to be parsed

    Returns:
      JSON object, contains json data loaded from given filepath

    Raises:
      OSError: If input filepath doesn't exist
      ValueError: file is not in proper JSON format
      NoValuesError: file doesn't contain JSON data

    """
    fio_out = {}
    f = open(filepath, 'r')
    try:
      fio_out = json.load(f)
    except ValueError as e:
      raise e
    finally:
      f.close()

    if not fio_out:  # Empty JSON object
      raise NoValuesError(f'JSON file {filepath} returned empty object')
    return fio_out

  def _get_global_ramp_time(self, out_json):
    global_ramptime_ms = 0
    if consts.GLOBAL_OPTS in out_json:
      if consts.RAMPTIME in out_json[consts.GLOBAL_OPTS]:
        global_ramptime_ms = _convert_value(
            out_json[consts.GLOBAL_OPTS][consts.RAMPTIME],
            consts.TIME_TO_MS_CONVERSION, 's')
    return global_ramptime_ms

  def _get_job_ramp_time(self, job):
    ramptime_ms = 0
    if consts.JOB_OPTS in job:
      if consts.RAMPTIME in job[consts.JOB_OPTS]:
        ramptime_ms = _convert_value(job[consts.JOB_OPTS][consts.RAMPTIME],
                                     consts.TIME_TO_MS_CONVERSION, 's')
    return ramptime_ms

  def _get_start_end_times(self, out_json, job_params) -> List[Tuple[int]]:
    """Returns start and end times of each job as a list.

    Args:
      out_json : FIO json output
      job_params: List of dicts, each dict containing parameters of a job

    Returns:
      List of start and end time tuples, one tuple for each job
      Ex: [(1653027014, 1653027084), (1653027084, 1653027155)]

    Raises:
      KeyError: If RW is not present in any dict in job_params

    """
    # Creating a list of just the 'rw' job parameter.
    rw_list = [job_param[consts.RW] for job_param in job_params]

    global_ramptime_ms = self._get_global_ramp_time(out_json)
    start_end_times = []
    for i, job in enumerate(list(out_json[consts.JOBS])):
      rw = rw_list[i]
      job_rw = job[_get_rw(rw)]
      ramptime_ms = self._get_job_ramp_time(job)

      if ramptime_ms == 0:
        ramptime_ms = global_ramptime_ms

      start_time_ms = job[consts.JOB_START]
      end_time_ms = start_time_ms + job_rw[consts.RUNTIME] + ramptime_ms

      # converting start and end time to seconds
      start_time_s = start_time_ms // 1000
      end_time_s = round(end_time_ms / 1000)
      start_end_times.append((start_time_s, end_time_s))

    return list(start_end_times)

  def _get_job_params(self, out_json):
    """Returns parameter values of each job.

    We'll extract job parameter from 'global options' or 'job options' in the
    JSON using key specified by `json_name`. The parameter will be formatted
    according to function in `format_param`. This formatted value will be stored
    against `name` key. If no parameter is found in the JSON object, the
    `default` value will be used.

    Args:
      out_json : FIO json output

    Returns:
      List of dicts, each dict containing parameters for a job
        Ex: [{'filesize_kb': 50000, 'num_threads': 40, 'rw': 'read'}

    Function working example:
      Ex: out_json = {"global options": {"filesize": "50M", "numjobs": "40"},
                      "jobs":[{"job options": {"numjobs": "10"}}]
                      }
      For REQ_JOB_PARAMS = [
          JobParam(
              name= RW,
              json_name= RW,
              format_param=lambda val: val,
              default = 'read'
          ),
          JobParam(
              name= THREADS,
              json_name= NUMJOBS,
              format_param=lambda val: int(val),
              default = 1
          ),
          JobParam(
              name= FILESIZE_KB,
              json_name= FILESIZE,
              format_param=lambda val: _convert_value(val,
              consts.FILESIZE_TO_KB_CONVERSION),
              default = 0
          )
      ]
      Extracted parameters would be [{RW:'read', THREADS: 10, FILESIZE_KB:
      50000}]


    """
    # Job parameters specified as Global options
    # Each param is formatted according to its format function before storing
    global_params = {}
    if consts.GLOBAL_OPTS in out_json:
      for param in REQ_JOB_PARAMS:
        # If param not present in global options, default value is used
        if param.json_name in out_json[consts.GLOBAL_OPTS]:
          global_params[param.name] = param.format_param(
              out_json[consts.GLOBAL_OPTS][param.json_name])
        else:
          global_params[param.name] = param.default

    # Job parameters specified as job options overwrite global options
    params = []
    for job in out_json[consts.JOBS]:
      curr_job_params = {}
      if consts.JOB_OPTS in job:
        for param in REQ_JOB_PARAMS:
          # If the param is not present in job options, global param is used
          if param.json_name in job[consts.JOB_OPTS]:
            curr_job_params[param.name] = param.format_param(
                job[consts.JOB_OPTS][param.json_name])
          else:
            curr_job_params[param.name] = global_params[param.name]

      params.append(curr_job_params)

    return params

  def _extract_metrics(self, fio_out) -> List[Dict[str, Any]]:
    """Extracts and returns required metrics from fio output dict.

      The extracted metrics are stored in a list. Each entry in the list is a
      dictionary. Each dictionary stores the following fio metrics related
      to a particualar job:
        filesize, number of threads, IOPS, Bandwidth and latency (min,
        max and mean)

    Args:
      fio_out: JSON object representing the fio output

    Returns:
      List of dicts, contains list of jobs and required parameters and metrics
      for each job
      Example return value:
        [{'params': {'filesize': 50000, 'num_threads': 40, 'rw': 'read'},
          'start_time': 1653027084, 'end_time': 1653027155, 'metrics':
        {'iops': 95.26093, 'bw_bytes': 99888324, 'io_bytes': 6040846336,
        'lat_s_mean': 0.41775487677469203, 'lat_s_min': 0.35337776000000004,
        'lat_s_max': 1.6975198690000002, 'lat_s_perc_20': 0.37958451200000004,
        'lat_s_perc_50': 0.38797312, 'lat_s_perc_90': 0.49283072000000006,
        'lat_s_perc_95': 0.526385152}}]

    Raises:
      NoValuesError: Data not present in json object or key in LEVELS is not
      present in FIO output

    """

    if not fio_out:
      raise NoValuesError('No data in json object')

    job_params = self._get_job_params(fio_out)
    start_end_times = self._get_start_end_times(fio_out, job_params)
    all_jobs = []
    # Get the required metrics for every job
    for i, job in enumerate(fio_out[consts.JOBS]):
      rw = job_params[i][consts.RW]
      job_rw = job[_get_rw(rw)]
      job_metrics = {}
      for metric in REQ_JOB_METRICS:
        val = job_rw
        """
        For metric.levels=['lat_ns', 'percentile', '20.000000']
        After 1st iteration, sub = 'lat_ns', val = job_rw['lat_ns']
        After 2nd iteration, sub = 'percentile', val =
        job_rw['lat_ns']['percentile']
        After 3rd iteration, sub = '20.000000', val =
        job_rw['lat_ns']['percentile']['20.000000'] and hence we get the
        required metric value
        """
        for sub in metric.levels:
          if sub in val:
            val = val[sub]
          else:
            val = 0
            raise NoValuesError(
                f'Required metric {sub} not present in json output')

        job_metrics[metric.name] = val * metric.conversion

      start_time_s, end_time_s = start_end_times[i]

      # start_time>=end_time OR all the metrics are zero,
      # log skip warning and continue to next job
      if ((start_time_s >= end_time_s) or
          (all(not value for value in job_metrics.values()))):
        # TODO(ahanadatta): Print statement will be replaced by logging.
        print(f'No job metrics in json, skipping job index {i}')
        continue

      all_jobs.append({
          consts.PARAMS: job_params[i],
          consts.START_TIME: start_time_s,
          consts.END_TIME: end_time_s,
          consts.METRICS: job_metrics
      })

    if not all_jobs:
      raise NoValuesError('No data could be extracted from file')

    return all_jobs

  def get_values_to_upload(self, jobs):
    """Get the metrics values in a list to export to Google Spreadsheet and BigQuery.

    Args:
      jobs: List of dicts, contains required metrics for each job
    Returns:
      list: A 2-d list consisting of metrics values for each job
    """

    values = []
    for job in jobs:
      row = []
      for param_val in job[consts.PARAMS].values():
        row.append(param_val)

      row.append(job[consts.START_TIME])
      row.append(job[consts.END_TIME])
      for metric_val in job[consts.METRICS].values():
        row.append(metric_val)
      values.append(row)
    return values

<<<<<<< HEAD

  def get_metrics(self,
      filepath,
      worksheet_name=None) -> List[Dict[str, Any]]:
=======
  def get_metrics(self, filepath) -> List[Dict[str, Any]]:
>>>>>>> 48367ada
    """Returns job metrics obtained from given filepath.

    Args:
      filepath (str): Path of the json file to be parsed

    Returns:
      List of dicts, contains list of jobs and required metrics for each job
    """
    fio_out = self._load_file_dict(filepath)
    job_metrics = self._extract_metrics(fio_out)
    return job_metrics

  def upload_metrics_to_bigquery(self, metrics_data, config_id, start_time_build, table_id_bq):
    """Uploads metrics data for load tests to Google Spreadsheets
    Args:
      metrics_data (list): List of metric values for each job
      config_id (str): configuration ID of the experiment
      start_time_build (int): Start time of the build
      table_id_bq (str): ID of table in BigQuery to which metrics data will be uploaded
    """
    bigquery_obj = experiments_gcsfuse_bq.ExperimentsGCSFuseBQ(constants.PROJECT_ID, constants.DATASET_ID)
    bigquery_obj.upload_metrics_to_table(table_id_bq, config_id, start_time_build, metrics_data)

if __name__ == '__main__':
  argv = sys.argv
  if len(argv) != 2:
    raise TypeError('Incorrect number of arguments.\n'
                    'Usage: '
                    'python3 -m fio.fio_metrics <fio output json filepath>')

  fio_metrics_obj = FioMetrics()
  temp = fio_metrics_obj.get_metrics(argv[1])
  print(temp)<|MERGE_RESOLUTION|>--- conflicted
+++ resolved
@@ -34,10 +34,6 @@
 
 from bigquery import constants
 from bigquery import experiments_gcsfuse_bq
-<<<<<<< HEAD
-=======
-
->>>>>>> 48367ada
 
 @dataclass(frozen=True)
 class JobParam:
@@ -445,14 +441,7 @@
       values.append(row)
     return values
 
-<<<<<<< HEAD
-
-  def get_metrics(self,
-      filepath,
-      worksheet_name=None) -> List[Dict[str, Any]]:
-=======
   def get_metrics(self, filepath) -> List[Dict[str, Any]]:
->>>>>>> 48367ada
     """Returns job metrics obtained from given filepath.
 
     Args:
@@ -464,17 +453,6 @@
     fio_out = self._load_file_dict(filepath)
     job_metrics = self._extract_metrics(fio_out)
     return job_metrics
-
-  def upload_metrics_to_bigquery(self, metrics_data, config_id, start_time_build, table_id_bq):
-    """Uploads metrics data for load tests to Google Spreadsheets
-    Args:
-      metrics_data (list): List of metric values for each job
-      config_id (str): configuration ID of the experiment
-      start_time_build (int): Start time of the build
-      table_id_bq (str): ID of table in BigQuery to which metrics data will be uploaded
-    """
-    bigquery_obj = experiments_gcsfuse_bq.ExperimentsGCSFuseBQ(constants.PROJECT_ID, constants.DATASET_ID)
-    bigquery_obj.upload_metrics_to_table(table_id_bq, config_id, start_time_build, metrics_data)
 
 if __name__ == '__main__':
   argv = sys.argv
