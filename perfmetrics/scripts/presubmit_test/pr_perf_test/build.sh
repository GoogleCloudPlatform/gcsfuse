#!/bin/bash
# Running test only for when PR contains execute-perf-test label
curl https://api.github.com/repos/GoogleCloudPlatform/gcsfuse/pulls/$KOKORO_GITHUB_PULL_REQUEST_NUMBER >> pr.json
perfTest=$(cat pr.json | grep "execute-perf-test")
rm pr.json
perfTestStr="$perfTest"
if [[ "$perfTestStr" != *"execute-perf-test"* ]]
then
  echo "No need to execute tests"
  exit 0
fi

# It will take approx 80 minutes to run the script.
set -e
sudo apt-get update
echo Installing git
sudo apt-get install git
echo Installing python3-pip
sudo apt-get -y install python3-pip
echo Installing libraries to run python script
pip install google-cloud
pip install google-cloud-vision
pip install google-api-python-client
pip install prettytable
echo Installing go-lang  1.20.4
wget -O go_tar.tar.gz https://go.dev/dl/go1.20.4.linux-amd64.tar.gz
sudo rm -rf /usr/local/go && tar -xzf go_tar.tar.gz && sudo mv go /usr/local
export PATH=$PATH:/usr/local/go/bin
echo Installing fio
sudo apt-get install fio -y

# Run on master branch
cd "${KOKORO_ARTIFACTS_DIR}/github/gcsfuse"
<<<<<<< HEAD
git stash
=======
>>>>>>> a10deb72
git checkout master
echo Mounting gcs bucket for master branch
mkdir -p gcs
GCSFUSE_FLAGS="--implicit-dirs --max-conns-per-host 100"
BUCKET_NAME=presubmit-perf-tests
MOUNT_POINT=gcs
# The VM will itself exit if the gcsfuse mount fails.
go run . $GCSFUSE_FLAGS $BUCKET_NAME $MOUNT_POINT
touch result.txt
df -H
# Running FIO test
chmod +x perfmetrics/scripts/presubmit/run_load_test_on_presubmit.sh
./perfmetrics/scripts/presubmit/run_load_test_on_presubmit.sh
sudo umount gcs

# Fetch PR branch
echo '[remote "origin"]
         fetch = +refs/pull/*/head:refs/remotes/origin/pr/*' >> .git/config
git fetch origin
echo checkout PR branch
git checkout pr/$KOKORO_GITHUB_PULL_REQUEST_NUMBER
echo "Before"
df -H
echo "After"
# Executing integration tests
GODEBUG=asyncpreemptoff=1 go test ./tools/integration_tests/... -p 1 --integrationTest -v --testbucket=gcsfuse-integration-test -timeout=60m
df -H
# Executing perf tests
echo Mounting gcs bucket from pr branch
mkdir -p gcs
# The VM will itself exit if the gcsfuse mount fails.
go run . $GCSFUSE_FLAGS $BUCKET_NAME $MOUNT_POINT
# Running FIO test
chmod +x perfmetrics/scripts/presubmit/run_load_test_on_presubmit.sh
./perfmetrics/scripts/presubmit/run_load_test_on_presubmit.sh
sudo umount gcs
df -H
echo showing results...
python3 ./perfmetrics/scripts/presubmit/print_results.py<|MERGE_RESOLUTION|>--- conflicted
+++ resolved
@@ -31,10 +31,6 @@
 
 # Run on master branch
 cd "${KOKORO_ARTIFACTS_DIR}/github/gcsfuse"
-<<<<<<< HEAD
-git stash
-=======
->>>>>>> a10deb72
 git checkout master
 echo Mounting gcs bucket for master branch
 mkdir -p gcs
