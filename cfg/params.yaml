--- conflicted
+++ resolved
@@ -32,879 +32,6 @@
 #
 ###################################### DOCUMENTATION ENDS ######################
 
-<<<<<<< HEAD
-- config-path: "app-name"
-  flag-name: "app-name"
-  type: "string"
-  usage: "The application name of this mount."
-  default: ""
-
-- config-path: "cache-dir"
-  flag-name: "cache-dir"
-  type: "resolvedPath"
-  usage: "Enables file-caching. Specifies the directory to use for file-cache."
-
-- config-path: "debug.exit-on-invariant-violation"
-  flag-name: "debug_invariants"
-  type: "bool"
-  usage: "Exit when internal invariants are violated."
-  default: false
-
-- config-path: "debug.fuse"
-  flag-name: "debug_fuse"
-  type: "bool"
-  usage: "Enables debug logs."
-  default: false
-  deprecated: true
-  deprecation-warning: "Please set log-severity to TRACE instead."
-
-- config-path: "debug.gcs"
-  flag-name: "debug_gcs"
-  type: "bool"
-  usage: "Enables debug logs."
-  default: false
-  deprecated: true
-  deprecation-warning: "Please set log-severity to TRACE instead."
-
-- config-path: "debug.log-mutex"
-  flag-name: "debug_mutex"
-  type: "bool"
-  usage: "Print debug messages when a mutex is held too long."
-  default: false
-
-- config-path: "disable-autoconfig"
-  flag-name: "disable-autoconfig"
-  type: "bool"
-  usage: "Disable optimizing configuration automatically for a machine"
-  default: false
-  hide-flag: true
-
-- config-path: "enable-atomic-rename-object"
-  flag-name: "enable-atomic-rename-object"
-  type: "bool"
-  usage: "Enables support for atomic rename object operation on HNS bucket."
-  default: true
-  hide-flag: true
-
-- flag-name: "enable-google-lib-auth"
-  config-path: "enable-google-lib-auth"
-  type: "bool"
-  usage: "Enable google library authentication method to fetch the credentials"
-  default: true
-  hide-flag: true
-
-- config-path: "enable-hns"
-  flag-name: "enable-hns"
-  type: "bool"
-  usage: "Enables support for HNS buckets"
-  default: true
-  hide-flag: true
-
-- config-path: "enable-new-reader"
-  flag-name: "enable-new-reader"
-  type: "bool"
-  usage: "Enables support for new reader implementation."
-  default: true
-  hide-flag: true
-
-- config-path: "file-cache.cache-file-for-range-read"
-  flag-name: "file-cache-cache-file-for-range-read"
-  type: "bool"
-  usage: "Whether to cache file for range reads."
-  default: false
-
-- config-path: "file-cache.download-chunk-size-mb"
-  flag-name: "file-cache-download-chunk-size-mb"
-  type: "int"
-  usage: "Size of chunks in MiB that each concurrent request downloads."
-  default: "200"
-
-- config-path: "file-cache.enable-crc"
-  flag-name: "file-cache-enable-crc"
-  type: "bool"
-  usage: "Performs CRC to ensure that file is correctly downloaded into cache."
-  default: false
-  hide-flag: true
-
-- config-path: "file-cache.enable-o-direct"
-  flag-name: "file-cache-enable-o-direct"
-  type: "bool"
-  usage: "Whether to use O_DIRECT while writing to file-cache in case of parallel downloads."
-  default: "false"
-  hide-flag: true
-
-- config-path: "file-cache.enable-parallel-downloads"
-  flag-name: "file-cache-enable-parallel-downloads"
-  type: "bool"
-  usage: "Enable parallel downloads."
-  default: false
-
-- config-path: "file-cache.experimental-exclude-regex"
-  flag-name: "file-cache-experimental-exclude-regex"
-  type: "string"
-  usage: "Exclude file paths (in the format bucket_name/object_key) specified by this regex from file caching."
-  default: ""
-  hide-flag: true
-
-- config-path: "file-cache.experimental-parallel-downloads-default-on"
-  flag-name: "file-cache-experimental-parallel-downloads-default-on"
-  type: "bool"
-  usage: "Enable parallel downloads by default on experimental basis."
-  default: true
-  hide-flag: true
-
-- config-path: "file-cache.max-parallel-downloads"
-  flag-name: "file-cache-max-parallel-downloads"
-  type: "int"
-  usage: "Sets an uber limit of number of concurrent file download requests that are made across all files."
-  default: "DefaultMaxParallelDownloads()"
-
-- config-path: "file-cache.max-size-mb"
-  flag-name: "file-cache-max-size-mb"
-  type: "int"
-  usage: "Maximum size of the file-cache in MiBs"
-  default: "-1"
-
-- config-path: "file-cache.parallel-downloads-per-file"
-  flag-name: "file-cache-parallel-downloads-per-file"
-  type: "int"
-  usage: "Number of concurrent download requests per file."
-  default: "16"
-
-- config-path: "file-cache.write-buffer-size"
-  flag-name: "file-cache-write-buffer-size"
-  type: "int"
-  usage: "Size of in-memory buffer that is used per goroutine in parallel downloads while writing to file-cache."
-  default: "4194304" # 4MiB
-  hide-flag: true
-
-- config-path: "file-system.dir-mode"
-  flag-name: "dir-mode"
-  type: "octal"
-  usage: "Permissions bits for directories, in octal."
-  default: "0755"
-
-- config-path: "file-system.disable-parallel-dirops"
-  flag-name: "disable-parallel-dirops"
-  type: "bool"
-  usage: "Specifies whether to allow parallel dir operations (lookups and readers)"
-  default: false
-  hide-flag: true
-
-- config-path: "file-system.experimental-enable-dentry-cache"
-  flag-name: "experimental-enable-dentry-cache"
-  type: "bool"
-  usage: >-
-    When enabled, it sets the Dentry cache entry timeout same as metadata-cache-ttl.
-    This enables kernel to use cached entry to map the file paths to inodes,
-    instead of making LookUpInode calls to GCSFuse.
-  default: false
-  hide-flag: true
-
-- config-path: "file-system.experimental-enable-readdirplus"
-  flag-name: "experimental-enable-readdirplus"
-  type: "bool"
-  usage: "Enables ReadDirPlus capability"
-  default: false
-  hide-flag: true
-
-- config-path: "file-system.file-mode"
-  flag-name: "file-mode"
-  type: "octal"
-  usage: "Permissions bits for files, in octal."
-  default: "0644"
-
-- config-path: "file-system.fuse-options"
-  flag-name: "o"
-  type: "[]string"
-  usage: "Additional system-specific mount options. Multiple options can be passed as comma separated. For readonly, use --o ro"
-
-- config-path: "file-system.gid"
-  flag-name: "gid"
-  type: "int"
-  default: -1
-  usage: "GID owner of all inodes."
-
-- config-path: "file-system.ignore-interrupts"
-  flag-name: "ignore-interrupts"
-  type: "bool"
-  usage: >-
-    Instructs gcsfuse to ignore system interrupt signals (like SIGINT, triggered
-    by Ctrl+C). This prevents those signals from immediately terminating gcsfuse
-    inflight operations.
-  default: true
-
-- config-path: "file-system.kernel-list-cache-ttl-secs"
-  flag-name: "kernel-list-cache-ttl-secs"
-  type: "int"
-  usage: >-
-    How long the directory listing (output of ls <dir>) should be cached in the
-    kernel page cache. If a particular directory cache entry is kept by kernel
-    for longer than TTL, then it will be sent for invalidation by gcsfuse on
-    next opendir (comes in the start, as part of next listing) call. 0 means no
-    caching. Use -1 to cache for lifetime (no ttl). Negative value other than -1
-    will throw error.
-  default: "0"
-
-- config-path: "file-system.precondition-errors"
-  flag-name: "precondition-errors"
-  type: "bool"
-  usage: >-
-    Throw Stale NFS file handle error in case the object being synced or read 
-    from is modified by some other concurrent process. This helps prevent 
-    silent data loss or data corruption.
-  hide-flag: true
-  default: true
-
-- config-path: "file-system.rename-dir-limit"
-  flag-name: "rename-dir-limit"
-  type: "int"
-  usage: "Allow rename a directory containing fewer descendants than this limit."
-  default: "0"
-
-- config-path: "file-system.temp-dir"
-  flag-name: "temp-dir"
-  type: "resolvedPath"
-  usage: >-
-    Path to the temporary directory where writes are staged prior to upload to
-    Cloud Storage. (default: system default, likely /tmp)
-  default: ""
-
-- config-path: "file-system.uid"
-  flag-name: "uid"
-  type: "int"
-  default: -1
-  usage: "UID owner of all inodes."
-
-- flag-name: "foreground"
-  config-path: "foreground"
-  type: "bool"
-  usage: "Stay in the foreground after mounting."
-  default: false
-
-- config-path: "gcs-auth.anonymous-access"
-  flag-name: "anonymous-access"
-  type: "bool"
-  usage: "This flag disables authentication."
-  default: false
-
-- config-path: "gcs-auth.key-file"
-  flag-name: "key-file"
-  type: "resolvedPath"
-  usage: "Absolute path to JSON key file for use with GCS. If this flag is left unset, Google application default credentials are used."
-
-- config-path: "gcs-auth.reuse-token-from-url"
-  flag-name: "reuse-token-from-url"
-  type: "bool"
-  usage: "If false, the token acquired from token-url is not reused."
-  default: "true"
-
-- config-path: "gcs-auth.token-url"
-  flag-name: "token-url"
-  type: "string"
-  usage: "A url for getting an access token when the key-file is absent."
-  default: ""
-
-- config-path: "gcs-connection.billing-project"
-  flag-name: "billing-project"
-  type: "string"
-  usage: >-
-    Project to use for billing when accessing a bucket enabled with "Requester
-    Pays".
-  default: ""
-
-- config-path: "gcs-connection.client-protocol"
-  flag-name: "client-protocol"
-  type: "protocol"
-  usage: >-
-    The protocol used for communicating with the GCS backend.
-    Value can be 'http1' (HTTP/1.1), 'http2' (HTTP/2) or 'grpc'.
-  default: "http1"
-
-- config-path: "gcs-connection.custom-endpoint"
-  flag-name: "custom-endpoint"
-  type: "string"
-  usage: >-
-    Specifies an alternative custom endpoint for fetching data. The custom endpoint
-    must support the equivalent resources and operations as the GCS JSON endpoint,
-    https://storage.googleapis.com/storage/v1. If a custom endpoint is not
-    specified, GCSFuse uses the global GCS JSON API endpoint,
-    https://storage.googleapis.com/storage/v1.
-  default: ""
-
-- config-path: "gcs-connection.experimental-enable-json-read"
-  flag-name: "experimental-enable-json-read"
-  type: "bool"
-  usage: >-
-    By default, GCSFuse uses the GCS XML API to get and read objects. When this
-    flag is specified, GCSFuse uses the GCS JSON API instead."
-  default: false
-  deprecated: true
-  deprecation-warning: "Experimental flag: could be dropped even in a minor release."
-
-- config-path: "gcs-connection.grpc-conn-pool-size"
-  flag-name: "experimental-grpc-conn-pool-size"
-  type: "int"
-  usage: "The number of gRPC channel in grpc client."
-  default: "1"
-  deprecated: true
-  deprecation-warning: "Experimental flag: can be removed in a minor release."
-
-- config-path: "gcs-connection.http-client-timeout"
-  flag-name: "http-client-timeout"
-  type: "duration"
-  usage: >-
-    The time duration that http client will wait to get response from the
-    server. A value of 0 indicates no timeout.
-  default: "0s"
-
-- config-path: "gcs-connection.limit-bytes-per-sec"
-  flag-name: "limit-bytes-per-sec"
-  type: "float64"
-  usage: "Bandwidth limit for reading data, measured over a 30-second window. (use -1 for no limit)"
-  default: "-1"
-
-- config-path: "gcs-connection.limit-ops-per-sec"
-  flag-name: "limit-ops-per-sec"
-  type: "float64"
-  usage: "Operations per second limit, measured over a 30-second window (use -1 for no limit)"
-  default: "-1"
-
-- config-path: "gcs-connection.max-conns-per-host"
-  flag-name: "max-conns-per-host"
-  type: "int"
-  usage: >-
-    The max number of TCP connections allowed per server. This is effective when
-    client-protocol is set to 'http1'. A value of 0 indicates no limit on
-    TCP connections (limited by the machine specifications).
-  default: "0"
-
-- config-path: "gcs-connection.max-idle-conns-per-host"
-  flag-name: "max-idle-conns-per-host"
-  type: "int"
-  usage: "The number of maximum idle connections allowed per server."
-  default: "100"
-
-- config-path: "gcs-connection.sequential-read-size-mb"
-  flag-name: "sequential-read-size-mb"
-  type: "int"
-  usage: "File chunk size to read from GCS in one call. Need to specify the value in MB. ChunkSize less than 1MB is not supported"
-  default: "200"
-
-- config-path: "gcs-retries.chunk-transfer-timeout-secs"
-  flag-name: "chunk-transfer-timeout-secs"
-  type: "int"
-  usage: >-
-    We send larger file uploads in 16 MiB chunks. This flag controls the duration 
-    that the HTTP client will wait for a response after making a request to upload a chunk. 
-    As an example, a value of 10 indicates that the client will wait 10 seconds for upload completion; 
-    otherwise, it cancels the request and retries for that chunk till chunkRetryDeadline(32s). 0 means no timeout.
-  default: "10"
-  hide-flag: true
-
-- config-path: "gcs-retries.max-retry-attempts"
-  flag-name: "max-retry-attempts"
-  type: "int"
-  usage: >-
-    It sets a limit on the number of times an operation will be retried if it
-    fails, preventing endless retry loops. A value of 0 indicates no limit.
-  default: "0"
-
-- config-path: "gcs-retries.max-retry-sleep"
-  flag-name: "max-retry-sleep"
-  type: "duration"
-  usage: >-
-    The maximum duration allowed to sleep in a retry loop with exponential
-    backoff for failed requests to GCS backend. Once the backoff duration
-    exceeds this limit, the retry continues with this specified maximum value.
-  default: "30s"
-
-- config-path: "gcs-retries.multiplier"
-  flag-name: "retry-multiplier"
-  type: "float64"
-  usage: Param for exponential backoff algorithm, which is used to increase waiting time b/w two consecutive retries.
-  default: 2
-
-- config-path: "gcs-retries.read-stall.enable"
-  flag-name: "enable-read-stall-retry"
-  type: "bool"
-  usage: >-
-    To turn on/off retries for stalled read requests. This is based on a timeout
-    that changes depending on how long similar requests took in the past.
-  default: true
-  hide-flag: true
-
-- config-path: "gcs-retries.read-stall.initial-req-timeout"
-  flag-name: "read-stall-initial-req-timeout"
-  type: "duration"
-  usage: Initial value of the read-request dynamic timeout.
-  default: 20s
-  hide-flag: true
-
-- config-path: "gcs-retries.read-stall.max-req-timeout"
-  flag-name: "read-stall-max-req-timeout"
-  type: "duration"
-  usage: Upper bound of the read-request dynamic timeout.
-  default: 20m
-  hide-flag: true
-
-- config-path: "gcs-retries.read-stall.min-req-timeout"
-  flag-name: "read-stall-min-req-timeout"
-  type: "duration"
-  usage: Lower bound of the read request dynamic timeout.
-  default: 1500ms
-  hide-flag: true
-
-- config-path: "gcs-retries.read-stall.req-increase-rate"
-  flag-name: "read-stall-req-increase-rate"
-  type: "float64"
-  usage: Determines how many increase calls it takes for dynamic timeout to double.
-  default: 15
-  hide-flag: true
-
-- config-path: "gcs-retries.read-stall.req-target-percentile"
-  flag-name: "read-stall-req-target-percentile"
-  type: "float64"
-  usage: Retry the request which take more than p(targetPercentile * 100) of past similar request.
-  default: 0.99
-  hide-flag: true
-
-- config-path: "implicit-dirs"
-  flag-name: "implicit-dirs"
-  type: "bool"
-  usage: "Implicitly define directories based on content. See files and directories in docs/semantics for more information"
-  default: false
-
-- config-path: "list.enable-empty-managed-folders"
-  flag-name: "enable-empty-managed-folders"
-  type: "bool"
-  usage: >-
-    This handles the corner case in listing managed folders.
-    There are two corner cases (a) empty managed folder (b) nested managed folder which doesn't contain any descendent as object.
-    This flag always works in conjunction with --implicit-dirs flag.
-    (a) If only ImplicitDirectories is true, all managed folders are listed other than above two mentioned cases.
-    (b) If both ImplicitDirectories and EnableEmptyManagedFolders are true, then all the managed folders are listed including the above-mentioned corner case.
-    (c) If ImplicitDirectories is false then no managed folders are listed irrespective of enable-empty-managed-folders flag.
-  default: false
-  hide-flag: true
-
-- config-path: "logging.file-path"
-  flag-name: "log-file"
-  type: "resolvedPath"
-  usage: >-
-    The file for storing logs that can be parsed by fluentd. When not provided,
-    plain text logs are printed to stdout when Cloud Storage FUSE is run 
-    in the foreground, or to syslog when Cloud Storage FUSE is run in the 
-    background.
-
-- config-path: "logging.format"
-  flag-name: "log-format"
-  type: "string"
-  usage: "The format of the log file: 'text' or 'json'."
-  default: "json"
-
-- config-path: "logging.log-rotate.backup-file-count"
-  flag-name: "log-rotate-backup-file-count"
-  type: "int"
-  usage: >-
-    The maximum number of backup log files to retain after they have been
-    rotated. A value of 0 indicates all backup files are retained.
-  default: "10"
-
-- config-path: "logging.log-rotate.compress"
-  flag-name: "log-rotate-compress"
-  type: "bool"
-  usage: "Controls whether the rotated log files should be compressed using gzip."
-  default: "true"
-
-- config-path: "logging.log-rotate.max-file-size-mb"
-  flag-name: "log-rotate-max-file-size-mb"
-  type: "int"
-  usage: "The maximum size in megabytes that a log file can reach before it is rotated."
-  default: "512"
-
-- config-path: "logging.severity"
-  flag-name: "log-severity"
-  type: "logSeverity"
-  usage: "Specifies the logging severity expressed as one of [trace, debug, info, warning, error, off]"
-  default: "info"
-
-- config-path: "machine-type"
-  flag-name: "machine-type"
-  type: "string"
-  usage: "Type of the machine on which gcsfuse is being run e.g. a3-highgpu-4g"
-  default: ""
-  hide-flag: true
-
-- config-path: "metadata-cache.deprecated-stat-cache-capacity"
-  flag-name: "stat-cache-capacity"
-  type: "int"
-  usage: >-
-    How many entries can the stat-cache hold (impacts memory consumption). This
-    flag has been deprecated (starting v2.0) and in favor of
-    stat-cache-max-size-mb. For now, the value of stat-cache-capacity will be
-    translated to the next higher corresponding value of stat-cache-max-size-mb
-    (assuming stat-cache entry-size ~= 1688 bytes, including 1448 for positive
-    entry and 240 for corresponding negative entry), if stat-cache-max-size-mb
-    is not set."
-  deprecated: true
-  deprecation-warning: "Please use --stat-cache-max-size-mb instead."
-  default: "20460"
-
-- config-path: "metadata-cache.deprecated-stat-cache-ttl"
-  flag-name: "stat-cache-ttl"
-  type: "duration"
-  usage: >-
-    How long to cache StatObject results and inode attributes. This flag
-    has been deprecated (starting v2.0) in favor of metadata-cache-ttl-secs. For
-    now, the minimum of stat-cache-ttl and type-cache-ttl values, rounded up to
-    the next higher multiple of a second is used as ttl for both stat-cache and
-    type-cache, when metadata-cache-ttl-secs is not set.
-  default: "60s"
-  deprecated: true
-  deprecation-warning: >-
-    This flag has been deprecated (starting v2.0) in favor of
-    metadata-cache-ttl-secs.
-
-- config-path: "metadata-cache.deprecated-type-cache-ttl"
-  flag-name: "type-cache-ttl"
-  type: "duration"
-  usage: >-
-    Usage: How long to cache StatObject results and inode attributes. This flag
-    has been deprecated (starting v2.0) in favor of metadata-cache-ttl-secs. For
-    now, the minimum of stat-cache-ttl and type-cache-ttl values, rounded up to
-    the next higher multiple of a second is used as ttl for both stat-cache and
-    type-cache, when metadata-cache-ttl-secs is not set.
-  default: "60s"
-  deprecated: true
-  deprecation-warning: >-
-    This flag has been deprecated (starting v2.0) in favor of
-    metadata-cache-ttl-secs.
-
-- config-path: "metadata-cache.enable-nonexistent-type-cache"
-  flag-name: "enable-nonexistent-type-cache"
-  type: "bool"
-  usage: >-
-    Once set, if an inode is not found in GCS, a type cache entry with type
-    NonexistentType will be created. This also means new file/dir created might
-    not be seen. For example, if this flag is set, and metadata-cache-ttl-secs
-    is set, then if we create the same file/node in the meantime using the same
-    mount, since we are not refreshing the cache, it will still return nil.
-  default: false
-
-- config-path: "metadata-cache.experimental-metadata-prefetch-on-mount"
-  flag-name: "experimental-metadata-prefetch-on-mount"
-  type: "string"
-  usage: >-
-    Experimental: This indicates whether or not to prefetch the metadata
-    (prefilling of metadata caches and creation of inodes) of the mounted bucket
-    at the time of mounting the bucket. Supported values: "disabled", "sync" and
-    "async". Any other values will return error on mounting. This is applicable
-    only to static mounting, and not to dynamic mounting.
-  default: "disabled"
-  deprecated: true
-  deprecation-warning: "Experimental flag: could be removed even in a minor release."
-
-- config-path: "metadata-cache.negative-ttl-secs"
-  flag-name: "metadata-cache-negative-ttl-secs"
-  type: "int"
-  usage: >-
-    The negative-ttl-secs value in seconds to be used for expiring negative entries in metadata-cache. It
-    can be set to -1 for no-ttl, 0 for no cache and > 0 for ttl-controlled
-    negative entries in metadata-cache. Any value set below -1 will throw an error.
-  default: "5"
-
-- config-path: "metadata-cache.stat-cache-max-size-mb"
-  flag-name: "stat-cache-max-size-mb"
-  type: "int"
-  usage: >-
-    The maximum size of stat-cache in MiBs. It can also be set to -1 for
-    no-size-limit, 0 for no cache. Values below -1 are not supported.
-  default: "33"
-
-- config-path: "metadata-cache.ttl-secs"
-  flag-name: "metadata-cache-ttl-secs"
-  type: "int"
-  usage: >-
-    The ttl value in seconds to be used for expiring items in metadata-cache. It
-    can be set to -1 for no-ttl, 0 for no cache and > 0 for ttl-controlled
-    metadata-cache. Any value set below -1 will throw an error.
-  default: "60"
-
-- config-path: "metadata-cache.type-cache-max-size-mb"
-  flag-name: "type-cache-max-size-mb"
-  type: "int"
-  usage: "Max size of type-cache maps which are maintained at a per-directory level."
-  default: "4"
-
-- config-path: "metrics.buffer-size"
-  flag-name: "metrics-buffer-size"
-  type: "int"
-  usage: "The maximum number of histogram metric updates in the queue."
-  default: "256"
-  hide-flag: true
-
-- config-path: "metrics.cloud-metrics-export-interval-secs"
-  flag-name: "cloud-metrics-export-interval-secs"
-  type: "int"
-  usage: "Specifies the interval at which the metrics are uploaded to cloud monitoring"
-  default: 0
-
-- config-path: "metrics.enable-grpc-metrics"
-  flag-name: "enable-grpc-metrics"
-  type: "bool"
-  usage: "Enables support for gRPC metrics"
-  default: true
-
-- config-path: "metrics.prometheus-port"
-  flag-name: "prometheus-port"
-  type: "int"
-  usage: "Expose Prometheus metrics endpoint on this port and a path of /metrics."
-  default: "0"
-
-- config-path: "metrics.stackdriver-export-interval"
-  flag-name: "stackdriver-export-interval"
-  type: "duration"
-  usage: >-
-    Export metrics to stackdriver with this interval. A value of 0
-    indicates no exporting.
-  default: "0s"
-  deprecated: true
-  deprecation-warning: "Please use --cloud-metrics-export-interval-secs instead."
-
-- config-path: "metrics.use-new-names"
-  flag-name: "metrics-use-new-names"
-  type: "bool"
-  usage: "Use the new metric names."
-  default: false
-  hide-flag: true
-
-- config-path: "metrics.workers"
-  flag-name: "metrics-workers"
-  type: "int"
-  usage: "The number of workers that update histogram metrics concurrently."
-  default: "3"
-  hide-flag: true
-
-- config-path: "monitoring.experimental-tracing-mode"
-  flag-name: "experimental-tracing-mode"
-  type: "string"
-  usage: "Experimental: specify tracing mode"
-  default: ""
-  hide-flag: true
-
-- config-path: "monitoring.experimental-tracing-sampling-ratio"
-  flag-name: "experimental-tracing-sampling-ratio"
-  type: "float64"
-  usage: "Experimental: Trace sampling ratio"
-  default: 0
-  hide-flag: true
-
-- config-path: "only-dir"
-  flag-name: "only-dir"
-  type: "string"
-  usage: "Mount only a specific directory within the bucket. See docs/mounting for more information"
-  default: ""
-
-- config-path: "profiling.allocated-heap"
-  flag-name: "profiling-allocated-heap"
-  type: "bool"
-  usage: "Enables allocated heap (HeapProfileAllocs) profiling. This only works when --enable-cloud-profiling is set to true."
-  default: true
-  hide-flag: true
-
-- config-path: "profiling.cpu"
-  flag-name: "profiling-cpu"
-  type: "bool"
-  usage: "Enables cpu profiling. This only works when --enable-cloud-profiling is set to true."
-  default: true
-  hide-flag: true
-
-- config-path: "profiling.enabled"
-  flag-name: "enable-cloud-profiling"
-  type: "bool"
-  usage: "Enables cloud profiling, by default disabled."
-  default: false
-  hide-flag: true
-
-- config-path: "profiling.goroutines"
-  flag-name: "profiling-goroutines"
-  type: "bool"
-  usage: "Enables goroutines profiling. This only works when --enable-cloud-profiling is set to true."
-  default: false
-  hide-flag: true
-
-- config-path: "profiling.heap"
-  flag-name: "profiling-heap"
-  type: "bool"
-  usage: "Enables heap profiling. This only works when --enable-cloud-profiling is set to true."
-  default: true
-  hide-flag: true
-
-- config-path: "profiling.label"
-  flag-name: "profiling-label"
-  type: "string"
-  usage: >-
-    Allow setting a profile label to uniquely identify and compare profiling data with other profiles.
-    This only works when --enable-cloud-profiling is set to true.  
-  default: "gcsfuse-0.0.0"
-  hide-flag: true
-
-- config-path: "profiling.mutex"
-  flag-name: "profiling-mutex"
-  type: "bool"
-  usage: "Enables mutex profiling. This only works when --enable-cloud-profiling is set to true."
-  default: false
-  hide-flag: true
-
-- config-path: "read.block-size-mb"
-  flag-name: "read-block-size-mb"
-  type: "int"
-  usage: >-
-    Specifies the block size for buffered reads. The value should be more than 
-    0. This is used to read data in chunks from GCS.
-  default: 16
-  hide-flag: true
-
-- config-path: "read.enable-buffered-read"
-  flag-name: "enable-buffered-read"
-  type: "bool"
-  usage: >-
-    When enabled, read starts using buffer to prefetch (asynchronous and in parallel)
-    data from GCS. This improves performance for large file sequential reads.
-    Note: Enabling this flag can increase the memory usage significantly.
-  default: false
-
-- config-path: "read.global-max-blocks"
-  flag-name: "read-global-max-blocks"
-  type: "int"
-  usage: >-
-    Specifies the maximum number of blocks available for buffered reads across all file-handles.
-    The value should be >= 0 or -1 (for infinite blocks).
-    A value of 0 disables buffered reads.
-  default: 80
-
-- config-path: "read.inactive-stream-timeout"
-  flag-name: "read-inactive-stream-timeout"
-  type: "duration"
-  usage: >-
-    Duration of inactivity after which an open GCS read stream is automatically closed.
-    This helps conserve resources when a file handle remains open without active Read calls.
-    A value of '0s' disables this timeout.
-  default: "10s"
-  hide-flag: true
-
-- config-path: "read.max-blocks-per-handle"
-  flag-name: "read-max-blocks-per-handle"
-  type: "int"
-  usage: >-
-    Specifies the maximum number of blocks to be used by a single file handle for 
-    buffered reads. The value should be >= 0 or -1 (for infinite blocks).
-    A value of 0 disables buffered reads.
-  default: 20
-  hide-flag: true
-
-- config-path: "read.min-blocks-per-handle"
-  flag-name: "read-min-blocks-per-handle"
-  type: "int"
-  usage: >-
-    Specifies the minimum number of blocks required by a file-handle to start
-    reading via buffered reads. The value should be >= 1 or "read-max-blocks-per-handle".
-  default: 4
-  hide-flag: true
-
-- config-path: "read.random-seek-threshold"
-  flag-name: "read-random-seek-threshold"
-  type: "int"
-  usage: >-
-    Specifies the random seek threshold to switch to another reader when random reads are detected.
-  default: 3
-  hide-flag: true
-
-- config-path: "read.start-blocks-per-handle"
-  flag-name: "read-start-blocks-per-handle"
-  type: "int"
-  usage: >-
-    Specifies the number of blocks to be prefetched on the first read.
-  default: 1
-  hide-flag: true
-
-- config-path: "write.block-size-mb"
-  flag-name: "write-block-size-mb"
-  type: "int"
-  usage: >-
-    Specifies the block size for streaming writes. The value should be more 
-    than 0.
-  default: 32
-  hide-flag: true
-
-- config-path: "write.create-empty-file"
-  flag-name: "create-empty-file"
-  type: "bool"
-  usage: "For a new file, it creates an empty file in Cloud Storage bucket as a hold."
-  default: false
-  hide-flag: true
-
-- config-path: "write.enable-rapid-appends"
-  flag-name: "enable-rapid-appends"
-  type: "bool"
-  usage: "Enables support for appends to unfinalized object using streaming writes"
-  default: true
-
-- config-path: "write.enable-streaming-writes"
-  flag-name: "enable-streaming-writes"
-  type: "bool"
-  usage: "Enables streaming uploads during write file operation."
-  default: true
-  hide-flag: false
-
-- config-path: "write.global-max-blocks"
-  flag-name: "write-global-max-blocks"
-  type: "int"
-  usage: >-
-    Specifies the maximum number of blocks available for streaming writes across all files. 
-    The value should be >= 0 or -1 (for infinite blocks).
-    A value of 0 disables streaming writes.
-  default: 4
-  hide-flag: false
-
-- config-path: "write.max-blocks-per-file"
-  flag-name: "write-max-blocks-per-file"
-  type: "int"
-  usage: >-
-    Specifies the maximum number of blocks to be used by a single file for 
-    streaming writes. The value should be >= 1 or -1 (for infinite blocks).
-  default: 1
-  hide-flag: true
-
-- flag-name: "debug_fs"
-  type: "bool"
-  usage: "This flag is unused."
-  default: false
-  deprecated: true
-  deprecation-warning: "This flag is currently unused."
-
-- flag-name: "debug_fuse_errors"
-  type: "bool"
-  usage: "This flag is currently unused."
-  default: "true"
-  deprecated: true
-  deprecation-warning: "This flag is currently unused."
-
-- flag-name: "debug_http"
-  type: "bool"
-  usage: "This flag is currently unused."
-  default: false
-  deprecated: true
-  deprecation-warning: "This flag is currently unused."
-
-- flag-name: "max-retry-duration"
-  type: "duration"
-  usage: "This is currently unused."
-  default: "0s"
-  deprecated: true
-  deprecation-warning: "This is currently unused."
-=======
 # Keep this section at the top of the file.
 machine-type-groups:
   high-performance:
@@ -1722,6 +849,12 @@
     usage: "Specifies the interval at which the metrics are uploaded to cloud monitoring"
     default: 0
 
+  - config-path: "metrics.enable-grpc-metrics"
+    flag-name: "enable-grpc-metrics"
+    type: "bool"
+    usage: "Enables support for gRPC metrics"
+    default: false
+
   - config-path: "metrics.prometheus-port"
     flag-name: "prometheus-port"
     type: "int"
@@ -1972,5 +1105,4 @@
     usage: "This is currently unused."
     default: "0s"
     deprecated: true
-    deprecation-warning: "This is currently unused."
->>>>>>> 509ed19c
+    deprecation-warning: "This is currently unused."