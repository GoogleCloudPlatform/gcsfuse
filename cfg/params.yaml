# Copyright 2024 Google LLC
#
# Licensed under the Apache License, Version 2.0 (the "License");
# you may not use this file except in compliance with the License.
# You may obtain a copy of the License at
#
#      http://www.apache.org/licenses/LICENSE-2.0
#
# Unless required by applicable law or agreed to in writing, software
# distributed under the License is distributed on an "AS IS" BASIS,
# WITHOUT WARRANTIES OR CONDITIONS OF ANY KIND, either express or implied.
# See the License for the specific language governing permissions and
# limitations under the License.

#################################### DOCUMENTATION STARTS ######################
# Params structure
# flag-name: Name of the CLI flag.
# config-path: Location of the param in the config file. A value of "gcs-auth.anonymous-access" indicates that the param will be present under the gcs-auth:anonymous-access.
# type: data type of the param - supports the following values: ["int", "float64", "bool", "string", "duration", "octal", "[]int",
#			"[]string", "logSeverity", "protocol", "resolvedPath"]
# usage: The usage doc that will appear in the helpdoc
# default: The default value of the param.
# deprecated: Specifies whether the param is deprecated. This will cause warnings when the user specifies the flag.
# deprecationWarning: The warning that should be issued when the user specifies a deprecated flag.
# hide-flag: Whether to hide flag from the helpdoc.
#
# The params must be kept sorted in ascending order.
# The linear order between any two params, p1 and p2 is defined as following:
# 1. If p1.config-path != "" && p2.config-path != "" then p1 < p2 iff p1.config-path < p2.config-path else p2 < p1
# 2. If p1.config-path == "" && p2.config-path == "" then p1 < p2 iff p1.flag-name < p2.flag-name else p2 < p1
# 3. If p1.config-path != "" && p2.config-path == "" then p1 < p2 and vice versa.
#
###################################### DOCUMENTATION ENDS ######################

# Keep this section at the top of the file.
machine-type-groups:
  high-performance:
    - "a2-megagpu-16g"
    - "a2-ultragpu-8g"
    - "a3-edgegpu-8g"
    - "a3-highgpu-8g"
    - "a3-megagpu-8g"
    - "a3-ultragpu-8g"
    - "a4-highgpu-8g"
    - "a4-highgpu-8g-lowmem"
    - "a4-highgpu-8g-nolssd"
    - "a4x-highgpu-4g"
    - "a4x-highgpu-4g-nolssd"
    - "ct5l-hightpu-8t"
    - "ct5lp-hightpu-8t"
    - "ct5p-hightpu-4t"
    - "ct5p-hightpu-4t-tpu"
    - "ct6e-standard-4t"
    - "ct6e-standard-4t-tpu"
    - "ct6e-standard-8t"
    - "ct6e-standard-8t-tpu"
    - "tpu7x-standard-4t"
    - "tpu7x-standard-4t-tpu"
    - "tpu7x-ultranet-4t"
    - "tpu7x-ultranet-4t-tpu"
    # Add other machine types here as needed.
  # Add other groups here as needed

params:
  - config-path: "app-name"
    flag-name: "app-name"
    type: "string"
    usage: "The application name of this mount."
    default: ""

  - config-path: "cache-dir"
    flag-name: "cache-dir"
    type: "resolvedPath"
    usage: "Enables file-caching. Specifies the directory to use for file-cache."

  - config-path: "cloud-profiler.allocated-heap"
    flag-name: "cloud-profiler-allocated-heap"
    type: "bool"
    usage: "Enables allocated heap (HeapProfileAllocs) profiling. This only works when --enable-cloud-profiler is set to true."
    default: true
    hide-flag: true

  - config-path: "cloud-profiler.cpu"
    flag-name: "cloud-profiler-cpu"
    type: "bool"
    usage: "Enables cpu profiling. This only works when --enable-cloud-profiler is set to true."
    default: true
    hide-flag: true

  - config-path: "cloud-profiler.enabled"
    flag-name: "enable-cloud-profiler"
    type: "bool"
    usage: "Enables cloud-profiler, by default disabled."
    default: false
    hide-flag: true

  - config-path: "cloud-profiler.goroutines"
    flag-name: "cloud-profiler-goroutines"
    type: "bool"
    usage: "Enables goroutines cloud-profiler. This only works when --enable-cloud-profiler is set to true."
    default: false
    hide-flag: true

  - config-path: "cloud-profiler.heap"
    flag-name: "cloud-profiler-heap"
    type: "bool"
    usage: "Enables heap cloud-profiler. This only works when --enable-cloud-profiler is set to true."
    default: true
    hide-flag: true

  - config-path: "cloud-profiler.label"
    flag-name: "cloud-profiler-label"
    type: "string"
    usage: >-
      Allow setting a profile label to uniquely identify and compare cloud-profiler data with other profiles.
      This only works when --enable-cloud-profiler is set to true.
    default: "gcsfuse-0.0.0"
    hide-flag: true

  - config-path: "cloud-profiler.mutex"
    flag-name: "cloud-profiler-mutex"
    type: "bool"
    usage: "Enables mutex cloud-profiler. This only works when --enable-cloud-profiler is set to true."
    default: false
    hide-flag: true

  - config-path: "debug.exit-on-invariant-violation"
    flag-name: "debug_invariants"
    type: "bool"
    usage: "Exit when internal invariants are violated."
    default: false

  - config-path: "debug.fuse"
    flag-name: "debug_fuse"
    type: "bool"
    usage: "Enables debug logs."
    default: false
    deprecated: true
    deprecation-warning: "Please set log-severity to TRACE instead."

  - config-path: "debug.gcs"
    flag-name: "debug_gcs"
    type: "bool"
    usage: "Enables debug logs."
    default: false
    deprecated: true
    deprecation-warning: "Please set log-severity to TRACE instead."

  - config-path: "debug.log-mutex"
    flag-name: "debug_mutex"
    type: "bool"
    usage: "Print debug messages when a mutex is held too long."
    default: false

  - config-path: "disable-autoconfig"
    flag-name: "disable-autoconfig"
    type: "bool"
    usage: "Disable optimizing configuration automatically for a machine"
    default: false
    hide-flag: true

  - config-path: "enable-atomic-rename-object"
    flag-name: "enable-atomic-rename-object"
    type: "bool"
    usage: "Enables support for atomic rename object operation on HNS bucket."
    default: true
    hide-flag: true

  - flag-name: "enable-google-lib-auth"
    config-path: "enable-google-lib-auth"
    type: "bool"
    usage: "Enable google library authentication method to fetch the credentials"
    default: true
    hide-flag: true

  - config-path: "enable-hns"
    flag-name: "enable-hns"
    type: "bool"
    usage: "Enables support for HNS buckets"
    default: true
    hide-flag: true

  - config-path: "enable-new-reader"
    flag-name: "enable-new-reader"
    type: "bool"
    usage: "Enables support for new reader implementation."
    default: true
    hide-flag: true

  - config-path: "enable-unsupported-path-support"
    flag-name: "enable-unsupported-path-support"
    type: "bool"
    usage: >-
      Enables support for file system paths with unsupported GCS names (e.g., names containing '//' or starting with /). 
      When set, GCSFuse will ignore these objects during listing and copying operations. 
      For rename and delete operations, the flag allows the action to proceed for all specified objects, including those with unsupported names.
    default: false
    hide-flag: true

  - config-path: "file-cache.cache-file-for-range-read"
    flag-name: "file-cache-cache-file-for-range-read"
    type: "bool"
    usage: "Whether to cache file for range reads."
    default: false
    optimizations:
      profiles:
        - name: "aiml-serving"
          value: true
        - name: "aiml-checkpointing"
          value: true

  - config-path: "file-cache.download-chunk-size-mb"
    flag-name: "file-cache-download-chunk-size-mb"
    type: "int"
    usage: "Size of chunks in MiB that each concurrent request downloads."
    default: "200"

  - config-path: "file-cache.enable-crc"
    flag-name: "file-cache-enable-crc"
    type: "bool"
    usage: "Performs CRC to ensure that file is correctly downloaded into cache. No op for rapid storage."
    default: false
    hide-flag: true

  - config-path: "file-cache.enable-o-direct"
    flag-name: "file-cache-enable-o-direct"
    type: "bool"
    usage: "Whether to use O_DIRECT while writing to file-cache in case of parallel downloads."
    default: "false"
    hide-flag: true

  - config-path: "file-cache.enable-parallel-downloads"
    flag-name: "file-cache-enable-parallel-downloads"
    type: "bool"
    usage: "Enable parallel downloads."
    default: false

  - config-path: "file-cache.exclude-regex"
    flag-name: "file-cache-exclude-regex"
    type: "string"
    usage: "Exclude file paths (in the format bucket_name/object_key) specified by this regex from file caching."
    default: ""
    hide-flag: true

  - config-path: "file-cache.experimental-parallel-downloads-default-on"
    flag-name: "file-cache-experimental-parallel-downloads-default-on"
    type: "bool"
    usage: "Enable parallel downloads by default on experimental basis."
    default: true
    hide-flag: true

  - config-path: "file-cache.include-regex"
    flag-name: "file-cache-include-regex"
    type: "string"
    usage: "Include file paths (in the format bucket_name/object_key) specified by this regex for file caching."
    default: ""
    hide-flag: true
 
  - config-path: "file-cache.max-parallel-downloads"
    flag-name: "file-cache-max-parallel-downloads"
    type: "int"
    usage: "Sets an uber limit of number of concurrent file download requests that are made across all files."
    default: "DefaultMaxParallelDownloads()"

  - config-path: "file-cache.max-size-mb"
    flag-name: "file-cache-max-size-mb"
    type: "int"
    usage: "Maximum size of the file-cache in MiBs"
    default: "-1"

  - config-path: "file-cache.parallel-downloads-per-file"
    flag-name: "file-cache-parallel-downloads-per-file"
    type: "int"
    usage: "Number of concurrent download requests per file."
    default: "16"

  - config-path: "file-cache.write-buffer-size"
    flag-name: "file-cache-write-buffer-size"
    type: "int"
    usage: "Size of in-memory buffer that is used per goroutine in parallel downloads while writing to file-cache."
    default: "4194304" # 4MiB
    hide-flag: true

  - config-path: "file-system.dir-mode"
    flag-name: "dir-mode"
    type: "octal"
    usage: "Permissions bits for directories, in octal."
    default: "0755"

  - config-path: "file-system.disable-parallel-dirops"
    flag-name: "disable-parallel-dirops"
    type: "bool"
    usage: "Specifies whether to allow parallel dir operations (lookups and readers)"
    default: false
    hide-flag: true

  - config-path: "file-system.experimental-enable-dentry-cache"
    flag-name: "experimental-enable-dentry-cache"
    type: "bool"
    usage: >-
      When enabled, it sets the Dentry cache entry timeout same as metadata-cache-ttl.
      This enables kernel to use cached entry to map the file paths to inodes,
      instead of making LookUpInode calls to GCSFuse.
    default: false
    hide-flag: true

  - config-path: "file-system.experimental-enable-readdirplus"
    flag-name: "experimental-enable-readdirplus"
    type: "bool"
    usage: "Enables ReadDirPlus capability"
    default: false
    hide-flag: true

  - config-path: "file-system.file-mode"
    flag-name: "file-mode"
    type: "octal"
    usage: "Permissions bits for files, in octal."
    default: "0644"

  - config-path: "file-system.fuse-options"
    flag-name: "o"
    type: "[]string"
    usage: "Additional system-specific mount options. Multiple options can be passed as comma separated. For readonly, use --o ro"

  - config-path: "file-system.gid"
    flag-name: "gid"
    type: "int"
    default: -1
    usage: "GID owner of all inodes."

  - config-path: "file-system.ignore-interrupts"
    flag-name: "ignore-interrupts"
    type: "bool"
    usage: >-
      Instructs gcsfuse to ignore system interrupt signals (like SIGINT, triggered
      by Ctrl+C). This prevents those signals from immediately terminating gcsfuse
      inflight operations.
    default: true

  - config-path: "file-system.kernel-list-cache-ttl-secs"
    flag-name: "kernel-list-cache-ttl-secs"
    type: "int"
    usage: >-
      How long the directory listing (output of ls <dir>) should be cached in the
      kernel page cache. If a particular directory cache entry is kept by kernel
      for longer than TTL, then it will be sent for invalidation by gcsfuse on
      next opendir (comes in the start, as part of next listing) call. 0 means no
      caching. Use -1 to cache for lifetime (no ttl). Negative value other than -1
      will throw error.
    default: "0"
    optimizations:
      profiles:
        - name: "aiml-serving"
          value: -1

<<<<<<< HEAD
=======
  - config-path: "file-system.max-read-ahead-kb"
    flag-name: "max-read-ahead-kb"
    type: "int"
    usage: >-
      Sets max kernel-read-ahead for the mount in KiB. 0 means system default.
      Requires sudo permission to set this value, otherwise the value will be ignored
      and system default will be used.
    default: "0"
    hide-flag: true
  
>>>>>>> 09765dbc
  - config-path: "file-system.o-direct"
    flag-name: "o-direct"
    type: "bool"
    usage: >-
      Bypasses the kernel's page cache for file reads and writes. When enabled,
      all I/O operations are sent directly to the GCSFuse daemon. 
    default: false
    hide-flag: true

<<<<<<< HEAD
=======

>>>>>>> 09765dbc
  - config-path: "file-system.precondition-errors"
    flag-name: "precondition-errors"
    type: "bool"
    usage: >-
      Throw Stale NFS file handle error in case the object being synced or read
      from is modified by some other concurrent process. This helps prevent
      silent data loss or data corruption.
    hide-flag: true
    default: true

  - config-path: "file-system.rename-dir-limit"
    flag-name: "rename-dir-limit"
    type: "int"
    usage: "Allow rename a directory containing fewer descendants than this limit."
    default: "0"
    optimizations:
      machine-based-optimization:
        - group: "high-performance"
          value: 200000
      profiles:
        - name: "aiml-checkpointing"
          value: 200000

  - config-path: "file-system.temp-dir"
    flag-name: "temp-dir"
    type: "resolvedPath"
    usage: >-
      Path to the temporary directory where writes are staged prior to upload to
      Cloud Storage. (default: system default, likely /tmp)
    default: ""

  - config-path: "file-system.uid"
    flag-name: "uid"
    type: "int"
    default: -1
    usage: "UID owner of all inodes."

  - flag-name: "foreground"
    config-path: "foreground"
    type: "bool"
    usage: "Stay in the foreground after mounting."
    default: false

  - config-path: "gcs-auth.anonymous-access"
    flag-name: "anonymous-access"
    type: "bool"
    usage: "This flag disables authentication."
    default: false

  - config-path: "gcs-auth.key-file"
    flag-name: "key-file"
    type: "resolvedPath"
    usage: "Absolute path to JSON key file for use with GCS. If this flag is left unset, Google application default credentials are used."

  - config-path: "gcs-auth.reuse-token-from-url"
    flag-name: "reuse-token-from-url"
    type: "bool"
    usage: "If false, the token acquired from token-url is not reused."
    default: "true"

  - config-path: "gcs-auth.token-url"
    flag-name: "token-url"
    type: "string"
    usage: "A url for getting an access token when the key-file is absent."
    default: ""

  - config-path: "gcs-connection.billing-project"
    flag-name: "billing-project"
    type: "string"
    usage: >-
      Project to use for billing when accessing a bucket enabled with "Requester
      Pays".
    default: ""

  - config-path: "gcs-connection.client-protocol"
    flag-name: "client-protocol"
    type: "protocol"
    usage: >-
      The protocol used for communicating with the GCS backend.
      Value can be 'http1' (HTTP/1.1), 'http2' (HTTP/2) or 'grpc'.
    default: "http1"

  - config-path: "gcs-connection.custom-endpoint"
    flag-name: "custom-endpoint"
    type: "string"
    usage: >-
      To specify a custom storage endpoint, ensure it supports the same resources as the default storage.googleapis.com:443 and includes the port number.
    default: ""

  - config-path: "gcs-connection.enable-http-dns-cache"
    flag-name: "enable-http-dns-cache"
    type: "bool"
    usage: "Enables DNS cache for HTTP/1 connections"
    default: true
    hide-flag: true

  - config-path: "gcs-connection.experimental-enable-json-read"
    flag-name: "experimental-enable-json-read"
    type: "bool"
    usage: >-
      By default, GCSFuse uses the GCS XML API to get and read objects. When this
      flag is specified, GCSFuse uses the GCS JSON API instead."
    default: false
    deprecated: true
    deprecation-warning: "Experimental flag: could be dropped even in a minor release."

  - config-path: "gcs-connection.experimental-local-socket-address"
    flag-name: "experimental-local-socket-address"
    type: "string"
    usage: "The local socket address to bind to. This is useful in multi-NIC scenarios. This is an experimental flag."
    default: ""
    hide-flag: true

  - config-path: "gcs-connection.grpc-conn-pool-size"
    flag-name: "experimental-grpc-conn-pool-size"
    type: "int"
    usage: "The number of gRPC channel in grpc client."
    default: "1"
    deprecated: true
    deprecation-warning: "Experimental flag: can be removed in a minor release."

  - config-path: "gcs-connection.http-client-timeout"
    flag-name: "http-client-timeout"
    type: "duration"
    usage: >-
      The time duration that http client will wait to get response from the
      server. A value of 0 indicates no timeout.
    default: "0s"

  - config-path: "gcs-connection.limit-bytes-per-sec"
    flag-name: "limit-bytes-per-sec"
    type: "float64"
    usage: "Bandwidth limit for reading data, measured over a 30-second window. (use -1 for no limit)"
    default: "-1"

  - config-path: "gcs-connection.limit-ops-per-sec"
    flag-name: "limit-ops-per-sec"
    type: "float64"
    usage: "Operations per second limit, measured over a 30-second window (use -1 for no limit)"
    default: "-1"

  - config-path: "gcs-connection.max-conns-per-host"
    flag-name: "max-conns-per-host"
    type: "int"
    usage: >-
      The max number of TCP connections allowed per server. This is effective when
      client-protocol is set to 'http1'. A value of 0 indicates no limit on
      TCP connections (limited by the machine specifications).
    default: "0"

  - config-path: "gcs-connection.max-idle-conns-per-host"
    flag-name: "max-idle-conns-per-host"
    type: "int"
    usage: "The number of maximum idle connections allowed per server."
    default: "100"

  - config-path: "gcs-connection.sequential-read-size-mb"
    flag-name: "sequential-read-size-mb"
    type: "int"
    usage: "File chunk size to read from GCS in one call. Need to specify the value in MB. ChunkSize less than 1MB is not supported"
    default: "200"

  - config-path: "gcs-retries.chunk-transfer-timeout-secs"
    flag-name: "chunk-transfer-timeout-secs"
    type: "int"
    usage: >-
      We send larger file uploads in 16 MiB chunks. This flag controls the duration
      that the HTTP client will wait for a response after making a request to upload a chunk.
      As an example, a value of 10 indicates that the client will wait 10 seconds for upload completion;
      otherwise, it cancels the request and retries for that chunk till chunkRetryDeadline(32s). 0 means no timeout.
    default: "10"
    hide-flag: true

  - config-path: "gcs-retries.max-retry-attempts"
    flag-name: "max-retry-attempts"
    type: "int"
    usage: >-
      It sets a limit on the number of times an operation will be retried if it
      fails, preventing endless retry loops. A value of 0 indicates no limit.
    default: "0"

  - config-path: "gcs-retries.max-retry-sleep"
    flag-name: "max-retry-sleep"
    type: "duration"
    usage: >-
      The maximum duration allowed to sleep in a retry loop with exponential
      backoff for failed requests to GCS backend. Once the backoff duration
      exceeds this limit, the retry continues with this specified maximum value.
    default: "30s"

  - config-path: "gcs-retries.multiplier"
    flag-name: "retry-multiplier"
    type: "float64"
    usage: Param for exponential backoff algorithm, which is used to increase waiting time b/w two consecutive retries.
    default: 2

  - config-path: "gcs-retries.read-stall.enable"
    flag-name: "enable-read-stall-retry"
    type: "bool"
    usage: >-
      To turn on/off retries for stalled read requests. This is based on a timeout
      that changes depending on how long similar requests took in the past.
    default: true
    hide-flag: true

  - config-path: "gcs-retries.read-stall.initial-req-timeout"
    flag-name: "read-stall-initial-req-timeout"
    type: "duration"
    usage: Initial value of the read-request dynamic timeout.
    default: 20s
    hide-flag: true

  - config-path: "gcs-retries.read-stall.max-req-timeout"
    flag-name: "read-stall-max-req-timeout"
    type: "duration"
    usage: Upper bound of the read-request dynamic timeout.
    default: 20m
    hide-flag: true

  - config-path: "gcs-retries.read-stall.min-req-timeout"
    flag-name: "read-stall-min-req-timeout"
    type: "duration"
    usage: Lower bound of the read request dynamic timeout.
    default: 1500ms
    hide-flag: true

  - config-path: "gcs-retries.read-stall.req-increase-rate"
    flag-name: "read-stall-req-increase-rate"
    type: "float64"
    usage: Determines how many increase calls it takes for dynamic timeout to double.
    default: 15
    hide-flag: true

  - config-path: "gcs-retries.read-stall.req-target-percentile"
    flag-name: "read-stall-req-target-percentile"
    type: "float64"
    usage: Retry the request which take more than p(targetPercentile * 100) of past similar request.
    default: 0.99
    hide-flag: true

  - config-path: "implicit-dirs"
    flag-name: "implicit-dirs"
    type: "bool"
    usage: "Implicitly define directories based on content. See files and directories in docs/semantics for more information"
    default: false
    optimizations:
      machine-based-optimization:
        - group: "high-performance"
          value: true
      profiles:
        - name: "aiml-training"
          value: true
        - name: "aiml-serving"
          value: true
        - name: "aiml-checkpointing"
          value: true

  - config-path: "list.enable-empty-managed-folders"
    flag-name: "enable-empty-managed-folders"
    type: "bool"
    usage: >-
      This handles the corner case in listing managed folders.
      There are two corner cases (a) empty managed folder (b) nested managed folder which doesn't contain any descendent as object.
      This flag always works in conjunction with --implicit-dirs flag.
      (a) If only ImplicitDirectories is true, all managed folders are listed other than above two mentioned cases.
      (b) If both ImplicitDirectories and EnableEmptyManagedFolders are true, then all the managed folders are listed including the above-mentioned corner case.
      (c) If ImplicitDirectories is false then no managed folders are listed irrespective of enable-empty-managed-folders flag.
    default: false
    hide-flag: true

  - config-path: "logging.file-path"
    flag-name: "log-file"
    type: "resolvedPath"
    usage: >-
      The file for storing logs that can be parsed by fluentd. When not provided,
      plain text logs are printed to stdout when Cloud Storage FUSE is run
      in the foreground, or to syslog when Cloud Storage FUSE is run in the
      background.

  - config-path: "logging.format"
    flag-name: "log-format"
    type: "string"
    usage: "The format of the log file: 'text' or 'json'."
    default: "json"

  - config-path: "logging.log-rotate.backup-file-count"
    flag-name: "log-rotate-backup-file-count"
    type: "int"
    usage: >-
      The maximum number of backup log files to retain after they have been
      rotated. A value of 0 indicates all backup files are retained.
    default: "10"

  - config-path: "logging.log-rotate.compress"
    flag-name: "log-rotate-compress"
    type: "bool"
    usage: "Controls whether the rotated log files should be compressed using gzip."
    default: "true"

  - config-path: "logging.log-rotate.max-file-size-mb"
    flag-name: "log-rotate-max-file-size-mb"
    type: "int"
    usage: "The maximum size in megabytes that a log file can reach before it is rotated."
    default: "512"

  - config-path: "logging.severity"
    flag-name: "log-severity"
    type: "logSeverity"
    usage: "Specifies the logging severity expressed as one of [trace, debug, info, warning, error, off]"
    default: "info"

  - config-path: "machine-type"
    flag-name: "machine-type"
    type: "string"
    usage: "Type of the machine on which gcsfuse is being run e.g. a3-highgpu-4g"
    default: ""
    hide-flag: true

  - config-path: "metadata-cache.deprecated-stat-cache-capacity"
    flag-name: "stat-cache-capacity"
    type: "int"
    usage: >-
      How many entries can the stat-cache hold (impacts memory consumption). This
      flag has been deprecated (starting v2.0) and in favor of
      stat-cache-max-size-mb. For now, the value of stat-cache-capacity will be
      translated to the next higher corresponding value of stat-cache-max-size-mb
      (assuming stat-cache entry-size ~= 1688 bytes, including 1448 for positive
      entry and 240 for corresponding negative entry), if stat-cache-max-size-mb
      is not set."
    deprecated: true
    deprecation-warning: "Please use --stat-cache-max-size-mb instead."
    default: "20460"

  - config-path: "metadata-cache.deprecated-stat-cache-ttl"
    flag-name: "stat-cache-ttl"
    type: "duration"
    usage: >-
      How long to cache StatObject results and inode attributes. This flag
      has been deprecated (starting v2.0) in favor of metadata-cache-ttl-secs. For
      now, the minimum of stat-cache-ttl and type-cache-ttl values, rounded up to
      the next higher multiple of a second is used as ttl for both stat-cache and
      type-cache, when metadata-cache-ttl-secs is not set.
    default: "60s"
    deprecated: true
    deprecation-warning: >-
      This flag has been deprecated (starting v2.0) in favor of
      metadata-cache-ttl-secs.

  - config-path: "metadata-cache.deprecated-type-cache-ttl"
    flag-name: "type-cache-ttl"
    type: "duration"
    usage: >-
      Usage: How long to cache StatObject results and inode attributes. This flag
      has been deprecated (starting v2.0) in favor of metadata-cache-ttl-secs. For
      now, the minimum of stat-cache-ttl and type-cache-ttl values, rounded up to
      the next higher multiple of a second is used as ttl for both stat-cache and
      type-cache, when metadata-cache-ttl-secs is not set.
    default: "60s"
    deprecated: true
    deprecation-warning: >-
      This flag has been deprecated (starting v2.0) in favor of
      metadata-cache-ttl-secs.

  - config-path: "metadata-cache.enable-nonexistent-type-cache"
    flag-name: "enable-nonexistent-type-cache"
    type: "bool"
    usage: >-
      Once set, if an inode is not found in GCS, a type cache entry with type
      NonexistentType will be created. This also means new file/dir created might
      not be seen. For example, if this flag is set, and metadata-cache-ttl-secs
      is set, then if we create the same file/node in the meantime using the same
      mount, since we are not refreshing the cache, it will still return nil.
    default: false

  - config-path: "metadata-cache.experimental-metadata-prefetch-on-mount"
    flag-name: "experimental-metadata-prefetch-on-mount"
    type: "string"
    usage: >-
      Experimental: This indicates whether or not to prefetch the metadata
      (prefilling of metadata caches and creation of inodes) of the mounted bucket
      at the time of mounting the bucket. Supported values: "disabled", "sync" and
      "async". Any other values will return error on mounting. This is applicable
      only to static mounting, and not to dynamic mounting.
    default: "disabled"
    deprecated: true
    deprecation-warning: "Experimental flag: could be removed even in a minor release."

  - config-path: "metadata-cache.negative-ttl-secs"
    flag-name: "metadata-cache-negative-ttl-secs"
    type: "int"
    usage: >-
      The negative-ttl-secs value in seconds to be used for expiring negative entries in metadata-cache. It
      can be set to -1 for no-ttl, 0 for no cache and > 0 for ttl-controlled
      negative entries in metadata-cache. Any value set below -1 will throw an error.
    default: "5"
    optimizations:
      machine-based-optimization:
        - group: "high-performance"
          value: 0
      profiles:
        - name: "aiml-training"
          value: 0
        - name: "aiml-serving"
          value: 0
        - name: "aiml-checkpointing"
          value: 0

  - config-path: "metadata-cache.stat-cache-max-size-mb"
    flag-name: "stat-cache-max-size-mb"
    type: "int"
    usage: >-
      The maximum size of stat-cache in MiBs. It can also be set to -1 for
      no-size-limit, 0 for no cache. Values below -1 are not supported.
    default: "33"
    optimizations:
      machine-based-optimization:
        - group: "high-performance"
          value: 1024
      profiles:
        - name: "aiml-training"
          value: -1
        - name: "aiml-serving"
          value: -1
        - name: "aiml-checkpointing"
          value: -1

  - config-path: "metadata-cache.ttl-secs"
    flag-name: "metadata-cache-ttl-secs"
    type: "int"
    usage: >-
      The ttl value in seconds to be used for expiring items in metadata-cache. It
      can be set to -1 for no-ttl, 0 for no cache and > 0 for ttl-controlled
      metadata-cache. Any value set below -1 will throw an error.
    default: "60"
    optimizations:
      machine-based-optimization:
        - group: "high-performance"
          value: -1
      profiles:
        - name: "aiml-training"
          value: -1
        - name: "aiml-serving"
          value: -1
        - name: "aiml-checkpointing"
          value: -1

  - config-path: "metadata-cache.type-cache-max-size-mb"
    flag-name: "type-cache-max-size-mb"
    type: "int"
    usage: "Max size of type-cache maps which are maintained at a per-directory level."
    default: "4"
    optimizations:
      machine-based-optimization:
        - group: "high-performance"
          value: 128
      profiles:
        - name: "aiml-training"
          value: -1
        - name: "aiml-serving"
          value: -1
        - name: "aiml-checkpointing"
          value: -1

  - config-path: "metrics.buffer-size"
    flag-name: "metrics-buffer-size"
    type: "int"
    usage: "The maximum number of histogram metric updates in the queue."
    default: "256"
    hide-flag: true

  - config-path: "metrics.cloud-metrics-export-interval-secs"
    flag-name: "cloud-metrics-export-interval-secs"
    type: "int"
    usage: "Specifies the interval at which the metrics are uploaded to cloud monitoring"
    default: 0

  - config-path: "metrics.prometheus-port"
    flag-name: "prometheus-port"
    type: "int"
    usage: "Expose Prometheus metrics endpoint on this port and a path of /metrics."
    default: "0"

  - config-path: "metrics.stackdriver-export-interval"
    flag-name: "stackdriver-export-interval"
    type: "duration"
    usage: >-
      Export metrics to stackdriver with this interval. A value of 0
      indicates no exporting.
    default: "0s"
    deprecated: true
    deprecation-warning: "Please use --cloud-metrics-export-interval-secs instead."

  - config-path: "metrics.use-new-names"
    flag-name: "metrics-use-new-names"
    type: "bool"
    usage: "Use the new metric names."
    default: false
    hide-flag: true

  - config-path: "metrics.workers"
    flag-name: "metrics-workers"
    type: "int"
    usage: "The number of workers that update histogram metrics concurrently."
    default: "3"
    hide-flag: true

  - config-path: "monitoring.experimental-tracing-mode"
    flag-name: "experimental-tracing-mode"
    type: "string"
    usage: "Experimental: specify tracing mode"
    default: ""
    hide-flag: true

  - config-path: "monitoring.experimental-tracing-project-id"
    flag-name: "experimental-tracing-project-id"
    type: "string"
    usage: "Experimental: specify the GCP project-id to which traces will be exported. When unset, a project-id will be inferred as per the default credential detection process"
    default: ""
    hide-flag: true

  - config-path: "monitoring.experimental-tracing-sampling-ratio"
    flag-name: "experimental-tracing-sampling-ratio"
    type: "float64"
    usage: "Experimental: Trace sampling ratio"
    default: 0
    hide-flag: true

  - config-path: "only-dir"
    flag-name: "only-dir"
    type: "string"
    usage: "Mount only a specific directory within the bucket. See docs/mounting for more information"
    default: ""

  - config-path: "profile"
    flag-name: "profile"
    type: "string"
    usage: "The name of the profile to apply. e.g. aiml-training, aiml-serving, aiml-checkpointing"
    default: ""

  - config-path: "read.block-size-mb"
    flag-name: "read-block-size-mb"
    type: "int"
    usage: >-
      Specifies the block size for buffered reads. The value should be more than
      0. This is used to read data in chunks from GCS.
    default: 16
    hide-flag: true

  - config-path: "read.enable-buffered-read"
    flag-name: "enable-buffered-read"
    type: "bool"
    usage: >-
      When enabled, read starts using buffer to prefetch (asynchronous and in parallel)
      data from GCS. This improves performance for large file sequential reads.
      Note: Enabling this flag can increase the memory usage significantly.
    default: false

  - config-path: "read.global-max-blocks"
    flag-name: "read-global-max-blocks"
    type: "int"
    usage: >-
      Specifies the maximum number of blocks available for buffered reads across all file-handles.
      The value should be >= 0 or -1 (for infinite blocks).
      A value of 0 disables buffered reads.
    default: 40

  - config-path: "read.inactive-stream-timeout"
    flag-name: "read-inactive-stream-timeout"
    type: "duration"
    usage: >-
      Duration of inactivity after which an open GCS read stream is automatically closed.
      This helps conserve resources when a file handle remains open without active Read calls.
      A value of '0s' disables this timeout.
    default: "10s"
    hide-flag: true

  - config-path: "read.max-blocks-per-handle"
    flag-name: "read-max-blocks-per-handle"
    type: "int"
    usage: >-
      Specifies the maximum number of blocks to be used by a single file handle for
      buffered reads. The value should be >= 0 or -1 (for infinite blocks).
      A value of 0 disables buffered reads.
    default: 20
    hide-flag: true

  - config-path: "read.min-blocks-per-handle"
    flag-name: "read-min-blocks-per-handle"
    type: "int"
    usage: >-
      Specifies the minimum number of blocks required by a file-handle to start
      reading via buffered reads. The value should be >= 1 or "read-max-blocks-per-handle".
    default: 4
    hide-flag: true

  - config-path: "read.random-seek-threshold"
    flag-name: "read-random-seek-threshold"
    type: "int"
    usage: >-
      Specifies the random seek threshold to switch to another reader when random reads are detected.
    default: 3
    hide-flag: true

  - config-path: "read.start-blocks-per-handle"
    flag-name: "read-start-blocks-per-handle"
    type: "int"
    usage: >-
      Specifies the number of blocks to be prefetched on the first read.
    default: 1
    hide-flag: true

  - config-path: "workload-insight.forward-merge-threshold-mb"
    flag-name: "workload-insight-forward-merge-threshold-mb"
    type: "int"
    usage: >-
      The threshold in MB for merging forward sequential reads for workload
      insights visualization.Reads within this threshold will be merged into
      a single read operation. Applicable only when --visualize-workload-insight
      is enabled.
    default: 0
    hide-flag: true

  - config-path: "workload-insight.output-file"
    flag-name: "workload-insight-output-file"
    type: "string"
    usage: >-
      The file path where the workload insights will be written.
      If not specified, insights will be written to stdout
    default: ""
    hide-flag: true

  - config-path: "workload-insight.visualize"
    flag-name: "visualize-workload-insight"
    type: "bool"
    usage: >-
      A flag to enable workload visualization. When enabled, workload insights
      will include visualizations to help understand access patterns. Insights
      will be written to the file specified by --workload-insight-output-file.
    default: false
    hide-flag: true

  - config-path: "write.block-size-mb"
    flag-name: "write-block-size-mb"
    type: "int"
    usage: >-
      Specifies the block size for streaming writes. The value should be more
      than 0.
    default: 32
    hide-flag: true

  - config-path: "write.create-empty-file"
    flag-name: "create-empty-file"
    type: "bool"
    usage: "For a new file, it creates an empty file in Cloud Storage bucket as a hold."
    default: false
    hide-flag: true

  - config-path: "write.enable-rapid-appends"
    flag-name: "enable-rapid-appends"
    type: "bool"
    usage: "Enables support for appends to unfinalized object using streaming writes"
    default: true

  - config-path: "write.enable-streaming-writes"
    flag-name: "enable-streaming-writes"
    type: "bool"
    usage: "Enables streaming uploads during write file operation."
    default: true
    hide-flag: false

  - config-path: "write.finalize-file-for-rapid"
    flag-name: "finalize-file-for-rapid"
    type: "bool"
    usage: "Finalizes the files on close for Rapid storage. Appends will be slower on finalized files."
    default: false
    hide-flag: true

  - config-path: "write.global-max-blocks"
    flag-name: "write-global-max-blocks"
    type: "int"
    usage: >-
      Specifies the maximum number of blocks available for streaming writes across all files.
      The value should be >= 0 or -1 (for infinite blocks).
      A value of 0 disables streaming writes.
    default: 4
    hide-flag: false
    optimizations:
      machine-based-optimization:
        - group: "high-performance"
          value: 1600

  - config-path: "write.max-blocks-per-file"
    flag-name: "write-max-blocks-per-file"
    type: "int"
    usage: >-
      Specifies the maximum number of blocks to be used by a single file for
      streaming writes. The value should be >= 1 or -1 (for infinite blocks).
    default: 1
    hide-flag: true

  - flag-name: "debug_fs"
    type: "bool"
    usage: "This flag is unused."
    default: false
    deprecated: true
    deprecation-warning: "This flag is currently unused."

  - flag-name: "debug_fuse_errors"
    type: "bool"
    usage: "This flag is currently unused."
    default: "true"
    deprecated: true
    deprecation-warning: "This flag is currently unused."

  - flag-name: "debug_http"
    type: "bool"
    usage: "This flag is currently unused."
    default: false
    deprecated: true
    deprecation-warning: "This flag is currently unused."

  - flag-name: "max-retry-duration"
    type: "duration"
    usage: "This is currently unused."
    default: "0s"
    deprecated: true
    deprecation-warning: "This is currently unused."<|MERGE_RESOLUTION|>--- conflicted
+++ resolved
@@ -353,8 +353,6 @@
         - name: "aiml-serving"
           value: -1
 
-<<<<<<< HEAD
-=======
   - config-path: "file-system.max-read-ahead-kb"
     flag-name: "max-read-ahead-kb"
     type: "int"
@@ -365,7 +363,6 @@
     default: "0"
     hide-flag: true
   
->>>>>>> 09765dbc
   - config-path: "file-system.o-direct"
     flag-name: "o-direct"
     type: "bool"
@@ -375,10 +372,7 @@
     default: false
     hide-flag: true
 
-<<<<<<< HEAD
-=======
-
->>>>>>> 09765dbc
+
   - config-path: "file-system.precondition-errors"
     flag-name: "precondition-errors"
     type: "bool"
