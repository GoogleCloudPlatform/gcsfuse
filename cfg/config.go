// Copyright 2024 Google LLC
//
// Licensed under the Apache License, Version 2.0 (the "License");
// you may not use this file except in compliance with the License.
// You may obtain a copy of the License at
//
//     http://www.apache.org/licenses/LICENSE-2.0
//
// Unless required by applicable law or agreed to in writing, software
// distributed under the License is distributed on an "AS IS" BASIS,
// WITHOUT WARRANTIES OR CONDITIONS OF ANY KIND, either express or implied.
// See the License for the specific language governing permissions and
// limitations under the License.

// GENERATED CODE - DO NOT EDIT MANUALLY.

package cfg

import (
	"time"

	"github.com/spf13/pflag"
	"github.com/spf13/viper"
)

type Config struct {
	AppName string `yaml:"app-name"`

	CacheDir ResolvedPath `yaml:"cache-dir"`

	Debug DebugConfig `yaml:"debug"`

	DisableAutoconfig bool `yaml:"disable-autoconfig"`

	EnableAtomicRenameObject bool `yaml:"enable-atomic-rename-object"`

	EnableHns bool `yaml:"enable-hns"`

	EnableNewReader bool `yaml:"enable-new-reader"`

	FileCache FileCacheConfig `yaml:"file-cache"`

	FileSystem FileSystemConfig `yaml:"file-system"`

	Foreground bool `yaml:"foreground"`

	GcsAuth GcsAuthConfig `yaml:"gcs-auth"`

	GcsConnection GcsConnectionConfig `yaml:"gcs-connection"`

	GcsRetries GcsRetriesConfig `yaml:"gcs-retries"`

	ImplicitDirs bool `yaml:"implicit-dirs"`

	List ListConfig `yaml:"list"`

	Logging LoggingConfig `yaml:"logging"`

	MachineType string `yaml:"machine-type"`

	MetadataCache MetadataCacheConfig `yaml:"metadata-cache"`

	Metrics MetricsConfig `yaml:"metrics"`

	Monitoring MonitoringConfig `yaml:"monitoring"`

	OnlyDir string `yaml:"only-dir"`

	Prefetch PrefetchConfig `yaml:"prefetch"`

	Write WriteConfig `yaml:"write"`
}

type DebugConfig struct {
	ExitOnInvariantViolation bool `yaml:"exit-on-invariant-violation"`

	Fuse bool `yaml:"fuse"`

	Gcs bool `yaml:"gcs"`

	LogMutex bool `yaml:"log-mutex"`
}

type FileCacheConfig struct {
	CacheFileForRangeRead bool `yaml:"cache-file-for-range-read"`

	DownloadChunkSizeMb int64 `yaml:"download-chunk-size-mb"`

	EnableCrc bool `yaml:"enable-crc"`

	EnableODirect bool `yaml:"enable-o-direct"`

	EnableParallelDownloads bool `yaml:"enable-parallel-downloads"`

	ExperimentalParallelDownloadsDefaultOn bool `yaml:"experimental-parallel-downloads-default-on"`

	MaxParallelDownloads int64 `yaml:"max-parallel-downloads"`

	MaxSizeMb int64 `yaml:"max-size-mb"`

	ParallelDownloadsPerFile int64 `yaml:"parallel-downloads-per-file"`

	WriteBufferSize int64 `yaml:"write-buffer-size"`
}

type FileSystemConfig struct {
	DirMode Octal `yaml:"dir-mode"`

	DisableParallelDirops bool `yaml:"disable-parallel-dirops"`

	FileMode Octal `yaml:"file-mode"`

	FuseOptions []string `yaml:"fuse-options"`

	Gid int64 `yaml:"gid"`

	IgnoreInterrupts bool `yaml:"ignore-interrupts"`

	KernelListCacheTtlSecs int64 `yaml:"kernel-list-cache-ttl-secs"`

	PreconditionErrors bool `yaml:"precondition-errors"`

	RenameDirLimit int64 `yaml:"rename-dir-limit"`

	TempDir ResolvedPath `yaml:"temp-dir"`

	Uid int64 `yaml:"uid"`
}

type GcsAuthConfig struct {
	AnonymousAccess bool `yaml:"anonymous-access"`

	KeyFile ResolvedPath `yaml:"key-file"`

	ReuseTokenFromUrl bool `yaml:"reuse-token-from-url"`

	TokenUrl string `yaml:"token-url"`
}

type GcsConnectionConfig struct {
	BillingProject string `yaml:"billing-project"`

	ClientProtocol Protocol `yaml:"client-protocol"`

	CustomEndpoint string `yaml:"custom-endpoint"`

	ExperimentalEnableJsonRead bool `yaml:"experimental-enable-json-read"`

	GrpcConnPoolSize int64 `yaml:"grpc-conn-pool-size"`

	HttpClientTimeout time.Duration `yaml:"http-client-timeout"`

	LimitBytesPerSec float64 `yaml:"limit-bytes-per-sec"`

	LimitOpsPerSec float64 `yaml:"limit-ops-per-sec"`

	MaxConnsPerHost int64 `yaml:"max-conns-per-host"`

	MaxIdleConnsPerHost int64 `yaml:"max-idle-conns-per-host"`

	SequentialReadSizeMb int64 `yaml:"sequential-read-size-mb"`
}

type GcsRetriesConfig struct {
	ChunkTransferTimeoutSecs int64 `yaml:"chunk-transfer-timeout-secs"`

	MaxRetryAttempts int64 `yaml:"max-retry-attempts"`

	MaxRetrySleep time.Duration `yaml:"max-retry-sleep"`

	Multiplier float64 `yaml:"multiplier"`

	ReadStall ReadStallGcsRetriesConfig `yaml:"read-stall"`
}

type ListConfig struct {
	EnableEmptyManagedFolders bool `yaml:"enable-empty-managed-folders"`
}

type LogRotateLoggingConfig struct {
	BackupFileCount int64 `yaml:"backup-file-count"`

	Compress bool `yaml:"compress"`

	MaxFileSizeMb int64 `yaml:"max-file-size-mb"`
}

type LoggingConfig struct {
	FilePath ResolvedPath `yaml:"file-path"`

	Format string `yaml:"format"`

	LogRotate LogRotateLoggingConfig `yaml:"log-rotate"`

	Severity LogSeverity `yaml:"severity"`
}

type MetadataCacheConfig struct {
	DeprecatedStatCacheCapacity int64 `yaml:"deprecated-stat-cache-capacity"`

	DeprecatedStatCacheTtl time.Duration `yaml:"deprecated-stat-cache-ttl"`

	DeprecatedTypeCacheTtl time.Duration `yaml:"deprecated-type-cache-ttl"`

	EnableNonexistentTypeCache bool `yaml:"enable-nonexistent-type-cache"`

	ExperimentalMetadataPrefetchOnMount string `yaml:"experimental-metadata-prefetch-on-mount"`

	NegativeTtlSecs int64 `yaml:"negative-ttl-secs"`

	StatCacheMaxSizeMb int64 `yaml:"stat-cache-max-size-mb"`

	TtlSecs int64 `yaml:"ttl-secs"`

	TypeCacheMaxSizeMb int64 `yaml:"type-cache-max-size-mb"`
}

type MetricsConfig struct {
	CloudMetricsExportIntervalSecs int64 `yaml:"cloud-metrics-export-interval-secs"`

	PrometheusPort int64 `yaml:"prometheus-port"`

	StackdriverExportInterval time.Duration `yaml:"stackdriver-export-interval"`

	UseNewNames bool `yaml:"use-new-names"`
}

type MonitoringConfig struct {
	ExperimentalTracingMode string `yaml:"experimental-tracing-mode"`

	ExperimentalTracingSamplingRatio float64 `yaml:"experimental-tracing-sampling-ratio"`
}

type PrefetchConfig struct {
	BlockSizeMb int64 `yaml:"block-size-mb"`

	Enable bool `yaml:"enable"`

	InitialPrefetchBlocks int64 `yaml:"initial-prefetch-blocks"`

	MaxParallelism int64 `yaml:"max-parallelism"`

	MaxPrefetchBlocks int64 `yaml:"max-prefetch-blocks"`

	MaxPrefetchSizeMb int64 `yaml:"max-prefetch-size-mb"`
}

type ReadStallGcsRetriesConfig struct {
	Enable bool `yaml:"enable"`

	InitialReqTimeout time.Duration `yaml:"initial-req-timeout"`

	MaxReqTimeout time.Duration `yaml:"max-req-timeout"`

	MinReqTimeout time.Duration `yaml:"min-req-timeout"`

	ReqIncreaseRate float64 `yaml:"req-increase-rate"`

	ReqTargetPercentile float64 `yaml:"req-target-percentile"`
}

type WriteConfig struct {
	BlockSizeMb int64 `yaml:"block-size-mb"`

	CreateEmptyFile bool `yaml:"create-empty-file"`

	EnableStreamingWrites bool `yaml:"enable-streaming-writes"`

	GlobalMaxBlocks int64 `yaml:"global-max-blocks"`

	MaxBlocksPerFile int64 `yaml:"max-blocks-per-file"`
}

func BuildFlagSet(flagSet *pflag.FlagSet) error {

	flagSet.BoolP("anonymous-access", "", false, "This flag disables authentication.")

	flagSet.StringP("app-name", "", "", "The application name of this mount.")

	flagSet.StringP("billing-project", "", "", "Project to use for billing when accessing a bucket enabled with \"Requester Pays\".")

	flagSet.StringP("cache-dir", "", "", "Enables file-caching. Specifies the directory to use for file-cache.")

	flagSet.IntP("chunk-transfer-timeout-secs", "", 10, "We send larger file uploads in 16 MiB chunks. This flag controls the duration  that the HTTP client will wait for a response after making a request to upload a chunk.  As an example, a value of 10 indicates that the client will wait 10 seconds for upload completion;  otherwise, it cancels the request and retries for that chunk till chunkRetryDeadline(32s). 0 means no timeout.")

	if err := flagSet.MarkHidden("chunk-transfer-timeout-secs"); err != nil {
		return err
	}

	flagSet.StringP("client-protocol", "", "http1", "The protocol used for communicating with the GCS backend. Value can be 'http1' (HTTP/1.1), 'http2' (HTTP/2) or 'grpc'.")

	flagSet.IntP("cloud-metrics-export-interval-secs", "", 0, "Specifies the interval at which the metrics are uploaded to cloud monitoring")

	flagSet.BoolP("create-empty-file", "", false, "For a new file, it creates an empty file in Cloud Storage bucket as a hold.")

	flagSet.StringP("custom-endpoint", "", "", "Specifies an alternative custom endpoint for fetching data. Should only be used for testing.  The custom endpoint must support the equivalent resources and operations as the GCS  JSON endpoint, https://storage.googleapis.com/storage/v1. If a custom endpoint is not specified,  GCSFuse uses the global GCS JSON API endpoint, https://storage.googleapis.com/storage/v1.")

	flagSet.BoolP("debug_fs", "", false, "This flag is unused.")

	if err := flagSet.MarkDeprecated("debug_fs", "This flag is currently unused."); err != nil {
		return err
	}

	flagSet.BoolP("debug_fuse", "", false, "Enables debug logs.")

	if err := flagSet.MarkDeprecated("debug_fuse", "Please set log-severity to TRACE instead."); err != nil {
		return err
	}

	flagSet.BoolP("debug_fuse_errors", "", true, "This flag is currently unused.")

	if err := flagSet.MarkDeprecated("debug_fuse_errors", "This flag is currently unused."); err != nil {
		return err
	}

	flagSet.BoolP("debug_gcs", "", false, "Enables debug logs.")

	if err := flagSet.MarkDeprecated("debug_gcs", "Please set log-severity to TRACE instead."); err != nil {
		return err
	}

	flagSet.BoolP("debug_http", "", false, "This flag is currently unused.")

	if err := flagSet.MarkDeprecated("debug_http", "This flag is currently unused."); err != nil {
		return err
	}

	flagSet.BoolP("debug_invariants", "", false, "Exit when internal invariants are violated.")

	flagSet.BoolP("debug_mutex", "", false, "Print debug messages when a mutex is held too long.")

	flagSet.StringP("dir-mode", "", "0755", "Permissions bits for directories, in octal.")

	flagSet.BoolP("disable-autoconfig", "", true, "Disable optimizing configuration automatically for a machine")

	if err := flagSet.MarkHidden("disable-autoconfig"); err != nil {
		return err
	}

	flagSet.BoolP("disable-parallel-dirops", "", false, "Specifies whether to allow parallel dir operations (lookups and readers)")

	if err := flagSet.MarkHidden("disable-parallel-dirops"); err != nil {
		return err
	}

	flagSet.BoolP("enable-atomic-rename-object", "", false, "Enables support for atomic rename object operation on HNS bucket.")

	if err := flagSet.MarkHidden("enable-atomic-rename-object"); err != nil {
		return err
	}

	flagSet.BoolP("enable-empty-managed-folders", "", false, "This handles the corner case in listing managed folders. There are two corner cases (a) empty managed folder (b) nested managed folder which doesn't contain any descendent as object. This flag always works in conjunction with --implicit-dirs flag. (a) If only ImplicitDirectories is true, all managed folders are listed other than above two mentioned cases. (b) If both ImplicitDirectories and EnableEmptyManagedFolders are true, then all the managed folders are listed including the above-mentioned corner case. (c) If ImplicitDirectories is false then no managed folders are listed irrespective of enable-empty-managed-folders flag.")

	if err := flagSet.MarkHidden("enable-empty-managed-folders"); err != nil {
		return err
	}

	flagSet.BoolP("enable-hns", "", true, "Enables support for HNS buckets")

	if err := flagSet.MarkHidden("enable-hns"); err != nil {
		return err
	}

	flagSet.BoolP("enable-new-reader", "", false, "Enables support for new reader implementation.")

	if err := flagSet.MarkHidden("enable-new-reader"); err != nil {
		return err
	}

<<<<<<< HEAD
	flagSet.BoolP("enable-prefetch", "", false, "Part size for the non-file-cache flow.")

	flagSet.BoolP("enable-read-stall-retry", "", false, "To turn on/off retries for stalled read requests. This is based on a timeout that changes depending on how long similar requests took in the past.")
=======
	flagSet.BoolP("enable-nonexistent-type-cache", "", false, "Once set, if an inode is not found in GCS, a type cache entry with type NonexistentType will be created. This also means new file/dir created might not be seen. For example, if this flag is set, and metadata-cache-ttl-secs is set, then if we create the same file/node in the meantime using the same mount, since we are not refreshing the cache, it will still return nil.")

	flagSet.BoolP("enable-read-stall-retry", "", true, "To turn on/off retries for stalled read requests. This is based on a timeout that changes depending on how long similar requests took in the past.")
>>>>>>> efc35752

	if err := flagSet.MarkHidden("enable-read-stall-retry"); err != nil {
		return err
	}

	flagSet.BoolP("enable-streaming-writes", "", false, "Enables streaming uploads during write file operation.")

	flagSet.BoolP("experimental-enable-json-read", "", false, "By default, GCSFuse uses the GCS XML API to get and read objects. When this flag is specified, GCSFuse uses the GCS JSON API instead.\"")

	if err := flagSet.MarkDeprecated("experimental-enable-json-read", "Experimental flag: could be dropped even in a minor release."); err != nil {
		return err
	}

	flagSet.IntP("experimental-grpc-conn-pool-size", "", 1, "The number of gRPC channel in grpc client.")

	if err := flagSet.MarkDeprecated("experimental-grpc-conn-pool-size", "Experimental flag: can be removed in a minor release."); err != nil {
		return err
	}

	flagSet.StringP("experimental-metadata-prefetch-on-mount", "", "disabled", "Experimental: This indicates whether or not to prefetch the metadata (prefilling of metadata caches and creation of inodes) of the mounted bucket at the time of mounting the bucket. Supported values: \"disabled\", \"sync\" and \"async\". Any other values will return error on mounting. This is applicable only to static mounting, and not to dynamic mounting.")

	if err := flagSet.MarkDeprecated("experimental-metadata-prefetch-on-mount", "Experimental flag: could be removed even in a minor release."); err != nil {
		return err
	}

	flagSet.StringP("experimental-tracing-mode", "", "", "Experimental: specify tracing mode")

	if err := flagSet.MarkHidden("experimental-tracing-mode"); err != nil {
		return err
	}

	flagSet.Float64P("experimental-tracing-sampling-ratio", "", 0, "Experimental: Trace sampling ratio")

	if err := flagSet.MarkHidden("experimental-tracing-sampling-ratio"); err != nil {
		return err
	}

	flagSet.BoolP("file-cache-cache-file-for-range-read", "", false, "Whether to cache file for range reads.")

	flagSet.IntP("file-cache-download-chunk-size-mb", "", 200, "Size of chunks in MiB that each concurrent request downloads.")

	flagSet.BoolP("file-cache-enable-crc", "", false, "Performs CRC to ensure that file is correctly downloaded into cache.")

	if err := flagSet.MarkHidden("file-cache-enable-crc"); err != nil {
		return err
	}

	flagSet.BoolP("file-cache-enable-o-direct", "", false, "Whether to use O_DIRECT while writing to file-cache in case of parallel downloads.")

	if err := flagSet.MarkHidden("file-cache-enable-o-direct"); err != nil {
		return err
	}

	flagSet.BoolP("file-cache-enable-parallel-downloads", "", false, "Enable parallel downloads.")

<<<<<<< HEAD
	flagSet.IntP("file-cache-max-parallel-downloads", "", 100, "Sets an uber limit of number of concurrent file download requests that are made across all files.")
=======
	flagSet.BoolP("file-cache-experimental-parallel-downloads-default-on", "", true, "Enable parallel downloads by default on experimental basis.")

	if err := flagSet.MarkHidden("file-cache-experimental-parallel-downloads-default-on"); err != nil {
		return err
	}

	flagSet.IntP("file-cache-max-parallel-downloads", "", DefaultMaxParallelDownloads(), "Sets an uber limit of number of concurrent file download requests that are made across all files.")
>>>>>>> efc35752

	flagSet.IntP("file-cache-max-size-mb", "", -1, "Maximum size of the file-cache in MiBs")

	flagSet.IntP("file-cache-parallel-downloads-per-file", "", 16, "Number of concurrent download requests per file.")

	flagSet.IntP("file-cache-write-buffer-size", "", 4194304, "Size of in-memory buffer that is used per goroutine in parallel downloads while writing to file-cache.")

	if err := flagSet.MarkHidden("file-cache-write-buffer-size"); err != nil {
		return err
	}

	flagSet.StringP("file-mode", "", "0644", "Permissions bits for files, in octal.")

	flagSet.BoolP("foreground", "", false, "Stay in the foreground after mounting.")

	flagSet.IntP("gid", "", -1, "GID owner of all inodes.")

	flagSet.DurationP("http-client-timeout", "", 0*time.Nanosecond, "The time duration that http client will wait to get response from the server. A value of 0 indicates no timeout.")

	flagSet.BoolP("ignore-interrupts", "", true, "Instructs gcsfuse to ignore system interrupt signals (like SIGINT, triggered by Ctrl+C). This prevents those signals from immediately terminating gcsfuse inflight operations.")

	flagSet.BoolP("implicit-dirs", "", false, "Implicitly define directories based on content. See files and directories in docs/semantics for more information")

	flagSet.IntP("kernel-list-cache-ttl-secs", "", 0, "How long the directory listing (output of ls <dir>) should be cached in the kernel page cache. If a particular directory cache entry is kept by kernel for longer than TTL, then it will be sent for invalidation by gcsfuse on next opendir (comes in the start, as part of next listing) call. 0 means no caching. Use -1 to cache for lifetime (no ttl). Negative value other than -1 will throw error.")

	flagSet.StringP("key-file", "", "", "Absolute path to JSON key file for use with GCS. If this flag is left unset, Google application default credentials are used.")

	flagSet.Float64P("limit-bytes-per-sec", "", -1, "Bandwidth limit for reading data, measured over a 30-second window. (use -1 for no limit)")

	flagSet.Float64P("limit-ops-per-sec", "", -1, "Operations per second limit, measured over a 30-second window (use -1 for no limit)")

	flagSet.StringP("log-file", "", "", "The file for storing logs that can be parsed by fluentd. When not provided, plain text logs are printed to stdout when Cloud Storage FUSE is run  in the foreground, or to syslog when Cloud Storage FUSE is run in the  background.")

	flagSet.StringP("log-format", "", "json", "The format of the log file: 'text' or 'json'.")

	flagSet.IntP("log-rotate-backup-file-count", "", 10, "The maximum number of backup log files to retain after they have been rotated. A value of 0 indicates all backup files are retained.")

	flagSet.BoolP("log-rotate-compress", "", true, "Controls whether the rotated log files should be compressed using gzip.")

	flagSet.IntP("log-rotate-max-file-size-mb", "", 512, "The maximum size in megabytes that a log file can reach before it is rotated.")

	flagSet.StringP("log-severity", "", "info", "Specifies the logging severity expressed as one of [trace, debug, info, warning, error, off]")

	flagSet.StringP("machine-type", "", "", "Type of the machine on which gcsfuse is being run e.g. a3-highgpu-4g")

	if err := flagSet.MarkHidden("machine-type"); err != nil {
		return err
	}

	flagSet.IntP("max-conns-per-host", "", 0, "The max number of TCP connections allowed per server. This is effective when client-protocol is set to 'http1'. A value of 0 indicates no limit on TCP connections (limited by the machine specifications).")

	flagSet.IntP("max-idle-conns-per-host", "", 100, "The number of maximum idle connections allowed per server.")

	flagSet.IntP("max-retry-attempts", "", 0, "It sets a limit on the number of times an operation will be retried if it fails, preventing endless retry loops. A value of 0 indicates no limit.")

	flagSet.DurationP("max-retry-duration", "", 0*time.Nanosecond, "This is currently unused.")

	if err := flagSet.MarkDeprecated("max-retry-duration", "This is currently unused."); err != nil {
		return err
	}

	flagSet.DurationP("max-retry-sleep", "", 30000000000*time.Nanosecond, "The maximum duration allowed to sleep in a retry loop with exponential backoff for failed requests to GCS backend. Once the backoff duration exceeds this limit, the retry continues with this specified maximum value.")

	flagSet.IntP("metadata-cache-negative-ttl-secs", "", 5, "The negative-ttl-secs value in seconds to be used for expiring negative entries in metadata-cache. It can be set to -1 for no-ttl, 0 for no cache and > 0 for ttl-controlled negative entries in metadata-cache. Any value set below -1 will throw an error.")

	flagSet.IntP("metadata-cache-ttl-secs", "", 60, "The ttl value in seconds to be used for expiring items in metadata-cache. It can be set to -1 for no-ttl, 0 for no cache and > 0 for ttl-controlled metadata-cache. Any value set below -1 will throw an error.")

	flagSet.BoolP("metrics-use-new-names", "", false, "Use the new metric names.")

	if err := flagSet.MarkHidden("metrics-use-new-names"); err != nil {
		return err
	}

	flagSet.StringSliceP("o", "", []string{}, "Additional system-specific mount options. Multiple options can be passed as comma separated. For readonly, use --o ro")

	flagSet.StringP("only-dir", "", "", "Mount only a specific directory within the bucket. See docs/mounting for more information")

	flagSet.BoolP("precondition-errors", "", true, "Throw Stale NFS file handle error in case the object being synced or read  from is modified by some other concurrent process. This helps prevent  silent data loss or data corruption.")

	if err := flagSet.MarkHidden("precondition-errors"); err != nil {
		return err
	}

	flagSet.IntP("prefetch-block-size-mb", "", 16, "Part size for the non-file-cache flow.")

	flagSet.IntP("prefetch-initial-prefetch-blocks", "", 4, "Per file initial number of blocks to be prefetched.")

	flagSet.IntP("prefetch-max-parallelism", "", 100, "Upper limit of overall parallelism.")

	flagSet.IntP("prefetch-max-prefetch-blocks", "", 20, "Per file max number of blocks to be prefetched.")

	flagSet.IntP("prefetch-max-prefetch-size-mb", "", 1024, "Total cap over memory used for prefetch.")

	flagSet.IntP("prometheus-port", "", 0, "Expose Prometheus metrics endpoint on this port and a path of /metrics.")

	flagSet.DurationP("read-stall-initial-req-timeout", "", 20000000000*time.Nanosecond, "Initial value of the read-request dynamic timeout.")

	if err := flagSet.MarkHidden("read-stall-initial-req-timeout"); err != nil {
		return err
	}

	flagSet.DurationP("read-stall-max-req-timeout", "", 1200000000000*time.Nanosecond, "Upper bound of the read-request dynamic timeout.")

	if err := flagSet.MarkHidden("read-stall-max-req-timeout"); err != nil {
		return err
	}

	flagSet.DurationP("read-stall-min-req-timeout", "", 1500000000*time.Nanosecond, "Lower bound of the read request dynamic timeout.")

	if err := flagSet.MarkHidden("read-stall-min-req-timeout"); err != nil {
		return err
	}

	flagSet.Float64P("read-stall-req-increase-rate", "", 15, "Determines how many increase calls it takes for dynamic timeout to double.")

	if err := flagSet.MarkHidden("read-stall-req-increase-rate"); err != nil {
		return err
	}

	flagSet.Float64P("read-stall-req-target-percentile", "", 0.99, "Retry the request which take more than p(targetPercentile * 100) of past similar request.")

	if err := flagSet.MarkHidden("read-stall-req-target-percentile"); err != nil {
		return err
	}

	flagSet.IntP("rename-dir-limit", "", 0, "Allow rename a directory containing fewer descendants than this limit.")

	flagSet.Float64P("retry-multiplier", "", 2, "Param for exponential backoff algorithm, which is used to increase waiting time b/w two consecutive retries.")

	flagSet.BoolP("reuse-token-from-url", "", true, "If false, the token acquired from token-url is not reused.")

	flagSet.IntP("sequential-read-size-mb", "", 200, "File chunk size to read from GCS in one call. Need to specify the value in MB. ChunkSize less than 1MB is not supported")

	flagSet.DurationP("stackdriver-export-interval", "", 0*time.Nanosecond, "Export metrics to stackdriver with this interval. A value of 0 indicates no exporting.")

	if err := flagSet.MarkDeprecated("stackdriver-export-interval", "Please use --cloud-metrics-export-interval-secs instead."); err != nil {
		return err
	}

	flagSet.IntP("stat-cache-capacity", "", 20460, "How many entries can the stat-cache hold (impacts memory consumption). This flag has been deprecated (starting v2.0) and in favor of stat-cache-max-size-mb. For now, the value of stat-cache-capacity will be translated to the next higher corresponding value of stat-cache-max-size-mb (assuming stat-cache entry-size ~= 1640 bytes, including 1400 for positive entry and 240 for corresponding negative entry), if stat-cache-max-size-mb is not set.\"")

	if err := flagSet.MarkDeprecated("stat-cache-capacity", "Please use --stat-cache-max-size-mb instead."); err != nil {
		return err
	}

	flagSet.IntP("stat-cache-max-size-mb", "", 32, "The maximum size of stat-cache in MiBs. It can also be set to -1 for no-size-limit, 0 for no cache. Values below -1 are not supported.")

	flagSet.DurationP("stat-cache-ttl", "", 60000000000*time.Nanosecond, "How long to cache StatObject results and inode attributes. This flag has been deprecated (starting v2.0) in favor of metadata-cache-ttl-secs. For now, the minimum of stat-cache-ttl and type-cache-ttl values, rounded up to the next higher multiple of a second is used as ttl for both stat-cache and type-cache, when metadata-cache-ttl-secs is not set.")

	if err := flagSet.MarkDeprecated("stat-cache-ttl", "This flag has been deprecated (starting v2.0) in favor of metadata-cache-ttl-secs."); err != nil {
		return err
	}

	flagSet.StringP("temp-dir", "", "", "Path to the temporary directory where writes are staged prior to upload to Cloud Storage. (default: system default, likely /tmp)")

	flagSet.StringP("token-url", "", "", "A url for getting an access token when the key-file is absent.")

	flagSet.IntP("type-cache-max-size-mb", "", 4, "Max size of type-cache maps which are maintained at a per-directory level.")

	flagSet.DurationP("type-cache-ttl", "", 60000000000*time.Nanosecond, "Usage: How long to cache StatObject results and inode attributes. This flag has been deprecated (starting v2.0) in favor of metadata-cache-ttl-secs. For now, the minimum of stat-cache-ttl and type-cache-ttl values, rounded up to the next higher multiple of a second is used as ttl for both stat-cache and type-cache, when metadata-cache-ttl-secs is not set.")

	if err := flagSet.MarkDeprecated("type-cache-ttl", "This flag has been deprecated (starting v2.0) in favor of metadata-cache-ttl-secs."); err != nil {
		return err
	}

	flagSet.IntP("uid", "", -1, "UID owner of all inodes.")

	flagSet.IntP("write-block-size-mb", "", 32, "Specifies the block size for streaming writes. The value should be more  than 0.")

	if err := flagSet.MarkHidden("write-block-size-mb"); err != nil {
		return err
	}

	flagSet.IntP("write-global-max-blocks", "", -1, "Specifies the maximum number of blocks to be used by all files for streaming writes. The value should be >= 0 (1 block per file is not counted  towards this limit) or -1 (for infinite blocks).")

	if err := flagSet.MarkHidden("write-global-max-blocks"); err != nil {
		return err
	}

	flagSet.IntP("write-max-blocks-per-file", "", 1, "Specifies the maximum number of blocks to be used by a single file for  streaming writes. The value should be >= 1 or -1 (for infinite blocks).")

	if err := flagSet.MarkHidden("write-max-blocks-per-file"); err != nil {
		return err
	}

	return nil
}

func BindFlags(v *viper.Viper, flagSet *pflag.FlagSet) error {

	if err := v.BindPFlag("gcs-auth.anonymous-access", flagSet.Lookup("anonymous-access")); err != nil {
		return err
	}

	if err := v.BindPFlag("app-name", flagSet.Lookup("app-name")); err != nil {
		return err
	}

	if err := v.BindPFlag("gcs-connection.billing-project", flagSet.Lookup("billing-project")); err != nil {
		return err
	}

	if err := v.BindPFlag("cache-dir", flagSet.Lookup("cache-dir")); err != nil {
		return err
	}

	if err := v.BindPFlag("gcs-retries.chunk-transfer-timeout-secs", flagSet.Lookup("chunk-transfer-timeout-secs")); err != nil {
		return err
	}

	if err := v.BindPFlag("gcs-connection.client-protocol", flagSet.Lookup("client-protocol")); err != nil {
		return err
	}

	if err := v.BindPFlag("metrics.cloud-metrics-export-interval-secs", flagSet.Lookup("cloud-metrics-export-interval-secs")); err != nil {
		return err
	}

	if err := v.BindPFlag("write.create-empty-file", flagSet.Lookup("create-empty-file")); err != nil {
		return err
	}

	if err := v.BindPFlag("gcs-connection.custom-endpoint", flagSet.Lookup("custom-endpoint")); err != nil {
		return err
	}

	if err := v.BindPFlag("debug.fuse", flagSet.Lookup("debug_fuse")); err != nil {
		return err
	}

	if err := v.BindPFlag("debug.gcs", flagSet.Lookup("debug_gcs")); err != nil {
		return err
	}

	if err := v.BindPFlag("debug.exit-on-invariant-violation", flagSet.Lookup("debug_invariants")); err != nil {
		return err
	}

	if err := v.BindPFlag("debug.log-mutex", flagSet.Lookup("debug_mutex")); err != nil {
		return err
	}

	if err := v.BindPFlag("file-system.dir-mode", flagSet.Lookup("dir-mode")); err != nil {
		return err
	}

	if err := v.BindPFlag("disable-autoconfig", flagSet.Lookup("disable-autoconfig")); err != nil {
		return err
	}

	if err := v.BindPFlag("file-system.disable-parallel-dirops", flagSet.Lookup("disable-parallel-dirops")); err != nil {
		return err
	}

	if err := v.BindPFlag("enable-atomic-rename-object", flagSet.Lookup("enable-atomic-rename-object")); err != nil {
		return err
	}

	if err := v.BindPFlag("list.enable-empty-managed-folders", flagSet.Lookup("enable-empty-managed-folders")); err != nil {
		return err
	}

	if err := v.BindPFlag("enable-hns", flagSet.Lookup("enable-hns")); err != nil {
		return err
	}

	if err := v.BindPFlag("enable-new-reader", flagSet.Lookup("enable-new-reader")); err != nil {
		return err
	}

	if err := v.BindPFlag("metadata-cache.enable-nonexistent-type-cache", flagSet.Lookup("enable-nonexistent-type-cache")); err != nil {
		return err
	}

	if err := v.BindPFlag("prefetch.enable", flagSet.Lookup("enable-prefetch")); err != nil {
		return err
	}

	if err := v.BindPFlag("gcs-retries.read-stall.enable", flagSet.Lookup("enable-read-stall-retry")); err != nil {
		return err
	}

	if err := v.BindPFlag("write.enable-streaming-writes", flagSet.Lookup("enable-streaming-writes")); err != nil {
		return err
	}

	if err := v.BindPFlag("gcs-connection.experimental-enable-json-read", flagSet.Lookup("experimental-enable-json-read")); err != nil {
		return err
	}

	if err := v.BindPFlag("gcs-connection.grpc-conn-pool-size", flagSet.Lookup("experimental-grpc-conn-pool-size")); err != nil {
		return err
	}

	if err := v.BindPFlag("metadata-cache.experimental-metadata-prefetch-on-mount", flagSet.Lookup("experimental-metadata-prefetch-on-mount")); err != nil {
		return err
	}

	if err := v.BindPFlag("monitoring.experimental-tracing-mode", flagSet.Lookup("experimental-tracing-mode")); err != nil {
		return err
	}

	if err := v.BindPFlag("monitoring.experimental-tracing-sampling-ratio", flagSet.Lookup("experimental-tracing-sampling-ratio")); err != nil {
		return err
	}

	if err := v.BindPFlag("file-cache.cache-file-for-range-read", flagSet.Lookup("file-cache-cache-file-for-range-read")); err != nil {
		return err
	}

	if err := v.BindPFlag("file-cache.download-chunk-size-mb", flagSet.Lookup("file-cache-download-chunk-size-mb")); err != nil {
		return err
	}

	if err := v.BindPFlag("file-cache.enable-crc", flagSet.Lookup("file-cache-enable-crc")); err != nil {
		return err
	}

	if err := v.BindPFlag("file-cache.enable-o-direct", flagSet.Lookup("file-cache-enable-o-direct")); err != nil {
		return err
	}

	if err := v.BindPFlag("file-cache.enable-parallel-downloads", flagSet.Lookup("file-cache-enable-parallel-downloads")); err != nil {
		return err
	}

	if err := v.BindPFlag("file-cache.experimental-parallel-downloads-default-on", flagSet.Lookup("file-cache-experimental-parallel-downloads-default-on")); err != nil {
		return err
	}

	if err := v.BindPFlag("file-cache.max-parallel-downloads", flagSet.Lookup("file-cache-max-parallel-downloads")); err != nil {
		return err
	}

	if err := v.BindPFlag("file-cache.max-size-mb", flagSet.Lookup("file-cache-max-size-mb")); err != nil {
		return err
	}

	if err := v.BindPFlag("file-cache.parallel-downloads-per-file", flagSet.Lookup("file-cache-parallel-downloads-per-file")); err != nil {
		return err
	}

	if err := v.BindPFlag("file-cache.write-buffer-size", flagSet.Lookup("file-cache-write-buffer-size")); err != nil {
		return err
	}

	if err := v.BindPFlag("file-system.file-mode", flagSet.Lookup("file-mode")); err != nil {
		return err
	}

	if err := v.BindPFlag("foreground", flagSet.Lookup("foreground")); err != nil {
		return err
	}

	if err := v.BindPFlag("file-system.gid", flagSet.Lookup("gid")); err != nil {
		return err
	}

	if err := v.BindPFlag("gcs-connection.http-client-timeout", flagSet.Lookup("http-client-timeout")); err != nil {
		return err
	}

	if err := v.BindPFlag("file-system.ignore-interrupts", flagSet.Lookup("ignore-interrupts")); err != nil {
		return err
	}

	if err := v.BindPFlag("implicit-dirs", flagSet.Lookup("implicit-dirs")); err != nil {
		return err
	}

	if err := v.BindPFlag("file-system.kernel-list-cache-ttl-secs", flagSet.Lookup("kernel-list-cache-ttl-secs")); err != nil {
		return err
	}

	if err := v.BindPFlag("gcs-auth.key-file", flagSet.Lookup("key-file")); err != nil {
		return err
	}

	if err := v.BindPFlag("gcs-connection.limit-bytes-per-sec", flagSet.Lookup("limit-bytes-per-sec")); err != nil {
		return err
	}

	if err := v.BindPFlag("gcs-connection.limit-ops-per-sec", flagSet.Lookup("limit-ops-per-sec")); err != nil {
		return err
	}

	if err := v.BindPFlag("logging.file-path", flagSet.Lookup("log-file")); err != nil {
		return err
	}

	if err := v.BindPFlag("logging.format", flagSet.Lookup("log-format")); err != nil {
		return err
	}

	if err := v.BindPFlag("logging.log-rotate.backup-file-count", flagSet.Lookup("log-rotate-backup-file-count")); err != nil {
		return err
	}

	if err := v.BindPFlag("logging.log-rotate.compress", flagSet.Lookup("log-rotate-compress")); err != nil {
		return err
	}

	if err := v.BindPFlag("logging.log-rotate.max-file-size-mb", flagSet.Lookup("log-rotate-max-file-size-mb")); err != nil {
		return err
	}

	if err := v.BindPFlag("logging.severity", flagSet.Lookup("log-severity")); err != nil {
		return err
	}

	if err := v.BindPFlag("machine-type", flagSet.Lookup("machine-type")); err != nil {
		return err
	}

	if err := v.BindPFlag("gcs-connection.max-conns-per-host", flagSet.Lookup("max-conns-per-host")); err != nil {
		return err
	}

	if err := v.BindPFlag("gcs-connection.max-idle-conns-per-host", flagSet.Lookup("max-idle-conns-per-host")); err != nil {
		return err
	}

	if err := v.BindPFlag("gcs-retries.max-retry-attempts", flagSet.Lookup("max-retry-attempts")); err != nil {
		return err
	}

	if err := v.BindPFlag("gcs-retries.max-retry-sleep", flagSet.Lookup("max-retry-sleep")); err != nil {
		return err
	}

	if err := v.BindPFlag("metadata-cache.negative-ttl-secs", flagSet.Lookup("metadata-cache-negative-ttl-secs")); err != nil {
		return err
	}

	if err := v.BindPFlag("metadata-cache.ttl-secs", flagSet.Lookup("metadata-cache-ttl-secs")); err != nil {
		return err
	}

	if err := v.BindPFlag("metrics.use-new-names", flagSet.Lookup("metrics-use-new-names")); err != nil {
		return err
	}

	if err := v.BindPFlag("file-system.fuse-options", flagSet.Lookup("o")); err != nil {
		return err
	}

	if err := v.BindPFlag("only-dir", flagSet.Lookup("only-dir")); err != nil {
		return err
	}

	if err := v.BindPFlag("file-system.precondition-errors", flagSet.Lookup("precondition-errors")); err != nil {
		return err
	}

	if err := v.BindPFlag("prefetch.block-size-mb", flagSet.Lookup("prefetch-block-size-mb")); err != nil {
		return err
	}

	if err := v.BindPFlag("prefetch.initial-prefetch-blocks", flagSet.Lookup("prefetch-initial-prefetch-blocks")); err != nil {
		return err
	}

	if err := v.BindPFlag("prefetch.max-parallelism", flagSet.Lookup("prefetch-max-parallelism")); err != nil {
		return err
	}

	if err := v.BindPFlag("prefetch.max-prefetch-blocks", flagSet.Lookup("prefetch-max-prefetch-blocks")); err != nil {
		return err
	}

	if err := v.BindPFlag("prefetch.max-prefetch-size-mb", flagSet.Lookup("prefetch-max-prefetch-size-mb")); err != nil {
		return err
	}

	if err := v.BindPFlag("metrics.prometheus-port", flagSet.Lookup("prometheus-port")); err != nil {
		return err
	}

	if err := v.BindPFlag("gcs-retries.read-stall.initial-req-timeout", flagSet.Lookup("read-stall-initial-req-timeout")); err != nil {
		return err
	}

	if err := v.BindPFlag("gcs-retries.read-stall.max-req-timeout", flagSet.Lookup("read-stall-max-req-timeout")); err != nil {
		return err
	}

	if err := v.BindPFlag("gcs-retries.read-stall.min-req-timeout", flagSet.Lookup("read-stall-min-req-timeout")); err != nil {
		return err
	}

	if err := v.BindPFlag("gcs-retries.read-stall.req-increase-rate", flagSet.Lookup("read-stall-req-increase-rate")); err != nil {
		return err
	}

	if err := v.BindPFlag("gcs-retries.read-stall.req-target-percentile", flagSet.Lookup("read-stall-req-target-percentile")); err != nil {
		return err
	}

	if err := v.BindPFlag("file-system.rename-dir-limit", flagSet.Lookup("rename-dir-limit")); err != nil {
		return err
	}

	if err := v.BindPFlag("gcs-retries.multiplier", flagSet.Lookup("retry-multiplier")); err != nil {
		return err
	}

	if err := v.BindPFlag("gcs-auth.reuse-token-from-url", flagSet.Lookup("reuse-token-from-url")); err != nil {
		return err
	}

	if err := v.BindPFlag("gcs-connection.sequential-read-size-mb", flagSet.Lookup("sequential-read-size-mb")); err != nil {
		return err
	}

	if err := v.BindPFlag("metrics.stackdriver-export-interval", flagSet.Lookup("stackdriver-export-interval")); err != nil {
		return err
	}

	if err := v.BindPFlag("metadata-cache.deprecated-stat-cache-capacity", flagSet.Lookup("stat-cache-capacity")); err != nil {
		return err
	}

	if err := v.BindPFlag("metadata-cache.stat-cache-max-size-mb", flagSet.Lookup("stat-cache-max-size-mb")); err != nil {
		return err
	}

	if err := v.BindPFlag("metadata-cache.deprecated-stat-cache-ttl", flagSet.Lookup("stat-cache-ttl")); err != nil {
		return err
	}

	if err := v.BindPFlag("file-system.temp-dir", flagSet.Lookup("temp-dir")); err != nil {
		return err
	}

	if err := v.BindPFlag("gcs-auth.token-url", flagSet.Lookup("token-url")); err != nil {
		return err
	}

	if err := v.BindPFlag("metadata-cache.type-cache-max-size-mb", flagSet.Lookup("type-cache-max-size-mb")); err != nil {
		return err
	}

	if err := v.BindPFlag("metadata-cache.deprecated-type-cache-ttl", flagSet.Lookup("type-cache-ttl")); err != nil {
		return err
	}

	if err := v.BindPFlag("file-system.uid", flagSet.Lookup("uid")); err != nil {
		return err
	}

	if err := v.BindPFlag("write.block-size-mb", flagSet.Lookup("write-block-size-mb")); err != nil {
		return err
	}

	if err := v.BindPFlag("write.global-max-blocks", flagSet.Lookup("write-global-max-blocks")); err != nil {
		return err
	}

	if err := v.BindPFlag("write.max-blocks-per-file", flagSet.Lookup("write-max-blocks-per-file")); err != nil {
		return err
	}

	return nil
}<|MERGE_RESOLUTION|>--- conflicted
+++ resolved
@@ -367,15 +367,11 @@
 		return err
 	}
 
-<<<<<<< HEAD
+	flagSet.BoolP("enable-nonexistent-type-cache", "", false, "Once set, if an inode is not found in GCS, a type cache entry with type NonexistentType will be created. This also means new file/dir created might not be seen. For example, if this flag is set, and metadata-cache-ttl-secs is set, then if we create the same file/node in the meantime using the same mount, since we are not refreshing the cache, it will still return nil.")
+
 	flagSet.BoolP("enable-prefetch", "", false, "Part size for the non-file-cache flow.")
 
-	flagSet.BoolP("enable-read-stall-retry", "", false, "To turn on/off retries for stalled read requests. This is based on a timeout that changes depending on how long similar requests took in the past.")
-=======
-	flagSet.BoolP("enable-nonexistent-type-cache", "", false, "Once set, if an inode is not found in GCS, a type cache entry with type NonexistentType will be created. This also means new file/dir created might not be seen. For example, if this flag is set, and metadata-cache-ttl-secs is set, then if we create the same file/node in the meantime using the same mount, since we are not refreshing the cache, it will still return nil.")
-
 	flagSet.BoolP("enable-read-stall-retry", "", true, "To turn on/off retries for stalled read requests. This is based on a timeout that changes depending on how long similar requests took in the past.")
->>>>>>> efc35752
 
 	if err := flagSet.MarkHidden("enable-read-stall-retry"); err != nil {
 		return err
@@ -431,17 +427,13 @@
 
 	flagSet.BoolP("file-cache-enable-parallel-downloads", "", false, "Enable parallel downloads.")
 
-<<<<<<< HEAD
+	flagSet.BoolP("file-cache-experimental-parallel-downloads-default-on", "", true, "Enable parallel downloads by default on experimental basis.")
+
+	if err := flagSet.MarkHidden("file-cache-experimental-parallel-downloads-default-on"); err != nil {
+		return err
+	}
+
 	flagSet.IntP("file-cache-max-parallel-downloads", "", 100, "Sets an uber limit of number of concurrent file download requests that are made across all files.")
-=======
-	flagSet.BoolP("file-cache-experimental-parallel-downloads-default-on", "", true, "Enable parallel downloads by default on experimental basis.")
-
-	if err := flagSet.MarkHidden("file-cache-experimental-parallel-downloads-default-on"); err != nil {
-		return err
-	}
-
-	flagSet.IntP("file-cache-max-parallel-downloads", "", DefaultMaxParallelDownloads(), "Sets an uber limit of number of concurrent file download requests that are made across all files.")
->>>>>>> efc35752
 
 	flagSet.IntP("file-cache-max-size-mb", "", -1, "Maximum size of the file-cache in MiBs")
 
