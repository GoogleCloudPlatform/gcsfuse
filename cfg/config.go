// Copyright 2024 Google LLC
//
// Licensed under the Apache License, Version 2.0 (the "License");
// you may not use this file except in compliance with the License.
// You may obtain a copy of the License at
//
//     http://www.apache.org/licenses/LICENSE-2.0
//
// Unless required by applicable law or agreed to in writing, software
// distributed under the License is distributed on an "AS IS" BASIS,
// WITHOUT WARRANTIES OR CONDITIONS OF ANY KIND, either express or implied.
// See the License for the specific language governing permissions and
// limitations under the License.

// GENERATED CODE - DO NOT EDIT MANUALLY.

package cfg

import (
	"time"

	"github.com/googlecloudplatform/gcsfuse/v3/cfg/shared"
	"github.com/spf13/pflag"
	"github.com/spf13/viper"
)

// AllFlagOptimizationRules is the generated map from a flag's config-path to its specific rules.
var AllFlagOptimizationRules = map[string]shared.OptimizationRules{"file-system.enable-kernel-reader": {
	BucketTypeOptimization: []shared.BucketTypeOptimization{
		{
			BucketType: "zonal",
			Value:      bool(true),
		},
	},
}, "file-cache.cache-file-for-range-read": {
	Profiles: []shared.ProfileOptimization{
		{
			Name:  "aiml-serving",
			Value: bool(true),
		},
		{
			Name:  "aiml-checkpointing",
			Value: bool(true),
		},
	},
}, "implicit-dirs": {
	MachineBasedOptimization: []shared.MachineBasedOptimization{
		{
			Group: "high-performance",
			Value: bool(true),
		},
	},
	Profiles: []shared.ProfileOptimization{
		{
			Name:  "aiml-training",
			Value: bool(true),
		},
		{
			Name:  "aiml-serving",
			Value: bool(true),
		},
		{
			Name:  "aiml-checkpointing",
			Value: bool(true),
		},
	},
}, "file-system.kernel-list-cache-ttl-secs": {
	Profiles: []shared.ProfileOptimization{
		{
			Name:  "aiml-serving",
			Value: int64(-1),
		},
	},
}, "metadata-cache.negative-ttl-secs": {
	MachineBasedOptimization: []shared.MachineBasedOptimization{
		{
			Group: "high-performance",
			Value: int64(0),
		},
	},
	Profiles: []shared.ProfileOptimization{
		{
			Name:  "aiml-training",
			Value: int64(0),
		},
		{
			Name:  "aiml-serving",
			Value: int64(0),
		},
		{
			Name:  "aiml-checkpointing",
			Value: int64(0),
		},
	},
}, "metadata-cache.ttl-secs": {
	MachineBasedOptimization: []shared.MachineBasedOptimization{
		{
			Group: "high-performance",
			Value: int64(-1),
		},
	},
	Profiles: []shared.ProfileOptimization{
		{
			Name:  "aiml-training",
			Value: int64(-1),
		},
		{
			Name:  "aiml-serving",
			Value: int64(-1),
		},
		{
			Name:  "aiml-checkpointing",
			Value: int64(-1),
		},
	},
}, "file-system.rename-dir-limit": {
	MachineBasedOptimization: []shared.MachineBasedOptimization{
		{
			Group: "high-performance",
			Value: int64(200000),
		},
	},
	Profiles: []shared.ProfileOptimization{
		{
			Name:  "aiml-checkpointing",
			Value: int64(200000),
		},
	},
}, "metadata-cache.stat-cache-max-size-mb": {
	MachineBasedOptimization: []shared.MachineBasedOptimization{
		{
			Group: "high-performance",
			Value: int64(1024),
		},
	},
	Profiles: []shared.ProfileOptimization{
		{
			Name:  "aiml-training",
			Value: int64(-1),
		},
		{
			Name:  "aiml-serving",
			Value: int64(-1),
		},
		{
			Name:  "aiml-checkpointing",
			Value: int64(-1),
		},
	},
}, "metadata-cache.type-cache-max-size-mb": {
	MachineBasedOptimization: []shared.MachineBasedOptimization{
		{
			Group: "high-performance",
			Value: int64(128),
		},
	},
	Profiles: []shared.ProfileOptimization{
		{
			Name:  "aiml-training",
			Value: int64(-1),
		},
		{
			Name:  "aiml-serving",
			Value: int64(-1),
		},
		{
			Name:  "aiml-checkpointing",
			Value: int64(-1),
		},
	},
}, "write.global-max-blocks": {
	MachineBasedOptimization: []shared.MachineBasedOptimization{
		{
			Group: "high-performance",
			Value: int64(1600),
		},
	},
},
}

// machineTypeToGroupMap is the generated map from machine type to the group it belongs to.
var machineTypeToGroupMap = map[string]string{
	"a2-megagpu-16g":        "high-performance",
	"a2-ultragpu-8g":        "high-performance",
	"a3-edgegpu-8g":         "high-performance",
	"a3-highgpu-8g":         "high-performance",
	"a3-megagpu-8g":         "high-performance",
	"a3-ultragpu-8g":        "high-performance",
	"a4-highgpu-8g":         "high-performance",
	"a4-highgpu-8g-lowmem":  "high-performance",
	"a4-highgpu-8g-nolssd":  "high-performance",
	"a4x-highgpu-4g":        "high-performance",
	"a4x-highgpu-4g-nolssd": "high-performance",
	"ct5l-hightpu-8t":       "high-performance",
	"ct5lp-hightpu-8t":      "high-performance",
	"ct5p-hightpu-4t":       "high-performance",
	"ct5p-hightpu-4t-tpu":   "high-performance",
	"ct6e-standard-4t":      "high-performance",
	"ct6e-standard-4t-tpu":  "high-performance",
	"ct6e-standard-8t":      "high-performance",
	"ct6e-standard-8t-tpu":  "high-performance",
	"tpu7x-standard-4t":     "high-performance",
	"tpu7x-standard-4t-tpu": "high-performance",
	"tpu7x-ultranet-4t":     "high-performance",
	"tpu7x-ultranet-4t-tpu": "high-performance",
}

// ApplyOptimizations modifies the config in-place with optimized values.
// input parameter is optional and provides runtime context for optimizations
// such as bucket type. Pass nil if not available.
func (c *Config) ApplyOptimizations(isSet IsValueSet, input *OptimizationInput) map[string]OptimizationResult {
	var optimizedFlags = make(map[string]OptimizationResult)
	// Skip all optimizations if autoconfig is disabled.
	if c.DisableAutoconfig {
		return nil
	}

	profileName := c.Profile
	machineType, err := getMachineType(isSet, c)
	if err != nil {
		// Non-fatal, just means machine-based optimizations won't apply.
		machineType = ""
	}
	c.MachineType = machineType

	// Apply optimizations for each flag that has rules defined.
	if !isSet.IsSet("enable-kernel-reader") {
		rules := AllFlagOptimizationRules["file-system.enable-kernel-reader"]
		result := getOptimizedValue(&rules, c.FileSystem.EnableKernelReader, profileName, machineType, input, machineTypeToGroupMap)
		if result.Optimized {
			if val, ok := result.FinalValue.(bool); ok {
				if c.FileSystem.EnableKernelReader != val {
					c.FileSystem.EnableKernelReader = val
					optimizedFlags["file-system.enable-kernel-reader"] = result
				}
			}
		}
	}
	if !isSet.IsSet("file-cache-cache-file-for-range-read") {
		rules := AllFlagOptimizationRules["file-cache.cache-file-for-range-read"]
		result := getOptimizedValue(&rules, c.FileCache.CacheFileForRangeRead, profileName, machineType, input, machineTypeToGroupMap)
		if result.Optimized {
			if val, ok := result.FinalValue.(bool); ok {
				if c.FileCache.CacheFileForRangeRead != val {
					c.FileCache.CacheFileForRangeRead = val
					optimizedFlags["file-cache.cache-file-for-range-read"] = result
				}
			}
		}
	}
	if !isSet.IsSet("implicit-dirs") {
		rules := AllFlagOptimizationRules["implicit-dirs"]
		result := getOptimizedValue(&rules, c.ImplicitDirs, profileName, machineType, input, machineTypeToGroupMap)
		if result.Optimized {
			if val, ok := result.FinalValue.(bool); ok {
				if c.ImplicitDirs != val {
					c.ImplicitDirs = val
					optimizedFlags["implicit-dirs"] = result
				}
			}
		}
	}
	if !isSet.IsSet("kernel-list-cache-ttl-secs") {
		rules := AllFlagOptimizationRules["file-system.kernel-list-cache-ttl-secs"]
		result := getOptimizedValue(&rules, c.FileSystem.KernelListCacheTtlSecs, profileName, machineType, input, machineTypeToGroupMap)
		if result.Optimized {
			if val, ok := result.FinalValue.(int64); ok {
				if c.FileSystem.KernelListCacheTtlSecs != val {
					c.FileSystem.KernelListCacheTtlSecs = val
					optimizedFlags["file-system.kernel-list-cache-ttl-secs"] = result
				}
			}
		}
	}
	if !isSet.IsSet("metadata-cache-negative-ttl-secs") {
		rules := AllFlagOptimizationRules["metadata-cache.negative-ttl-secs"]
		result := getOptimizedValue(&rules, c.MetadataCache.NegativeTtlSecs, profileName, machineType, input, machineTypeToGroupMap)
		if result.Optimized {
			if val, ok := result.FinalValue.(int64); ok {
				if c.MetadataCache.NegativeTtlSecs != val {
					c.MetadataCache.NegativeTtlSecs = val
					optimizedFlags["metadata-cache.negative-ttl-secs"] = result
				}
			}
		}
	}
	if !isSet.IsSet("metadata-cache-ttl-secs") {
		rules := AllFlagOptimizationRules["metadata-cache.ttl-secs"]
		result := getOptimizedValue(&rules, c.MetadataCache.TtlSecs, profileName, machineType, input, machineTypeToGroupMap)
		if result.Optimized {
			if val, ok := result.FinalValue.(int64); ok {
				if c.MetadataCache.TtlSecs != val {
					c.MetadataCache.TtlSecs = val
					optimizedFlags["metadata-cache.ttl-secs"] = result
				}
			}
		}
	}
	if !isSet.IsSet("rename-dir-limit") {
		rules := AllFlagOptimizationRules["file-system.rename-dir-limit"]
		result := getOptimizedValue(&rules, c.FileSystem.RenameDirLimit, profileName, machineType, input, machineTypeToGroupMap)
		if result.Optimized {
			if val, ok := result.FinalValue.(int64); ok {
				if c.FileSystem.RenameDirLimit != val {
					c.FileSystem.RenameDirLimit = val
					optimizedFlags["file-system.rename-dir-limit"] = result
				}
			}
		}
	}
	if !isSet.IsSet("stat-cache-max-size-mb") {
		rules := AllFlagOptimizationRules["metadata-cache.stat-cache-max-size-mb"]
		result := getOptimizedValue(&rules, c.MetadataCache.StatCacheMaxSizeMb, profileName, machineType, input, machineTypeToGroupMap)
		if result.Optimized {
			if val, ok := result.FinalValue.(int64); ok {
				if c.MetadataCache.StatCacheMaxSizeMb != val {
					c.MetadataCache.StatCacheMaxSizeMb = val
					optimizedFlags["metadata-cache.stat-cache-max-size-mb"] = result
				}
			}
		}
	}
	if !isSet.IsSet("type-cache-max-size-mb") {
		rules := AllFlagOptimizationRules["metadata-cache.type-cache-max-size-mb"]
		result := getOptimizedValue(&rules, c.MetadataCache.TypeCacheMaxSizeMb, profileName, machineType, input, machineTypeToGroupMap)
		if result.Optimized {
			if val, ok := result.FinalValue.(int64); ok {
				if c.MetadataCache.TypeCacheMaxSizeMb != val {
					c.MetadataCache.TypeCacheMaxSizeMb = val
					optimizedFlags["metadata-cache.type-cache-max-size-mb"] = result
				}
			}
		}
	}
	if !isSet.IsSet("write-global-max-blocks") {
		rules := AllFlagOptimizationRules["write.global-max-blocks"]
		result := getOptimizedValue(&rules, c.Write.GlobalMaxBlocks, profileName, machineType, input, machineTypeToGroupMap)
		if result.Optimized {
			if val, ok := result.FinalValue.(int64); ok {
				if c.Write.GlobalMaxBlocks != val {
					c.Write.GlobalMaxBlocks = val
					optimizedFlags["write.global-max-blocks"] = result
				}
			}
		}
	}
	return optimizedFlags
}

type CloudProfilerConfig struct {
	AllocatedHeap bool `yaml:"allocated-heap"`

	Cpu bool `yaml:"cpu"`

	Enabled bool `yaml:"enabled"`

	Goroutines bool `yaml:"goroutines"`

	Heap bool `yaml:"heap"`

	Label string `yaml:"label"`

	Mutex bool `yaml:"mutex"`
}

type Config struct {
	AppName string `yaml:"app-name"`

	CacheDir ResolvedPath `yaml:"cache-dir"`

	CloudProfiler CloudProfilerConfig `yaml:"cloud-profiler"`

	Debug DebugConfig `yaml:"debug"`

	DisableAutoconfig bool `yaml:"disable-autoconfig"`

	DisableListAccessCheck bool `yaml:"disable-list-access-check"`

	DummyIo DummyIoConfig `yaml:"dummy-io"`

	EnableAtomicRenameObject bool `yaml:"enable-atomic-rename-object"`

	EnableGoogleLibAuth bool `yaml:"enable-google-lib-auth"`

	EnableHns bool `yaml:"enable-hns"`

	EnableNewReader bool `yaml:"enable-new-reader"`

	EnableTypeCacheDeprecation bool `yaml:"enable-type-cache-deprecation"`

	EnableUnsupportedPathSupport bool `yaml:"enable-unsupported-path-support"`

	FileCache FileCacheConfig `yaml:"file-cache"`

	FileSystem FileSystemConfig `yaml:"file-system"`

	Foreground bool `yaml:"foreground"`

	GcsAuth GcsAuthConfig `yaml:"gcs-auth"`

	GcsConnection GcsConnectionConfig `yaml:"gcs-connection"`

	GcsRetries GcsRetriesConfig `yaml:"gcs-retries"`

	ImplicitDirs bool `yaml:"implicit-dirs"`

	List ListConfig `yaml:"list"`

	Logging LoggingConfig `yaml:"logging"`

	MachineType string `yaml:"machine-type"`

	MetadataCache MetadataCacheConfig `yaml:"metadata-cache"`

	Metrics MetricsConfig `yaml:"metrics"`

	Monitoring MonitoringConfig `yaml:"monitoring"`

	Mrd MrdConfig `yaml:"mrd"`

	OnlyDir string `yaml:"only-dir"`

	Profile string `yaml:"profile"`

	Read ReadConfig `yaml:"read"`

	WorkloadInsight WorkloadInsightConfig `yaml:"workload-insight"`

	Write WriteConfig `yaml:"write"`
}

type DebugConfig struct {
	ExitOnInvariantViolation bool `yaml:"exit-on-invariant-violation"`

	Fuse bool `yaml:"fuse"`

	Gcs bool `yaml:"gcs"`

	LogMutex bool `yaml:"log-mutex"`
}

type DummyIoConfig struct {
	Enable bool `yaml:"enable"`

	PerMbLatency time.Duration `yaml:"per-mb-latency"`

	ReaderLatency time.Duration `yaml:"reader-latency"`
}

type FileCacheConfig struct {
	CacheFileForRangeRead bool `yaml:"cache-file-for-range-read"`

	DownloadChunkSizeMb int64 `yaml:"download-chunk-size-mb"`

	EnableCrc bool `yaml:"enable-crc"`

	EnableODirect bool `yaml:"enable-o-direct"`

	EnableParallelDownloads bool `yaml:"enable-parallel-downloads"`

	ExcludeRegex string `yaml:"exclude-regex"`

	ExperimentalEnableChunkCache bool `yaml:"experimental-enable-chunk-cache"`

	ExperimentalParallelDownloadsDefaultOn bool `yaml:"experimental-parallel-downloads-default-on"`

	IncludeRegex string `yaml:"include-regex"`

	MaxParallelDownloads int64 `yaml:"max-parallel-downloads"`

	MaxSizeMb int64 `yaml:"max-size-mb"`

	ParallelDownloadsPerFile int64 `yaml:"parallel-downloads-per-file"`

	WriteBufferSize int64 `yaml:"write-buffer-size"`
}

type FileSystemConfig struct {
	CongestionThreshold int64 `yaml:"congestion-threshold"`

	DirMode Octal `yaml:"dir-mode"`

	DisableParallelDirops bool `yaml:"disable-parallel-dirops"`

	EnableKernelReader bool `yaml:"enable-kernel-reader"`

	ExperimentalEnableDentryCache bool `yaml:"experimental-enable-dentry-cache"`

	ExperimentalEnableReaddirplus bool `yaml:"experimental-enable-readdirplus"`

	ExperimentalODirect bool `yaml:"experimental-o-direct"`

	FileMode Octal `yaml:"file-mode"`

	FuseOptions []string `yaml:"fuse-options"`

	Gid int64 `yaml:"gid"`

	IgnoreInterrupts bool `yaml:"ignore-interrupts"`

	InactiveMrdCacheSize int64 `yaml:"inactive-mrd-cache-size"`

	KernelListCacheTtlSecs int64 `yaml:"kernel-list-cache-ttl-secs"`

	MaxBackground int64 `yaml:"max-background"`

	MaxReadAheadKb int64 `yaml:"max-read-ahead-kb"`

	PreconditionErrors bool `yaml:"precondition-errors"`

	RenameDirLimit int64 `yaml:"rename-dir-limit"`

	TempDir ResolvedPath `yaml:"temp-dir"`

	Uid int64 `yaml:"uid"`
}

type GcsAuthConfig struct {
	AnonymousAccess bool `yaml:"anonymous-access"`

	KeyFile ResolvedPath `yaml:"key-file"`

	ReuseTokenFromUrl bool `yaml:"reuse-token-from-url"`

	TokenUrl string `yaml:"token-url"`
}

type GcsConnectionConfig struct {
	BillingProject string `yaml:"billing-project"`

	ClientProtocol Protocol `yaml:"client-protocol"`

	CustomEndpoint string `yaml:"custom-endpoint"`

	EnableHttpDnsCache bool `yaml:"enable-http-dns-cache"`

	ExperimentalEnableJsonRead bool `yaml:"experimental-enable-json-read"`

	ExperimentalLocalSocketAddress string `yaml:"experimental-local-socket-address"`

	GrpcConnPoolSize int64 `yaml:"grpc-conn-pool-size"`

	HttpClientTimeout time.Duration `yaml:"http-client-timeout"`

	LimitBytesPerSec float64 `yaml:"limit-bytes-per-sec"`

	LimitOpsPerSec float64 `yaml:"limit-ops-per-sec"`

	MaxConnsPerHost int64 `yaml:"max-conns-per-host"`

	MaxIdleConnsPerHost int64 `yaml:"max-idle-conns-per-host"`

	SequentialReadSizeMb int64 `yaml:"sequential-read-size-mb"`
}

type GcsRetriesConfig struct {
	ChunkTransferTimeoutSecs int64 `yaml:"chunk-transfer-timeout-secs"`

	MaxRetryAttempts int64 `yaml:"max-retry-attempts"`

	MaxRetrySleep time.Duration `yaml:"max-retry-sleep"`

	Multiplier float64 `yaml:"multiplier"`

	ReadStall ReadStallGcsRetriesConfig `yaml:"read-stall"`
}

type ListConfig struct {
	EnableEmptyManagedFolders bool `yaml:"enable-empty-managed-folders"`
}

type LogRotateLoggingConfig struct {
	BackupFileCount int64 `yaml:"backup-file-count"`

	Compress bool `yaml:"compress"`

	MaxFileSizeMb int64 `yaml:"max-file-size-mb"`
}

type LoggingConfig struct {
	FilePath ResolvedPath `yaml:"file-path"`

	Format string `yaml:"format"`

	LogRotate LogRotateLoggingConfig `yaml:"log-rotate"`

	Severity LogSeverity `yaml:"severity"`
}

type MetadataCacheConfig struct {
	DeprecatedStatCacheCapacity int64 `yaml:"deprecated-stat-cache-capacity"`

	DeprecatedStatCacheTtl time.Duration `yaml:"deprecated-stat-cache-ttl"`

	DeprecatedTypeCacheTtl time.Duration `yaml:"deprecated-type-cache-ttl"`

	EnableNonexistentTypeCache bool `yaml:"enable-nonexistent-type-cache"`

	ExperimentalDirMetadataPrefetch bool `yaml:"experimental-dir-metadata-prefetch"`

	ExperimentalMetadataPrefetchOnMount string `yaml:"experimental-metadata-prefetch-on-mount"`

	NegativeTtlSecs int64 `yaml:"negative-ttl-secs"`

	StatCacheMaxSizeMb int64 `yaml:"stat-cache-max-size-mb"`

	TtlSecs int64 `yaml:"ttl-secs"`

	TypeCacheMaxSizeMb int64 `yaml:"type-cache-max-size-mb"`
}

type MetricsConfig struct {
	BufferSize int64 `yaml:"buffer-size"`

	CloudMetricsExportIntervalSecs int64 `yaml:"cloud-metrics-export-interval-secs"`

	ExperimentalEnableGrpcMetrics bool `yaml:"experimental-enable-grpc-metrics"`

	PrometheusPort int64 `yaml:"prometheus-port"`

	StackdriverExportInterval time.Duration `yaml:"stackdriver-export-interval"`

	UseNewNames bool `yaml:"use-new-names"`

	Workers int64 `yaml:"workers"`
}

type MonitoringConfig struct {
	ExperimentalTracingMode string `yaml:"experimental-tracing-mode"`

	ExperimentalTracingProjectId string `yaml:"experimental-tracing-project-id"`

	ExperimentalTracingSamplingRatio float64 `yaml:"experimental-tracing-sampling-ratio"`
}

type MrdConfig struct {
	PoolSize int64 `yaml:"pool-size"`
}

type ReadConfig struct {
	BlockSizeMb int64 `yaml:"block-size-mb"`

	EnableBufferedRead bool `yaml:"enable-buffered-read"`

	EnableKernelReader bool `yaml:"enable-kernel-reader"`

	GlobalMaxBlocks int64 `yaml:"global-max-blocks"`

	InactiveStreamTimeout time.Duration `yaml:"inactive-stream-timeout"`

	MaxBlocksPerHandle int64 `yaml:"max-blocks-per-handle"`

	MinBlocksPerHandle int64 `yaml:"min-blocks-per-handle"`

	RandomSeekThreshold int64 `yaml:"random-seek-threshold"`

	StartBlocksPerHandle int64 `yaml:"start-blocks-per-handle"`
}

type ReadStallGcsRetriesConfig struct {
	Enable bool `yaml:"enable"`

	InitialReqTimeout time.Duration `yaml:"initial-req-timeout"`

	MaxReqTimeout time.Duration `yaml:"max-req-timeout"`

	MinReqTimeout time.Duration `yaml:"min-req-timeout"`

	ReqIncreaseRate float64 `yaml:"req-increase-rate"`

	ReqTargetPercentile float64 `yaml:"req-target-percentile"`
}

type WorkloadInsightConfig struct {
	ForwardMergeThresholdMb int64 `yaml:"forward-merge-threshold-mb"`

	OutputFile string `yaml:"output-file"`

	Visualize bool `yaml:"visualize"`
}

type WriteConfig struct {
	BlockSizeMb int64 `yaml:"block-size-mb"`

	CreateEmptyFile bool `yaml:"create-empty-file"`

	EnableRapidAppends bool `yaml:"enable-rapid-appends"`

	EnableStreamingWrites bool `yaml:"enable-streaming-writes"`

	FinalizeFileForRapid bool `yaml:"finalize-file-for-rapid"`

	GlobalMaxBlocks int64 `yaml:"global-max-blocks"`

	MaxBlocksPerFile int64 `yaml:"max-blocks-per-file"`
}

func BuildFlagSet(flagSet *pflag.FlagSet) error {

	flagSet.BoolP("anonymous-access", "", false, "This flag disables authentication.")

	flagSet.StringP("app-name", "", "", "The application name of this mount.")

	flagSet.StringP("billing-project", "", "", "Project to use for billing when accessing a bucket enabled with \"Requester Pays\".")

	flagSet.StringP("cache-dir", "", "", "Enables file-caching. Specifies the directory to use for file-cache.")

	flagSet.IntP("chunk-transfer-timeout-secs", "", 10, "We send larger file uploads in 16 MiB chunks. This flag controls the duration that the HTTP client will wait for a response after making a request to upload a chunk. As an example, a value of 10 indicates that the client will wait 10 seconds for upload completion; otherwise, it cancels the request and retries for that chunk till chunkRetryDeadline(32s). 0 means no timeout.")

	if err := flagSet.MarkHidden("chunk-transfer-timeout-secs"); err != nil {
		return err
	}

	flagSet.StringP("client-protocol", "", "http1", "The protocol used for communicating with the GCS backend. Value can be 'http1' (HTTP/1.1), 'http2' (HTTP/2) or 'grpc'.")

	flagSet.IntP("cloud-metrics-export-interval-secs", "", 0, "Specifies the interval at which the metrics are uploaded to cloud monitoring")

	flagSet.BoolP("cloud-profiler-allocated-heap", "", true, "Enables allocated heap (HeapProfileAllocs) profiling. This only works when --enable-cloud-profiler is set to true.")

	if err := flagSet.MarkHidden("cloud-profiler-allocated-heap"); err != nil {
		return err
	}

	flagSet.BoolP("cloud-profiler-cpu", "", true, "Enables cpu profiling. This only works when --enable-cloud-profiler is set to true.")

	if err := flagSet.MarkHidden("cloud-profiler-cpu"); err != nil {
		return err
	}

	flagSet.BoolP("cloud-profiler-goroutines", "", false, "Enables goroutines cloud-profiler. This only works when --enable-cloud-profiler is set to true.")

	if err := flagSet.MarkHidden("cloud-profiler-goroutines"); err != nil {
		return err
	}

	flagSet.BoolP("cloud-profiler-heap", "", true, "Enables heap cloud-profiler. This only works when --enable-cloud-profiler is set to true.")

	if err := flagSet.MarkHidden("cloud-profiler-heap"); err != nil {
		return err
	}

	flagSet.StringP("cloud-profiler-label", "", "gcsfuse-0.0.0", "Allow setting a profile label to uniquely identify and compare cloud-profiler data with other profiles. This only works when --enable-cloud-profiler is set to true.")

	if err := flagSet.MarkHidden("cloud-profiler-label"); err != nil {
		return err
	}

	flagSet.BoolP("cloud-profiler-mutex", "", false, "Enables mutex cloud-profiler. This only works when --enable-cloud-profiler is set to true.")

	if err := flagSet.MarkHidden("cloud-profiler-mutex"); err != nil {
		return err
	}

	flagSet.IntP("congestion-threshold", "", 0, "Sets the congestion threshold for background requests. When the number of outstanding requests exceeds this threshold, the kernel may start blocking new requests. 0 means system default (typically 75% of max-background; 9).")

	if err := flagSet.MarkHidden("congestion-threshold"); err != nil {
		return err
	}

	flagSet.BoolP("create-empty-file", "", false, "For a new file, it creates an empty file in Cloud Storage bucket as a hold.")

	if err := flagSet.MarkHidden("create-empty-file"); err != nil {
		return err
	}

	flagSet.StringP("custom-endpoint", "", "", "To specify a custom storage endpoint, ensure it supports the same resources as the default storage.googleapis.com:443 and includes the port number.")

	flagSet.BoolP("debug_fs", "", false, "This flag is unused.")

	if err := flagSet.MarkDeprecated("debug_fs", "This flag is currently unused."); err != nil {
		return err
	}

	flagSet.BoolP("debug_fuse", "", false, "Enables debug logs.")

	if err := flagSet.MarkDeprecated("debug_fuse", "Please set log-severity to TRACE instead."); err != nil {
		return err
	}

	flagSet.BoolP("debug_fuse_errors", "", true, "This flag is currently unused.")

	if err := flagSet.MarkDeprecated("debug_fuse_errors", "This flag is currently unused."); err != nil {
		return err
	}

	flagSet.BoolP("debug_gcs", "", false, "Enables debug logs.")

	if err := flagSet.MarkDeprecated("debug_gcs", "Please set log-severity to TRACE instead."); err != nil {
		return err
	}

	flagSet.BoolP("debug_http", "", false, "This flag is currently unused.")

	if err := flagSet.MarkDeprecated("debug_http", "This flag is currently unused."); err != nil {
		return err
	}

	flagSet.BoolP("debug_invariants", "", false, "Exit when internal invariants are violated.")

	flagSet.BoolP("debug_mutex", "", false, "Print debug messages when a mutex is held too long.")

	flagSet.StringP("dir-mode", "", "0755", "Permissions bits for directories, in octal.")

	flagSet.BoolP("disable-autoconfig", "", false, "Disable optimizing configuration automatically for a machine")

	if err := flagSet.MarkHidden("disable-autoconfig"); err != nil {
		return err
	}

	flagSet.BoolP("disable-list-access-check", "", true, "Disables the list object based access check during mount operation")

	if err := flagSet.MarkHidden("disable-list-access-check"); err != nil {
		return err
	}

	flagSet.BoolP("disable-parallel-dirops", "", false, "Specifies whether to allow parallel dir operations (lookups and readers)")

	if err := flagSet.MarkHidden("disable-parallel-dirops"); err != nil {
		return err
	}

	flagSet.DurationP("dummy-io-per-mb-latency", "", 0*time.Nanosecond, "Simulates reading from the reader latency in dummy I/O mode. This value is only used when dummy I/O mode is enabled.")

	if err := flagSet.MarkHidden("dummy-io-per-mb-latency"); err != nil {
		return err
	}

	flagSet.DurationP("dummy-io-reader-latency", "", 0*time.Nanosecond, "Simulates reader creation latency in dummy I/O mode. This value is only used when dummy I/O mode is enabled.")

	if err := flagSet.MarkHidden("dummy-io-reader-latency"); err != nil {
		return err
	}

	flagSet.BoolP("enable-atomic-rename-object", "", true, "Enables support for atomic rename object operation on HNS bucket.")

	if err := flagSet.MarkHidden("enable-atomic-rename-object"); err != nil {
		return err
	}

	flagSet.BoolP("enable-buffered-read", "", false, "When enabled, read starts using buffer to prefetch (asynchronous and in parallel) data from GCS. This improves performance for large file sequential reads. Note: Enabling this flag can increase the memory usage significantly.")

	flagSet.BoolP("enable-cloud-profiler", "", false, "Enables cloud-profiler, by default disabled.")

	if err := flagSet.MarkHidden("enable-cloud-profiler"); err != nil {
		return err
	}

	flagSet.BoolP("enable-dummy-io", "", false, "Enable dummy I/O mode for testing purposes. In this mode all reads and writes are simulated and no actual data is transferred to or from Cloud Storage. All the metadata operations like object listing and stats are real.")

	if err := flagSet.MarkHidden("enable-dummy-io"); err != nil {
		return err
	}

	flagSet.BoolP("enable-empty-managed-folders", "", false, "This handles the corner case in listing managed folders. There are two corner cases (a) empty managed folder (b) nested managed folder which doesn't contain any descendent as object. This flag always works in conjunction with --implicit-dirs flag. (a) If only ImplicitDirectories is true, all managed folders are listed other than above two mentioned cases. (b) If both ImplicitDirectories and EnableEmptyManagedFolders are true, then all the managed folders are listed including the above-mentioned corner case. (c) If ImplicitDirectories is false then no managed folders are listed irrespective of enable-empty-managed-folders flag.")

	if err := flagSet.MarkHidden("enable-empty-managed-folders"); err != nil {
		return err
	}

	flagSet.BoolP("enable-google-lib-auth", "", true, "Enable google library authentication method to fetch the credentials")

	if err := flagSet.MarkHidden("enable-google-lib-auth"); err != nil {
		return err
	}

	flagSet.BoolP("enable-hns", "", true, "Enables support for HNS buckets")

	if err := flagSet.MarkHidden("enable-hns"); err != nil {
		return err
	}

	flagSet.BoolP("enable-http-dns-cache", "", true, "Enables DNS cache for HTTP/1 connections")

	if err := flagSet.MarkHidden("enable-http-dns-cache"); err != nil {
		return err
	}

<<<<<<< HEAD
	flagSet.BoolP("enable-kernel-reader", "", false, "Enables kernel reader.")
=======
	flagSet.BoolP("enable-kernel-reader", "", false, "Enables kernel reader, disables prefetching gcsfuse side and relies on kernel read-ahead and page-cache.")
>>>>>>> 3d0a0b93

	if err := flagSet.MarkHidden("enable-kernel-reader"); err != nil {
		return err
	}

	flagSet.BoolP("enable-new-reader", "", true, "Enables support for new reader implementation.")

	if err := flagSet.MarkHidden("enable-new-reader"); err != nil {
		return err
	}

	flagSet.BoolP("enable-nonexistent-type-cache", "", false, "Once set, if an inode is not found in GCS, a type cache entry with type NonexistentType will be created. This also means new file/dir created might not be seen. For example, if this flag is set, and metadata-cache-ttl-secs is set, then if we create the same file/node in the meantime using the same mount, since we are not refreshing the cache, it will still return nil.")

	flagSet.BoolP("enable-rapid-appends", "", true, "Enables support for appends to unfinalized object using streaming writes")

	flagSet.BoolP("enable-read-stall-retry", "", true, "To turn on/off retries for stalled read requests. This is based on a timeout that changes depending on how long similar requests took in the past.")

	if err := flagSet.MarkHidden("enable-read-stall-retry"); err != nil {
		return err
	}

	flagSet.BoolP("enable-streaming-writes", "", true, "Enables streaming uploads during write file operation.")

	flagSet.BoolP("enable-type-cache-deprecation", "", false, "Enables support to deprecate type cache.")

	if err := flagSet.MarkHidden("enable-type-cache-deprecation"); err != nil {
		return err
	}

	flagSet.BoolP("enable-unsupported-path-support", "", true, "Enables support for file system paths with unsupported GCS names (e.g., names containing '//' or starting with /).  When set, GCSFuse will ignore these objects during listing and copying operations.  For rename and delete operations, the flag allows the action to proceed for all specified objects, including those with unsupported names.")

	if err := flagSet.MarkHidden("enable-unsupported-path-support"); err != nil {
		return err
	}

	flagSet.BoolP("experimental-dir-metadata-prefetch", "", false, "Enables background prefetching of object metadata when a directory is first opened.  This reduces latency for subsequent file lookups by pre-filling the metadata cache.")

	if err := flagSet.MarkHidden("experimental-dir-metadata-prefetch"); err != nil {
		return err
	}

	flagSet.BoolP("experimental-enable-dentry-cache", "", false, "When enabled, it sets the Dentry cache entry timeout same as metadata-cache-ttl. This enables kernel to use cached entry to map the file paths to inodes, instead of making LookUpInode calls to GCSFuse.")

	if err := flagSet.MarkHidden("experimental-enable-dentry-cache"); err != nil {
		return err
	}

	flagSet.BoolP("experimental-enable-grpc-metrics", "", false, "Enables support for gRPC metrics")

	if err := flagSet.MarkHidden("experimental-enable-grpc-metrics"); err != nil {
		return err
	}

	flagSet.BoolP("experimental-enable-json-read", "", false, "By default, GCSFuse uses the GCS XML API to get and read objects. When this flag is specified, GCSFuse uses the GCS JSON API instead.\"")

	if err := flagSet.MarkDeprecated("experimental-enable-json-read", "Experimental flag: could be dropped even in a minor release."); err != nil {
		return err
	}

	flagSet.BoolP("experimental-enable-readdirplus", "", false, "Enables ReadDirPlus capability")

	if err := flagSet.MarkHidden("experimental-enable-readdirplus"); err != nil {
		return err
	}

	flagSet.IntP("experimental-grpc-conn-pool-size", "", 1, "The number of gRPC channel in grpc client.")

	if err := flagSet.MarkDeprecated("experimental-grpc-conn-pool-size", "Experimental flag: can be removed in a minor release."); err != nil {
		return err
	}

	flagSet.StringP("experimental-local-socket-address", "", "", "The local socket address to bind to. This is useful in multi-NIC scenarios. This is an experimental flag.")

	if err := flagSet.MarkHidden("experimental-local-socket-address"); err != nil {
		return err
	}

	flagSet.StringP("experimental-metadata-prefetch-on-mount", "", "disabled", "Experimental: This indicates whether or not to prefetch the metadata (prefilling of metadata caches and creation of inodes) of the mounted bucket at the time of mounting the bucket. Supported values: \"disabled\", \"sync\" and \"async\". Any other values will return error on mounting. This is applicable only to static mounting, and not to dynamic mounting.")

	if err := flagSet.MarkDeprecated("experimental-metadata-prefetch-on-mount", "Experimental flag: could be removed even in a minor release."); err != nil {
		return err
	}

	flagSet.BoolP("experimental-o-direct", "", false, "Experimental: Bypasses the kernel's page cache for file reads and writes. When enabled, all I/O operations are sent directly to the GCSFuse process.")

	if err := flagSet.MarkHidden("experimental-o-direct"); err != nil {
		return err
	}

	flagSet.StringP("experimental-tracing-mode", "", "", "Experimental: specify tracing mode")

	if err := flagSet.MarkHidden("experimental-tracing-mode"); err != nil {
		return err
	}

	flagSet.StringP("experimental-tracing-project-id", "", "", "Experimental: specify the GCP project-id to which traces will be exported. When unset, a project-id will be inferred as per the default credential detection process")

	if err := flagSet.MarkHidden("experimental-tracing-project-id"); err != nil {
		return err
	}

	flagSet.Float64P("experimental-tracing-sampling-ratio", "", 0, "Experimental: Trace sampling ratio")

	if err := flagSet.MarkHidden("experimental-tracing-sampling-ratio"); err != nil {
		return err
	}

	flagSet.BoolP("file-cache-cache-file-for-range-read", "", false, "Whether to cache file for range reads.")

	flagSet.IntP("file-cache-download-chunk-size-mb", "", 200, "Size of chunks in MiB that each concurrent request downloads.")

	flagSet.BoolP("file-cache-enable-crc", "", false, "Performs CRC to ensure that file is correctly downloaded into cache. No op for rapid storage.")

	if err := flagSet.MarkHidden("file-cache-enable-crc"); err != nil {
		return err
	}

	flagSet.BoolP("file-cache-enable-o-direct", "", false, "Whether to use O_DIRECT while writing to file-cache in case of parallel downloads.")

	if err := flagSet.MarkHidden("file-cache-enable-o-direct"); err != nil {
		return err
	}

	flagSet.BoolP("file-cache-enable-parallel-downloads", "", false, "Enable parallel downloads.")

	flagSet.StringP("file-cache-exclude-regex", "", "", "Exclude file paths (in the format bucket_name/object_key) specified by this regex from file caching.")

	flagSet.BoolP("file-cache-experimental-enable-chunk-cache", "", false, "Enable chunk cache mode for random I/O optimization that downloads only requested blocks.")

	if err := flagSet.MarkHidden("file-cache-experimental-enable-chunk-cache"); err != nil {
		return err
	}

	flagSet.BoolP("file-cache-experimental-parallel-downloads-default-on", "", true, "Enable parallel downloads by default on experimental basis.")

	if err := flagSet.MarkHidden("file-cache-experimental-parallel-downloads-default-on"); err != nil {
		return err
	}

	flagSet.StringP("file-cache-include-regex", "", "", "Include file paths (in the format bucket_name/object_key) specified by this regex for file caching.")

	flagSet.IntP("file-cache-max-parallel-downloads", "", DefaultMaxParallelDownloads(), "Sets an uber limit of number of concurrent file download requests that are made across all files.")

	flagSet.IntP("file-cache-max-size-mb", "", -1, "Maximum size of the file-cache in MiBs")

	flagSet.IntP("file-cache-parallel-downloads-per-file", "", 16, "Number of concurrent download requests per file.")

	flagSet.IntP("file-cache-write-buffer-size", "", 4194304, "Size of in-memory buffer that is used per goroutine in parallel downloads while writing to file-cache.")

	if err := flagSet.MarkHidden("file-cache-write-buffer-size"); err != nil {
		return err
	}

	flagSet.StringP("file-mode", "", "0644", "Permissions bits for files, in octal.")

	flagSet.BoolP("finalize-file-for-rapid", "", false, "Finalizes the files on close for Rapid storage. Appends will be slower on finalized files.")

	if err := flagSet.MarkHidden("finalize-file-for-rapid"); err != nil {
		return err
	}

	flagSet.BoolP("foreground", "", false, "Stay in the foreground after mounting.")

	flagSet.IntP("gid", "", -1, "GID owner of all inodes.")

	flagSet.DurationP("http-client-timeout", "", 0*time.Nanosecond, "The time duration that http client will wait to get response from the server. A value of 0 indicates no timeout.")

	flagSet.BoolP("ignore-interrupts", "", true, "Instructs gcsfuse to ignore system interrupt signals (like SIGINT, triggered by Ctrl+C). This prevents those signals from immediately terminating gcsfuse inflight operations.")

	flagSet.BoolP("implicit-dirs", "", false, "Implicitly define directories based on content. See files and directories in docs/semantics for more information")

	flagSet.IntP("inactive-mrd-cache-size", "", 0, "Sets the cache-size of inactive (no open file) MRD instances. When this limit is exceeded, the least recently inactive MRD instances will be closed. Set to 0 to disable the cache, which will keep all the inactive MRD instances open forever.")

	if err := flagSet.MarkHidden("inactive-mrd-cache-size"); err != nil {
		return err
	}

	flagSet.IntP("kernel-list-cache-ttl-secs", "", 0, "How long the directory listing (output of ls <dir>) should be cached in the kernel page cache. If a particular directory cache entry is kept by kernel for longer than TTL, then it will be sent for invalidation by gcsfuse on next opendir (comes in the start, as part of next listing) call. 0 means no caching. Use -1 to cache for lifetime (no ttl). Negative value other than -1 will throw error.")

	flagSet.StringP("key-file", "", "", "Absolute path to JSON key file for use with GCS. If this flag is left unset, Google application default credentials are used.")

	flagSet.Float64P("limit-bytes-per-sec", "", -1, "Bandwidth limit for reading data, measured over a 30-second window. (use -1 for no limit)")

	flagSet.Float64P("limit-ops-per-sec", "", -1, "Operations per second limit, measured over a 30-second window (use -1 for no limit)")

	flagSet.StringP("log-file", "", "", "The file for storing logs that can be parsed by fluentd. When not provided, plain text logs are printed to stdout when Cloud Storage FUSE is run in the foreground, or to syslog when Cloud Storage FUSE is run in the background.")

	flagSet.StringP("log-format", "", "json", "The format of the log file: 'text' or 'json'.")

	flagSet.IntP("log-rotate-backup-file-count", "", 10, "The maximum number of backup log files to retain after they have been rotated. A value of 0 indicates all backup files are retained.")

	flagSet.BoolP("log-rotate-compress", "", true, "Controls whether the rotated log files should be compressed using gzip.")

	flagSet.IntP("log-rotate-max-file-size-mb", "", 512, "The maximum size in megabytes that a log file can reach before it is rotated.")

	flagSet.StringP("log-severity", "", "info", "Specifies the logging severity expressed as one of [trace, debug, info, warning, error, off]")

	flagSet.StringP("machine-type", "", "", "Type of the machine on which gcsfuse is being run e.g. a3-highgpu-4g")

	if err := flagSet.MarkHidden("machine-type"); err != nil {
		return err
	}

	flagSet.IntP("max-background", "", 0, "Sets the maximum number of outstanding background requests (e.g., request corresponding to  kernel readahead, writeback cache etc.) that the kernel will send to the FUSE daemon. 0 means system default  (typically 12).")

	if err := flagSet.MarkHidden("max-background"); err != nil {
		return err
	}

	flagSet.IntP("max-conns-per-host", "", 0, "The max number of TCP connections allowed per server. This is effective when client-protocol is set to 'http1'. A value of 0 indicates no limit on TCP connections (limited by the machine specifications).")

	flagSet.IntP("max-idle-conns-per-host", "", 100, "The number of maximum idle connections allowed per server.")

	flagSet.IntP("max-read-ahead-kb", "", 0, "Sets max kernel-read-ahead for the mount in KiB. 0 means system default. Requires sudo permission to set this value, otherwise the value will be ignored and system default will be used.")

	if err := flagSet.MarkHidden("max-read-ahead-kb"); err != nil {
		return err
	}

	flagSet.IntP("max-retry-attempts", "", 0, "It sets a limit on the number of times an operation will be retried if it fails, preventing endless retry loops. A value of 0 indicates no limit.")

	flagSet.DurationP("max-retry-duration", "", 0*time.Nanosecond, "This is currently unused.")

	if err := flagSet.MarkDeprecated("max-retry-duration", "This is currently unused."); err != nil {
		return err
	}

	flagSet.DurationP("max-retry-sleep", "", 30000000000*time.Nanosecond, "The maximum duration allowed to sleep in a retry loop with exponential backoff for failed requests to GCS backend. Once the backoff duration exceeds this limit, the retry continues with this specified maximum value.")

	flagSet.IntP("metadata-cache-negative-ttl-secs", "", 5, "The negative-ttl-secs value in seconds to be used for expiring negative entries in metadata-cache. It can be set to -1 for no-ttl, 0 for no cache and > 0 for ttl-controlled negative entries in metadata-cache. Any value set below -1 will throw an error.")

	flagSet.IntP("metadata-cache-ttl-secs", "", 60, "The ttl value in seconds to be used for expiring items in metadata-cache. It can be set to -1 for no-ttl, 0 for no cache and > 0 for ttl-controlled metadata-cache. Any value set below -1 will throw an error.")

	flagSet.IntP("metrics-buffer-size", "", 256, "The maximum number of histogram metric updates in the queue.")

	if err := flagSet.MarkHidden("metrics-buffer-size"); err != nil {
		return err
	}

	flagSet.BoolP("metrics-use-new-names", "", false, "Use the new metric names.")

	if err := flagSet.MarkHidden("metrics-use-new-names"); err != nil {
		return err
	}

	flagSet.IntP("metrics-workers", "", 3, "The number of workers that update histogram metrics concurrently.")

	if err := flagSet.MarkHidden("metrics-workers"); err != nil {
		return err
	}

	flagSet.IntP("mrd-pool-size", "", 4, "Specifies the MRD pool size to be used for zonal buckets. The value should be more than 0.")

	if err := flagSet.MarkHidden("mrd-pool-size"); err != nil {
		return err
	}

	flagSet.StringSliceP("o", "", []string{}, "Additional system-specific mount options. Multiple options can be passed as comma separated. For readonly, use --o ro")

	flagSet.StringP("only-dir", "", "", "Mount only a specific directory within the bucket. See docs/mounting for more information")

	flagSet.BoolP("precondition-errors", "", true, "Throw Stale NFS file handle error in case the object being synced or read from is modified by some other concurrent process. This helps prevent silent data loss or data corruption.")

	if err := flagSet.MarkHidden("precondition-errors"); err != nil {
		return err
	}

	flagSet.StringP("profile", "", "", "The name of the profile to apply. e.g. aiml-training, aiml-serving, aiml-checkpointing")

	flagSet.IntP("prometheus-port", "", 0, "Expose Prometheus metrics endpoint on this port and a path of /metrics.")

	flagSet.IntP("read-block-size-mb", "", 16, "Specifies the block size for buffered reads. The value should be more than 0. This is used to read data in chunks from GCS.")

	if err := flagSet.MarkHidden("read-block-size-mb"); err != nil {
		return err
	}

	flagSet.IntP("read-global-max-blocks", "", 40, "Specifies the maximum number of blocks available for buffered reads across all file-handles. The value should be >= 0 or -1 (for infinite blocks). A value of 0 disables buffered reads.")

	flagSet.DurationP("read-inactive-stream-timeout", "", 10000000000*time.Nanosecond, "Duration of inactivity after which an open GCS read stream is automatically closed. This helps conserve resources when a file handle remains open without active Read calls. A value of '0s' disables this timeout.")

	if err := flagSet.MarkHidden("read-inactive-stream-timeout"); err != nil {
		return err
	}

	flagSet.IntP("read-max-blocks-per-handle", "", 20, "Specifies the maximum number of blocks to be used by a single file handle for buffered reads. The value should be >= 0 or -1 (for infinite blocks). A value of 0 disables buffered reads.")

	if err := flagSet.MarkHidden("read-max-blocks-per-handle"); err != nil {
		return err
	}

	flagSet.IntP("read-min-blocks-per-handle", "", 4, "Specifies the minimum number of blocks required by a file-handle to start reading via buffered reads. The value should be >= 1 or \"read-max-blocks-per-handle\".")

	if err := flagSet.MarkHidden("read-min-blocks-per-handle"); err != nil {
		return err
	}

	flagSet.IntP("read-random-seek-threshold", "", 3, "Specifies the random seek threshold to switch to another reader when random reads are detected.")

	if err := flagSet.MarkHidden("read-random-seek-threshold"); err != nil {
		return err
	}

	flagSet.DurationP("read-stall-initial-req-timeout", "", 20000000000*time.Nanosecond, "Initial value of the read-request dynamic timeout.")

	if err := flagSet.MarkHidden("read-stall-initial-req-timeout"); err != nil {
		return err
	}

	flagSet.DurationP("read-stall-max-req-timeout", "", 1200000000000*time.Nanosecond, "Upper bound of the read-request dynamic timeout.")

	if err := flagSet.MarkHidden("read-stall-max-req-timeout"); err != nil {
		return err
	}

	flagSet.DurationP("read-stall-min-req-timeout", "", 1500000000*time.Nanosecond, "Lower bound of the read request dynamic timeout.")

	if err := flagSet.MarkHidden("read-stall-min-req-timeout"); err != nil {
		return err
	}

	flagSet.Float64P("read-stall-req-increase-rate", "", 15, "Determines how many increase calls it takes for dynamic timeout to double.")

	if err := flagSet.MarkHidden("read-stall-req-increase-rate"); err != nil {
		return err
	}

	flagSet.Float64P("read-stall-req-target-percentile", "", 0.99, "Retry the request which take more than p(targetPercentile * 100) of past similar request.")

	if err := flagSet.MarkHidden("read-stall-req-target-percentile"); err != nil {
		return err
	}

	flagSet.IntP("read-start-blocks-per-handle", "", 1, "Specifies the number of blocks to be prefetched on the first read.")

	if err := flagSet.MarkHidden("read-start-blocks-per-handle"); err != nil {
		return err
	}

	flagSet.IntP("rename-dir-limit", "", 0, "Allow rename a directory containing fewer descendants than this limit.")

	flagSet.Float64P("retry-multiplier", "", 2, "Param for exponential backoff algorithm, which is used to increase waiting time b/w two consecutive retries.")

	flagSet.BoolP("reuse-token-from-url", "", true, "If false, the token acquired from token-url is not reused.")

	flagSet.IntP("sequential-read-size-mb", "", 200, "File chunk size to read from GCS in one call. Need to specify the value in MB. ChunkSize less than 1MB is not supported")

	flagSet.DurationP("stackdriver-export-interval", "", 0*time.Nanosecond, "Export metrics to stackdriver with this interval. A value of 0 indicates no exporting.")

	if err := flagSet.MarkDeprecated("stackdriver-export-interval", "Please use --cloud-metrics-export-interval-secs instead."); err != nil {
		return err
	}

	flagSet.IntP("stat-cache-capacity", "", 20460, "How many entries can the stat-cache hold (impacts memory consumption). This flag has been deprecated (starting v2.0) and in favor of stat-cache-max-size-mb. For now, the value of stat-cache-capacity will be translated to the next higher corresponding value of stat-cache-max-size-mb (assuming stat-cache entry-size ~= 1688 bytes, including 1448 for positive entry and 240 for corresponding negative entry), if stat-cache-max-size-mb is not set.\"")

	if err := flagSet.MarkDeprecated("stat-cache-capacity", "Please use --stat-cache-max-size-mb instead."); err != nil {
		return err
	}

	flagSet.IntP("stat-cache-max-size-mb", "", 33, "The maximum size of stat-cache in MiBs. It can also be set to -1 for no-size-limit, 0 for no cache. Values below -1 are not supported.")

	flagSet.DurationP("stat-cache-ttl", "", 60000000000*time.Nanosecond, "How long to cache StatObject results and inode attributes. This flag has been deprecated (starting v2.0) in favor of metadata-cache-ttl-secs. For now, the minimum of stat-cache-ttl and type-cache-ttl values, rounded up to the next higher multiple of a second is used as ttl for both stat-cache and type-cache, when metadata-cache-ttl-secs is not set.")

	if err := flagSet.MarkDeprecated("stat-cache-ttl", "This flag has been deprecated (starting v2.0) in favor of metadata-cache-ttl-secs."); err != nil {
		return err
	}

	flagSet.StringP("temp-dir", "", "", "Path to the temporary directory where writes are staged prior to upload to Cloud Storage. (default: system default, likely /tmp)")

	flagSet.StringP("token-url", "", "", "A url for getting an access token when the key-file is absent.")

	flagSet.IntP("type-cache-max-size-mb", "", 4, "Max size of type-cache maps which are maintained at a per-directory level.")

	flagSet.DurationP("type-cache-ttl", "", 60000000000*time.Nanosecond, "Usage: How long to cache StatObject results and inode attributes. This flag has been deprecated (starting v2.0) in favor of metadata-cache-ttl-secs. For now, the minimum of stat-cache-ttl and type-cache-ttl values, rounded up to the next higher multiple of a second is used as ttl for both stat-cache and type-cache, when metadata-cache-ttl-secs is not set.")

	if err := flagSet.MarkDeprecated("type-cache-ttl", "This flag has been deprecated (starting v2.0) in favor of metadata-cache-ttl-secs."); err != nil {
		return err
	}

	flagSet.IntP("uid", "", -1, "UID owner of all inodes.")

	flagSet.BoolP("visualize-workload-insight", "", false, "A flag to enable workload visualization. When enabled, workload insights will include visualizations to help understand access patterns. Insights will be written to the file specified by --workload-insight-output-file.")

	if err := flagSet.MarkHidden("visualize-workload-insight"); err != nil {
		return err
	}

	flagSet.IntP("workload-insight-forward-merge-threshold-mb", "", 0, "The threshold in MB for merging forward sequential reads for workload insights visualization.Reads within this threshold will be merged into a single read operation. Applicable only when --visualize-workload-insight is enabled.")

	if err := flagSet.MarkHidden("workload-insight-forward-merge-threshold-mb"); err != nil {
		return err
	}

	flagSet.StringP("workload-insight-output-file", "", "", "The file path where the workload insights will be written. If not specified, insights will be written to stdout")

	if err := flagSet.MarkHidden("workload-insight-output-file"); err != nil {
		return err
	}

	flagSet.IntP("write-block-size-mb", "", 32, "Specifies the block size for streaming writes. The value should be more than 0.")

	if err := flagSet.MarkHidden("write-block-size-mb"); err != nil {
		return err
	}

	flagSet.IntP("write-global-max-blocks", "", 4, "Specifies the maximum number of blocks available for streaming writes across all files. The value should be >= 0 or -1 (for infinite blocks). A value of 0 disables streaming writes.")

	flagSet.IntP("write-max-blocks-per-file", "", 1, "Specifies the maximum number of blocks to be used by a single file for streaming writes. The value should be >= 1 or -1 (for infinite blocks).")

	if err := flagSet.MarkHidden("write-max-blocks-per-file"); err != nil {
		return err
	}

	return nil
}

func BindFlags(v *viper.Viper, flagSet *pflag.FlagSet) error {

	if err := v.BindPFlag("gcs-auth.anonymous-access", flagSet.Lookup("anonymous-access")); err != nil {
		return err
	}

	if err := v.BindPFlag("app-name", flagSet.Lookup("app-name")); err != nil {
		return err
	}

	if err := v.BindPFlag("gcs-connection.billing-project", flagSet.Lookup("billing-project")); err != nil {
		return err
	}

	if err := v.BindPFlag("cache-dir", flagSet.Lookup("cache-dir")); err != nil {
		return err
	}

	if err := v.BindPFlag("gcs-retries.chunk-transfer-timeout-secs", flagSet.Lookup("chunk-transfer-timeout-secs")); err != nil {
		return err
	}

	if err := v.BindPFlag("gcs-connection.client-protocol", flagSet.Lookup("client-protocol")); err != nil {
		return err
	}

	if err := v.BindPFlag("metrics.cloud-metrics-export-interval-secs", flagSet.Lookup("cloud-metrics-export-interval-secs")); err != nil {
		return err
	}

	if err := v.BindPFlag("cloud-profiler.allocated-heap", flagSet.Lookup("cloud-profiler-allocated-heap")); err != nil {
		return err
	}

	if err := v.BindPFlag("cloud-profiler.cpu", flagSet.Lookup("cloud-profiler-cpu")); err != nil {
		return err
	}

	if err := v.BindPFlag("cloud-profiler.goroutines", flagSet.Lookup("cloud-profiler-goroutines")); err != nil {
		return err
	}

	if err := v.BindPFlag("cloud-profiler.heap", flagSet.Lookup("cloud-profiler-heap")); err != nil {
		return err
	}

	if err := v.BindPFlag("cloud-profiler.label", flagSet.Lookup("cloud-profiler-label")); err != nil {
		return err
	}

	if err := v.BindPFlag("cloud-profiler.mutex", flagSet.Lookup("cloud-profiler-mutex")); err != nil {
		return err
	}

	if err := v.BindPFlag("file-system.congestion-threshold", flagSet.Lookup("congestion-threshold")); err != nil {
		return err
	}

	if err := v.BindPFlag("write.create-empty-file", flagSet.Lookup("create-empty-file")); err != nil {
		return err
	}

	if err := v.BindPFlag("gcs-connection.custom-endpoint", flagSet.Lookup("custom-endpoint")); err != nil {
		return err
	}

	if err := v.BindPFlag("debug.fuse", flagSet.Lookup("debug_fuse")); err != nil {
		return err
	}

	if err := v.BindPFlag("debug.gcs", flagSet.Lookup("debug_gcs")); err != nil {
		return err
	}

	if err := v.BindPFlag("debug.exit-on-invariant-violation", flagSet.Lookup("debug_invariants")); err != nil {
		return err
	}

	if err := v.BindPFlag("debug.log-mutex", flagSet.Lookup("debug_mutex")); err != nil {
		return err
	}

	if err := v.BindPFlag("file-system.dir-mode", flagSet.Lookup("dir-mode")); err != nil {
		return err
	}

	if err := v.BindPFlag("disable-autoconfig", flagSet.Lookup("disable-autoconfig")); err != nil {
		return err
	}

	if err := v.BindPFlag("disable-list-access-check", flagSet.Lookup("disable-list-access-check")); err != nil {
		return err
	}

	if err := v.BindPFlag("file-system.disable-parallel-dirops", flagSet.Lookup("disable-parallel-dirops")); err != nil {
		return err
	}

	if err := v.BindPFlag("dummy-io.per-mb-latency", flagSet.Lookup("dummy-io-per-mb-latency")); err != nil {
		return err
	}

	if err := v.BindPFlag("dummy-io.reader-latency", flagSet.Lookup("dummy-io-reader-latency")); err != nil {
		return err
	}

	if err := v.BindPFlag("enable-atomic-rename-object", flagSet.Lookup("enable-atomic-rename-object")); err != nil {
		return err
	}

	if err := v.BindPFlag("read.enable-buffered-read", flagSet.Lookup("enable-buffered-read")); err != nil {
		return err
	}

	if err := v.BindPFlag("cloud-profiler.enabled", flagSet.Lookup("enable-cloud-profiler")); err != nil {
		return err
	}

	if err := v.BindPFlag("dummy-io.enable", flagSet.Lookup("enable-dummy-io")); err != nil {
		return err
	}

	if err := v.BindPFlag("list.enable-empty-managed-folders", flagSet.Lookup("enable-empty-managed-folders")); err != nil {
		return err
	}

	if err := v.BindPFlag("enable-google-lib-auth", flagSet.Lookup("enable-google-lib-auth")); err != nil {
		return err
	}

	if err := v.BindPFlag("enable-hns", flagSet.Lookup("enable-hns")); err != nil {
		return err
	}

	if err := v.BindPFlag("gcs-connection.enable-http-dns-cache", flagSet.Lookup("enable-http-dns-cache")); err != nil {
		return err
	}

<<<<<<< HEAD
	if err := v.BindPFlag("read.enable-kernel-reader", flagSet.Lookup("enable-kernel-reader")); err != nil {
=======
	if err := v.BindPFlag("file-system.enable-kernel-reader", flagSet.Lookup("enable-kernel-reader")); err != nil {
>>>>>>> 3d0a0b93
		return err
	}

	if err := v.BindPFlag("enable-new-reader", flagSet.Lookup("enable-new-reader")); err != nil {
		return err
	}

	if err := v.BindPFlag("metadata-cache.enable-nonexistent-type-cache", flagSet.Lookup("enable-nonexistent-type-cache")); err != nil {
		return err
	}

	if err := v.BindPFlag("write.enable-rapid-appends", flagSet.Lookup("enable-rapid-appends")); err != nil {
		return err
	}

	if err := v.BindPFlag("gcs-retries.read-stall.enable", flagSet.Lookup("enable-read-stall-retry")); err != nil {
		return err
	}

	if err := v.BindPFlag("write.enable-streaming-writes", flagSet.Lookup("enable-streaming-writes")); err != nil {
		return err
	}

	if err := v.BindPFlag("enable-type-cache-deprecation", flagSet.Lookup("enable-type-cache-deprecation")); err != nil {
		return err
	}

	if err := v.BindPFlag("enable-unsupported-path-support", flagSet.Lookup("enable-unsupported-path-support")); err != nil {
		return err
	}

	if err := v.BindPFlag("metadata-cache.experimental-dir-metadata-prefetch", flagSet.Lookup("experimental-dir-metadata-prefetch")); err != nil {
		return err
	}

	if err := v.BindPFlag("file-system.experimental-enable-dentry-cache", flagSet.Lookup("experimental-enable-dentry-cache")); err != nil {
		return err
	}

	if err := v.BindPFlag("metrics.experimental-enable-grpc-metrics", flagSet.Lookup("experimental-enable-grpc-metrics")); err != nil {
		return err
	}

	if err := v.BindPFlag("gcs-connection.experimental-enable-json-read", flagSet.Lookup("experimental-enable-json-read")); err != nil {
		return err
	}

	if err := v.BindPFlag("file-system.experimental-enable-readdirplus", flagSet.Lookup("experimental-enable-readdirplus")); err != nil {
		return err
	}

	if err := v.BindPFlag("gcs-connection.grpc-conn-pool-size", flagSet.Lookup("experimental-grpc-conn-pool-size")); err != nil {
		return err
	}

	if err := v.BindPFlag("gcs-connection.experimental-local-socket-address", flagSet.Lookup("experimental-local-socket-address")); err != nil {
		return err
	}

	if err := v.BindPFlag("metadata-cache.experimental-metadata-prefetch-on-mount", flagSet.Lookup("experimental-metadata-prefetch-on-mount")); err != nil {
		return err
	}

	if err := v.BindPFlag("file-system.experimental-o-direct", flagSet.Lookup("experimental-o-direct")); err != nil {
		return err
	}

	if err := v.BindPFlag("monitoring.experimental-tracing-mode", flagSet.Lookup("experimental-tracing-mode")); err != nil {
		return err
	}

	if err := v.BindPFlag("monitoring.experimental-tracing-project-id", flagSet.Lookup("experimental-tracing-project-id")); err != nil {
		return err
	}

	if err := v.BindPFlag("monitoring.experimental-tracing-sampling-ratio", flagSet.Lookup("experimental-tracing-sampling-ratio")); err != nil {
		return err
	}

	if err := v.BindPFlag("file-cache.cache-file-for-range-read", flagSet.Lookup("file-cache-cache-file-for-range-read")); err != nil {
		return err
	}

	if err := v.BindPFlag("file-cache.download-chunk-size-mb", flagSet.Lookup("file-cache-download-chunk-size-mb")); err != nil {
		return err
	}

	if err := v.BindPFlag("file-cache.enable-crc", flagSet.Lookup("file-cache-enable-crc")); err != nil {
		return err
	}

	if err := v.BindPFlag("file-cache.enable-o-direct", flagSet.Lookup("file-cache-enable-o-direct")); err != nil {
		return err
	}

	if err := v.BindPFlag("file-cache.enable-parallel-downloads", flagSet.Lookup("file-cache-enable-parallel-downloads")); err != nil {
		return err
	}

	if err := v.BindPFlag("file-cache.exclude-regex", flagSet.Lookup("file-cache-exclude-regex")); err != nil {
		return err
	}

	if err := v.BindPFlag("file-cache.experimental-enable-chunk-cache", flagSet.Lookup("file-cache-experimental-enable-chunk-cache")); err != nil {
		return err
	}

	if err := v.BindPFlag("file-cache.experimental-parallel-downloads-default-on", flagSet.Lookup("file-cache-experimental-parallel-downloads-default-on")); err != nil {
		return err
	}

	if err := v.BindPFlag("file-cache.include-regex", flagSet.Lookup("file-cache-include-regex")); err != nil {
		return err
	}

	if err := v.BindPFlag("file-cache.max-parallel-downloads", flagSet.Lookup("file-cache-max-parallel-downloads")); err != nil {
		return err
	}

	if err := v.BindPFlag("file-cache.max-size-mb", flagSet.Lookup("file-cache-max-size-mb")); err != nil {
		return err
	}

	if err := v.BindPFlag("file-cache.parallel-downloads-per-file", flagSet.Lookup("file-cache-parallel-downloads-per-file")); err != nil {
		return err
	}

	if err := v.BindPFlag("file-cache.write-buffer-size", flagSet.Lookup("file-cache-write-buffer-size")); err != nil {
		return err
	}

	if err := v.BindPFlag("file-system.file-mode", flagSet.Lookup("file-mode")); err != nil {
		return err
	}

	if err := v.BindPFlag("write.finalize-file-for-rapid", flagSet.Lookup("finalize-file-for-rapid")); err != nil {
		return err
	}

	if err := v.BindPFlag("foreground", flagSet.Lookup("foreground")); err != nil {
		return err
	}

	if err := v.BindPFlag("file-system.gid", flagSet.Lookup("gid")); err != nil {
		return err
	}

	if err := v.BindPFlag("gcs-connection.http-client-timeout", flagSet.Lookup("http-client-timeout")); err != nil {
		return err
	}

	if err := v.BindPFlag("file-system.ignore-interrupts", flagSet.Lookup("ignore-interrupts")); err != nil {
		return err
	}

	if err := v.BindPFlag("implicit-dirs", flagSet.Lookup("implicit-dirs")); err != nil {
		return err
	}

	if err := v.BindPFlag("file-system.inactive-mrd-cache-size", flagSet.Lookup("inactive-mrd-cache-size")); err != nil {
		return err
	}

	if err := v.BindPFlag("file-system.kernel-list-cache-ttl-secs", flagSet.Lookup("kernel-list-cache-ttl-secs")); err != nil {
		return err
	}

	if err := v.BindPFlag("gcs-auth.key-file", flagSet.Lookup("key-file")); err != nil {
		return err
	}

	if err := v.BindPFlag("gcs-connection.limit-bytes-per-sec", flagSet.Lookup("limit-bytes-per-sec")); err != nil {
		return err
	}

	if err := v.BindPFlag("gcs-connection.limit-ops-per-sec", flagSet.Lookup("limit-ops-per-sec")); err != nil {
		return err
	}

	if err := v.BindPFlag("logging.file-path", flagSet.Lookup("log-file")); err != nil {
		return err
	}

	if err := v.BindPFlag("logging.format", flagSet.Lookup("log-format")); err != nil {
		return err
	}

	if err := v.BindPFlag("logging.log-rotate.backup-file-count", flagSet.Lookup("log-rotate-backup-file-count")); err != nil {
		return err
	}

	if err := v.BindPFlag("logging.log-rotate.compress", flagSet.Lookup("log-rotate-compress")); err != nil {
		return err
	}

	if err := v.BindPFlag("logging.log-rotate.max-file-size-mb", flagSet.Lookup("log-rotate-max-file-size-mb")); err != nil {
		return err
	}

	if err := v.BindPFlag("logging.severity", flagSet.Lookup("log-severity")); err != nil {
		return err
	}

	if err := v.BindPFlag("machine-type", flagSet.Lookup("machine-type")); err != nil {
		return err
	}

	if err := v.BindPFlag("file-system.max-background", flagSet.Lookup("max-background")); err != nil {
		return err
	}

	if err := v.BindPFlag("gcs-connection.max-conns-per-host", flagSet.Lookup("max-conns-per-host")); err != nil {
		return err
	}

	if err := v.BindPFlag("gcs-connection.max-idle-conns-per-host", flagSet.Lookup("max-idle-conns-per-host")); err != nil {
		return err
	}

	if err := v.BindPFlag("file-system.max-read-ahead-kb", flagSet.Lookup("max-read-ahead-kb")); err != nil {
		return err
	}

	if err := v.BindPFlag("gcs-retries.max-retry-attempts", flagSet.Lookup("max-retry-attempts")); err != nil {
		return err
	}

	if err := v.BindPFlag("gcs-retries.max-retry-sleep", flagSet.Lookup("max-retry-sleep")); err != nil {
		return err
	}

	if err := v.BindPFlag("metadata-cache.negative-ttl-secs", flagSet.Lookup("metadata-cache-negative-ttl-secs")); err != nil {
		return err
	}

	if err := v.BindPFlag("metadata-cache.ttl-secs", flagSet.Lookup("metadata-cache-ttl-secs")); err != nil {
		return err
	}

	if err := v.BindPFlag("metrics.buffer-size", flagSet.Lookup("metrics-buffer-size")); err != nil {
		return err
	}

	if err := v.BindPFlag("metrics.use-new-names", flagSet.Lookup("metrics-use-new-names")); err != nil {
		return err
	}

	if err := v.BindPFlag("metrics.workers", flagSet.Lookup("metrics-workers")); err != nil {
		return err
	}

	if err := v.BindPFlag("mrd.pool-size", flagSet.Lookup("mrd-pool-size")); err != nil {
		return err
	}

	if err := v.BindPFlag("file-system.fuse-options", flagSet.Lookup("o")); err != nil {
		return err
	}

	if err := v.BindPFlag("only-dir", flagSet.Lookup("only-dir")); err != nil {
		return err
	}

	if err := v.BindPFlag("file-system.precondition-errors", flagSet.Lookup("precondition-errors")); err != nil {
		return err
	}

	if err := v.BindPFlag("profile", flagSet.Lookup("profile")); err != nil {
		return err
	}

	if err := v.BindPFlag("metrics.prometheus-port", flagSet.Lookup("prometheus-port")); err != nil {
		return err
	}

	if err := v.BindPFlag("read.block-size-mb", flagSet.Lookup("read-block-size-mb")); err != nil {
		return err
	}

	if err := v.BindPFlag("read.global-max-blocks", flagSet.Lookup("read-global-max-blocks")); err != nil {
		return err
	}

	if err := v.BindPFlag("read.inactive-stream-timeout", flagSet.Lookup("read-inactive-stream-timeout")); err != nil {
		return err
	}

	if err := v.BindPFlag("read.max-blocks-per-handle", flagSet.Lookup("read-max-blocks-per-handle")); err != nil {
		return err
	}

	if err := v.BindPFlag("read.min-blocks-per-handle", flagSet.Lookup("read-min-blocks-per-handle")); err != nil {
		return err
	}

	if err := v.BindPFlag("read.random-seek-threshold", flagSet.Lookup("read-random-seek-threshold")); err != nil {
		return err
	}

	if err := v.BindPFlag("gcs-retries.read-stall.initial-req-timeout", flagSet.Lookup("read-stall-initial-req-timeout")); err != nil {
		return err
	}

	if err := v.BindPFlag("gcs-retries.read-stall.max-req-timeout", flagSet.Lookup("read-stall-max-req-timeout")); err != nil {
		return err
	}

	if err := v.BindPFlag("gcs-retries.read-stall.min-req-timeout", flagSet.Lookup("read-stall-min-req-timeout")); err != nil {
		return err
	}

	if err := v.BindPFlag("gcs-retries.read-stall.req-increase-rate", flagSet.Lookup("read-stall-req-increase-rate")); err != nil {
		return err
	}

	if err := v.BindPFlag("gcs-retries.read-stall.req-target-percentile", flagSet.Lookup("read-stall-req-target-percentile")); err != nil {
		return err
	}

	if err := v.BindPFlag("read.start-blocks-per-handle", flagSet.Lookup("read-start-blocks-per-handle")); err != nil {
		return err
	}

	if err := v.BindPFlag("file-system.rename-dir-limit", flagSet.Lookup("rename-dir-limit")); err != nil {
		return err
	}

	if err := v.BindPFlag("gcs-retries.multiplier", flagSet.Lookup("retry-multiplier")); err != nil {
		return err
	}

	if err := v.BindPFlag("gcs-auth.reuse-token-from-url", flagSet.Lookup("reuse-token-from-url")); err != nil {
		return err
	}

	if err := v.BindPFlag("gcs-connection.sequential-read-size-mb", flagSet.Lookup("sequential-read-size-mb")); err != nil {
		return err
	}

	if err := v.BindPFlag("metrics.stackdriver-export-interval", flagSet.Lookup("stackdriver-export-interval")); err != nil {
		return err
	}

	if err := v.BindPFlag("metadata-cache.deprecated-stat-cache-capacity", flagSet.Lookup("stat-cache-capacity")); err != nil {
		return err
	}

	if err := v.BindPFlag("metadata-cache.stat-cache-max-size-mb", flagSet.Lookup("stat-cache-max-size-mb")); err != nil {
		return err
	}

	if err := v.BindPFlag("metadata-cache.deprecated-stat-cache-ttl", flagSet.Lookup("stat-cache-ttl")); err != nil {
		return err
	}

	if err := v.BindPFlag("file-system.temp-dir", flagSet.Lookup("temp-dir")); err != nil {
		return err
	}

	if err := v.BindPFlag("gcs-auth.token-url", flagSet.Lookup("token-url")); err != nil {
		return err
	}

	if err := v.BindPFlag("metadata-cache.type-cache-max-size-mb", flagSet.Lookup("type-cache-max-size-mb")); err != nil {
		return err
	}

	if err := v.BindPFlag("metadata-cache.deprecated-type-cache-ttl", flagSet.Lookup("type-cache-ttl")); err != nil {
		return err
	}

	if err := v.BindPFlag("file-system.uid", flagSet.Lookup("uid")); err != nil {
		return err
	}

	if err := v.BindPFlag("workload-insight.visualize", flagSet.Lookup("visualize-workload-insight")); err != nil {
		return err
	}

	if err := v.BindPFlag("workload-insight.forward-merge-threshold-mb", flagSet.Lookup("workload-insight-forward-merge-threshold-mb")); err != nil {
		return err
	}

	if err := v.BindPFlag("workload-insight.output-file", flagSet.Lookup("workload-insight-output-file")); err != nil {
		return err
	}

	if err := v.BindPFlag("write.block-size-mb", flagSet.Lookup("write-block-size-mb")); err != nil {
		return err
	}

	if err := v.BindPFlag("write.global-max-blocks", flagSet.Lookup("write-global-max-blocks")); err != nil {
		return err
	}

	if err := v.BindPFlag("write.max-blocks-per-file", flagSet.Lookup("write-max-blocks-per-file")); err != nil {
		return err
	}

	return nil
}<|MERGE_RESOLUTION|>--- conflicted
+++ resolved
@@ -642,8 +642,6 @@
 
 	EnableBufferedRead bool `yaml:"enable-buffered-read"`
 
-	EnableKernelReader bool `yaml:"enable-kernel-reader"`
-
 	GlobalMaxBlocks int64 `yaml:"global-max-blocks"`
 
 	InactiveStreamTimeout time.Duration `yaml:"inactive-stream-timeout"`
@@ -875,11 +873,7 @@
 		return err
 	}
 
-<<<<<<< HEAD
-	flagSet.BoolP("enable-kernel-reader", "", false, "Enables kernel reader.")
-=======
 	flagSet.BoolP("enable-kernel-reader", "", false, "Enables kernel reader, disables prefetching gcsfuse side and relies on kernel read-ahead and page-cache.")
->>>>>>> 3d0a0b93
 
 	if err := flagSet.MarkHidden("enable-kernel-reader"); err != nil {
 		return err
@@ -1434,11 +1428,7 @@
 		return err
 	}
 
-<<<<<<< HEAD
-	if err := v.BindPFlag("read.enable-kernel-reader", flagSet.Lookup("enable-kernel-reader")); err != nil {
-=======
 	if err := v.BindPFlag("file-system.enable-kernel-reader", flagSet.Lookup("enable-kernel-reader")); err != nil {
->>>>>>> 3d0a0b93
 		return err
 	}
 
