// Copyright 2024 Google LLC
//
// Licensed under the Apache License, Version 2.0 (the "License");
// you may not use this file except in compliance with the License.
// You may obtain a copy of the License at
//
//     http://www.apache.org/licenses/LICENSE-2.0
//
// Unless required by applicable law or agreed to in writing, software
// distributed under the License is distributed on an "AS IS" BASIS,
// WITHOUT WARRANTIES OR CONDITIONS OF ANY KIND, either express or implied.
// See the License for the specific language governing permissions and
// limitations under the License.

package cfg

import (
	"errors"
	"fmt"
	"math"
)

const (
	FileCacheMaxSizeMBInvalidValueError       = "the value of max-size-mb for file-cache can't be less than -1"
	MaxParallelDownloadsInvalidValueError     = "the value of max-parallel-downloads for file-cache can't be less than -1"
	ParallelDownloadsPerFileInvalidValueError = "the value of parallel-downloads-per-file for file-cache can't be less than 1"
	DownloadChunkSizeMBInvalidValueError      = "the value of download-chunk-size-mb for file-cache can't be less than 1"
	MaxParallelDownloadsCantBeZeroError       = "the value of max-parallel-downloads for file-cache must not be 0 when enable-parallel-downloads is true"
)

func isValidLogRotateConfig(config *LogRotateLoggingConfig) error {
	if config.MaxFileSizeMb <= 0 {
		return fmt.Errorf("max-file-size-mb should be atleast 1")
	}
	if config.BackupFileCount < 0 {
		return fmt.Errorf("backup-file-count should be 0 (to retain all backup files) or a positive value")
	}
	return nil
}

func isValidURL(u string) error {
	_, err := decodeURL(u)
	return err
}

<<<<<<< HEAD
func isValidParallelDownloadConfig(config *Config) error {
	if config.FileCache.EnableParallelDownloads {
		if config.FileCache.MaxParallelDownloads == 0 {
			return fmt.Errorf("the value of max-parallel-downloads for file-cache must not be 0 when enable-parallel-downloads is true")
		}
		if config.FileCache.WriteBufferSize < cacheutil.MinimumAlignSizeForWriting {
			return fmt.Errorf("the value of write-buffer-size for file-cache can't be less than 4096")
		}
		if (config.FileCache.WriteBufferSize % cacheutil.MinimumAlignSizeForWriting) != 0 {
			return fmt.Errorf("the value of write-buffer-size for file-cache should be in multiple of 4096")
=======
func isValidFileCacheConfig(config *FileCacheConfig) error {
	if config.MaxSizeMb < -1 {
		return errors.New(FileCacheMaxSizeMBInvalidValueError)
	}
	if config.MaxParallelDownloads < -1 {
		return errors.New(MaxParallelDownloadsInvalidValueError)
	}
	if config.EnableParallelDownloads {
		if config.MaxParallelDownloads == 0 {
			return errors.New(MaxParallelDownloadsCantBeZeroError)
		}
		if config.WriteBufferSize < CacheUtilMinimumAlignSizeForWriting {
			return errors.New("the value of write-buffer-size for file-cache can't be less than 4096")
		}
		if (config.WriteBufferSize % CacheUtilMinimumAlignSizeForWriting) != 0 {
			return errors.New("the value of write-buffer-size for file-cache should be in multiple of 4096")
>>>>>>> 3ed91197
		}
		if config.FileCache.ParallelDownloadsPerFile < 1 {
			return fmt.Errorf(ParallelDownloadsPerFileInvalidValueError)
		}
		if string(config.CacheDir) == "" {
			return fmt.Errorf("file cache directory is manadatory for parallel download")
		}
	}

	return nil
}

func isValidFileCacheConfig(config *FileCacheConfig) error {
	if config.MaxSizeMb < -1 {
		return fmt.Errorf(FileCacheMaxSizeMBInvalidValueError)
	}
	if config.MaxParallelDownloads < -1 {
		return fmt.Errorf(MaxParallelDownloadsInvalidValueError)
	}
	if config.DownloadChunkSizeMb < 1 {
		return fmt.Errorf(DownloadChunkSizeMBInvalidValueError)
	}

	return nil
}

func IsValidExperimentalMetadataPrefetchOnMount(mode string) error {
	switch mode {
	case ExperimentalMetadataPrefetchOnMountDisabled,
		ExperimentalMetadataPrefetchOnMountSynchronous,
		ExperimentalMetadataPrefetchOnMountAsynchronous:
		return nil
	default:
		return fmt.Errorf("unsupported metadata-prefix-mode: \"%s\"; supported values: disabled, sync, async", mode)
	}
}

func isValidSequentialReadSizeMB(size int64) error {
	if size < 1 || size > maxSequentialReadSizeMB {
		return fmt.Errorf("sequential-read-size-mb should be between 1 and %d", maxSequentialReadSizeMB)
	}
	return nil
}

// isTTLInSecsValid return nil error if ttlInSecs is valid.
func isTTLInSecsValid(secs int64) error {
	if secs < -1 {
		return fmt.Errorf("the value of ttl-secs can't be less than -1")
	}
	if secs > maxSupportedTTLInSeconds {
		return fmt.Errorf("the value of ttl-secs is too high to be supported. Max is 9223372036")
	}
	return nil
}

func isValidKernelListCacheTTL(TTLSecs int64) error {
	if err := isTTLInSecsValid(TTLSecs); err != nil {
		return fmt.Errorf("invalid kernelListCacheTtlSecs: %w", err)
	}
	return nil
}

func isValidMetadataCache(v isSet, c *MetadataCacheConfig) error {
	// Validate ttl-secs.
	if v.IsSet(MetadataCacheTTLConfigKey) {
		if c.TtlSecs < -1 {
			return fmt.Errorf("the value of ttl-secs for metadata-cache can't be less than -1")
		}
		if c.TtlSecs > maxSupportedTTLInSeconds {
			return fmt.Errorf("the value of ttl-secs in metadata-cache is too high to be supported. Max is 9223372036")
		}
	}

	// Validate type-cache-max-size-mb.
	if c.TypeCacheMaxSizeMb < -1 {
		return fmt.Errorf("the value of type-cache-max-size-mb for metadata-cache can't be less than -1")
	}

	// Validate stat-cache-max-size-mb.
	if v.IsSet(StatCacheMaxSizeConfigKey) {
		if c.StatCacheMaxSizeMb < -1 {
			return fmt.Errorf("the value of stat-cache-max-size-mb for metadata-cache can't be less than -1")
		}
		if c.StatCacheMaxSizeMb > int64(maxSupportedStatCacheMaxSizeMB) {
			return fmt.Errorf("the value of stat-cache-max-size-mb for metadata-cache is too high! Max supported: 17592186044415")
		}
	}

	// [Deprecated] Validate stat-cache-capacity.
	if c.DeprecatedStatCacheCapacity < 0 {
		return fmt.Errorf("invalid value of stat-cache-capacity (%v), can't be less than 0", c.DeprecatedStatCacheCapacity)
	}

	return nil
}

func isValidWriteStreamingConfig(wc *WriteConfig) error {
	if !wc.ExperimentalEnableStreamingWrites {
		return nil
	}

	if wc.BlockSizeMb <= 0 {
		return fmt.Errorf("invalid value of write-block-size-mb; can't be less than 1")
	}
	if !(wc.MaxBlocksPerFile == -1 || wc.MaxBlocksPerFile >= 2) {
		return fmt.Errorf("invalid value of write-max-blocks-per-file: %d; should be >=2 or -1 (for infinite)", wc.MaxBlocksPerFile)
	}
	if !(wc.GlobalMaxBlocks == -1 || wc.GlobalMaxBlocks >= 2) {
		return fmt.Errorf("invalid value of write-global-max-blocks: %d; should be >=2 or -1 (for infinite)", wc.GlobalMaxBlocks)
	}
	return nil
}

func isValidReadStallGcsRetriesConfig(rsrc *ReadStallGcsRetriesConfig) error {
	if rsrc == nil {
		return nil
	}
	if rsrc.Enable {
		if rsrc.ReqIncreaseRate <= 0 {
			return fmt.Errorf("invalid value of increaseRate: %f, can't be 0 or negative", rsrc.ReqIncreaseRate)
		}
		if rsrc.ReqTargetPercentile <= 0 || rsrc.ReqTargetPercentile >= 1 {
			return fmt.Errorf("invalid value of targetPercentile: %f, should be in the range (0, 1)", rsrc.ReqTargetPercentile)
		}
	}
	return nil
}

func isValidMetricsConfig(m *MetricsConfig) error {
	if m.StackdriverExportInterval != 0 && m.CloudMetricsExportIntervalSecs != 0 {
		return fmt.Errorf("exactly one of stackdriver-export-interval and cloud-metrics-export-interval-secs must be specified")
	}
	const maxPortNumber = math.MaxUint16
	if m.PrometheusPort > maxPortNumber {
		return fmt.Errorf("prometheus-port must not be higher than the maximum allowed port number: %d but received: %d instead", maxPortNumber, m.PrometheusPort)
	}
	return nil
}

// ValidateConfig returns a non-nil error if the config is invalid.
func ValidateConfig(v isSet, config *Config) error {
	var err error

	if err = isValidLogRotateConfig(&config.Logging.LogRotate); err != nil {
		return fmt.Errorf("error parsing log-rotate config: %w", err)
	}

	if err = isValidURL(config.GcsConnection.CustomEndpoint); err != nil {
		return fmt.Errorf("error parsing custom-endpoint config: %w", err)
	}

	if err = isValidFileCacheConfig(&config.FileCache); err != nil {
		return fmt.Errorf("error parsing file cache config: %w", err)
	}

	if err = IsValidExperimentalMetadataPrefetchOnMount(config.MetadataCache.ExperimentalMetadataPrefetchOnMount); err != nil {
		return fmt.Errorf("error parsing experimental-metadata-prefetch-on-mount: %w", err)
	}

	if err = isValidURL(config.GcsAuth.TokenUrl); err != nil {
		return fmt.Errorf("error parsing token-url config: %w", err)
	}

	if err = isValidSequentialReadSizeMB(config.GcsConnection.SequentialReadSizeMb); err != nil {
		return fmt.Errorf("error parsing gcs-connection config: %w", err)
	}

	if err = isValidKernelListCacheTTL(config.FileSystem.KernelListCacheTtlSecs); err != nil {
		return fmt.Errorf("error parsing kernel-list-cache-ttl-secs config: %w", err)
	}

	if err = isValidMetadataCache(v, &config.MetadataCache); err != nil {
		return fmt.Errorf("error parsing metadata-cache config: %w", err)
	}

	if err = isValidWriteStreamingConfig(&config.Write); err != nil {
		return fmt.Errorf("error parsing write config: %w", err)
	}

	if err = isValidReadStallGcsRetriesConfig(&config.GcsRetries.ReadStall); err != nil {
		return fmt.Errorf("error parsing read-stall-gcs-retries config: %w", err)
	}

	if err = isValidMetricsConfig(&config.Metrics); err != nil {
		return fmt.Errorf("error parsing metrics config: %w", err)
	}

	if err = isValidParallelDownloadConfig(config); err != nil {
		return fmt.Errorf("error parsing parallel download config: %w", err)
	}

	return nil
}<|MERGE_RESOLUTION|>--- conflicted
+++ resolved
@@ -43,7 +43,6 @@
 	return err
 }
 
-<<<<<<< HEAD
 func isValidParallelDownloadConfig(config *Config) error {
 	if config.FileCache.EnableParallelDownloads {
 		if config.FileCache.MaxParallelDownloads == 0 {
@@ -54,24 +53,6 @@
 		}
 		if (config.FileCache.WriteBufferSize % cacheutil.MinimumAlignSizeForWriting) != 0 {
 			return fmt.Errorf("the value of write-buffer-size for file-cache should be in multiple of 4096")
-=======
-func isValidFileCacheConfig(config *FileCacheConfig) error {
-	if config.MaxSizeMb < -1 {
-		return errors.New(FileCacheMaxSizeMBInvalidValueError)
-	}
-	if config.MaxParallelDownloads < -1 {
-		return errors.New(MaxParallelDownloadsInvalidValueError)
-	}
-	if config.EnableParallelDownloads {
-		if config.MaxParallelDownloads == 0 {
-			return errors.New(MaxParallelDownloadsCantBeZeroError)
-		}
-		if config.WriteBufferSize < CacheUtilMinimumAlignSizeForWriting {
-			return errors.New("the value of write-buffer-size for file-cache can't be less than 4096")
-		}
-		if (config.WriteBufferSize % CacheUtilMinimumAlignSizeForWriting) != 0 {
-			return errors.New("the value of write-buffer-size for file-cache should be in multiple of 4096")
->>>>>>> 3ed91197
 		}
 		if config.FileCache.ParallelDownloadsPerFile < 1 {
 			return fmt.Errorf(ParallelDownloadsPerFileInvalidValueError)
